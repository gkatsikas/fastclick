--- conflicted
+++ resolved
@@ -22,13 +22,10 @@
    print $(get foovar),
    print $(gt_vec 0 0.01 0.32 0),
    print $(gt_vec 0.02 0.01 0.32 0),
-<<<<<<< HEAD
-=======
    print $(ceil 17.35),
    print $(floor 17.33),
    print $(round 17.33),
    print $(round 17.51),
->>>>>>> 6583cf7d
    stop)
 
 %expect stdout
@@ -50,12 +47,9 @@
 baz
 2
 1
-<<<<<<< HEAD
-=======
 18
 17
 17
 18
->>>>>>> 6583cf7d
 
 %expect stderr