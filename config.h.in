--- conflicted
+++ resolved
@@ -68,6 +68,12 @@
 /* Define if right shift of signed integers acts by sign extension. */
 #undef HAVE_ARITHMETIC_RIGHT_SHIFT
 
+/* Define if make vanilla elements batch-compatible automatically */
+#undef HAVE_AUTO_BATCH
+
+/* Define if Batching support is enabled. */
+#undef HAVE_BATCH
+
 /* Define if Port::push/Port::pull should use bound function pointers. */
 #undef HAVE_BOUND_PORT_TRANSFER
 
@@ -86,6 +92,9 @@
 /* Define if the C++ compiler understands template alias. */
 #undef HAVE_CXX_TEMPLATE_ALIAS
 
+/* Define if Flow support is enabled. */
+#undef HAVE_FLOW
+
 /* Define if the machine is indifferent to alignment. */
 #undef HAVE_INDIFFERENT_ALIGNMENT
 
@@ -95,20 +104,6 @@
 /* Define if 64-bit integer types are enabled. */
 #undef HAVE_INT64_TYPES
 
-/* Define if Batching support is enabled. */
-#undef HAVE_BATCH
-
-/* Define if warnings and information about batching are enabled. */
-#undef HAVE_VERBOSE_BATCH
-
-<<<<<<< HEAD
-/* Define if Flow support is enabled. */
-#undef HAVE_FLOW
-=======
-/* Define if make vanilla elements batch-compatible automatically */
-#undef HAVE_AUTO_BATCH
->>>>>>> 40ea749e
-
 /* Define if IPv6 support is enabled. */
 #undef HAVE_IP6
 
@@ -120,9 +115,6 @@
 
 /* Define if nanosecond-granularity timestamps are enabled. */
 #undef HAVE_NANOTIMESTAMP_ENABLED
-
-/* Define if user-provided clock system is supported. */
-#undef HAVE_USER_TIMESTAMP
 
 /* Define if you want to use the stride scheduler. */
 #undef HAVE_STRIDE_SCHED
@@ -137,6 +129,12 @@
 /* Define if you want task scheduling to use a heap, not a linked list. */
 #undef HAVE_TASK_HEAP
 #endif
+
+/* Define if user-provided clock system is supported. */
+#undef HAVE_USER_TIMESTAMP
+
+/* Define if warnings and information about batching are enabled. */
+#undef HAVE_VERBOSE_BATCH
 
 /* The size of a `int', as computed by sizeof. */
 #undef SIZEOF_INT
