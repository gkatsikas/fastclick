--- conflicted
+++ resolved
@@ -8,45 +8,46 @@
     - tcpdump-4.7.4
     - netmap-11.1
 language: c++
-env:
-    global:
-        - GCC_VERSION="4.8"
-        - GLOBAL_CONFIG=--disable-linuxmodule
-        - CXXFLAGS="-std=gnu++11"
-    matrix:
-        - CONFIG="--enable-batch --disable-verbose-batch"
-        - CONFIG="--disable-batch"
 compiler:
   - gcc
   - clang
 matrix:
   exclude:
     - compiler: clang
-      env: FRAMEWORK=dpdk VERSION=1.8.0
+      env: FRAMEWORK=dpdk VERSION=1.8.0 CONFIG="--enable-batch --disable-verbose-batch"
     - compiler: clang
-      env: FRAMEWORK=dpdk VERSION=2.0.0
+      env: FRAMEWORK=dpdk VERSION=2.0.0 CONFIG="--enable-batch --disable-verbose-batch"
     - compiler: clang
-      env: FRAMEWORK=dpdk VERSION=2.1.0
+      env: FRAMEWORK=dpdk VERSION=2.1.0 CONFIG="--enable-batch --disable-verbose-batch"
     - compiler: clang
-      env: FRAMEWORK=dpdk VERSION=2.2.0
+      env: FRAMEWORK=dpdk VERSION=2.2.0 CONFIG="--enable-batch --disable-verbose-batch"
+    - compiler: clang
+      env: FRAMEWORK=dpdk VERSION=1.8.0 CONFIG="--disable-batch"
+    - compiler: clang
+      env: FRAMEWORK=dpdk VERSION=2.0.0 CONFIG="--disable-batch"
+    - compiler: clang
+      env: FRAMEWORK=dpdk VERSION=2.1.0 CONFIG="--disable-batch"
+    - compiler: clang
+      env: FRAMEWORK=dpdk VERSION=2.2.0 CONFIG="--disable-batch"
 env:
   global:
     - FLAGS="--enable-ip6 --enable-json -disable-linuxmodule"
+    - CXXFLAGS="-std=gnu++11"
+    - GCC_VERSION="4.8"
   matrix:
-    - FRAMEWORK=vanilla
-    - FRAMEWORK=netmap VERSION=11.1
-    - FRAMEWORK=dpdk VERSION=1.8.0
-    - FRAMEWORK=dpdk VERSION=2.0.0
-    - FRAMEWORK=dpdk VERSION=2.1.0
-    - FRAMEWORK=dpdk VERSION=2.2.0
-
+    - FRAMEWORK=vanilla CONFIG="--enable-batch --disable-verbose-batch"
+    - FRAMEWORK=netmap VERSION=11.1 CONFIG="--enable-batch --disable-verbose-batch"
+    - FRAMEWORK=dpdk VERSION=1.8.0 CONFIG="--enable-batch --disable-verbose-batch"
+    - FRAMEWORK=dpdk VERSION=2.0.0 CONFIG="--enable-batch --disable-verbose-batch"
+    - FRAMEWORK=dpdk VERSION=2.1.0 CONFIG="--enable-batch --disable-verbose-batch"
+    - FRAMEWORK=dpdk VERSION=2.2.0 CONFIG="--enable-batch --disable-verbose-batch"
+    - FRAMEWORK=vanilla CONFIG="--disable-batch"
+    - FRAMEWORK=netmap VERSION=11.1 CONFIG="--disable-batch"
+    - FRAMEWORK=dpdk VERSION=1.8.0 CONFIG="--disable-batch"
+    - FRAMEWORK=dpdk VERSION=2.0.0 CONFIG="--disable-batch"
+    - FRAMEWORK=dpdk VERSION=2.1.0 CONFIG="--disable-batch"
+    - FRAMEWORK=dpdk VERSION=2.2.0 CONFIG="--disable-batch"
 script:
-<<<<<<< HEAD
-  - ./configure $CONFIG $GLOBAL_CONFIG --enable-ip6 --enable-json && make && make check
-  #Trying to build with DPDK support. Tests are not launched as the flags are different using DPDK due to EAL. Also, DPDK does not cope well with clang
-  - if [ "$CC" != "clang" ] ; then ./configure $CONFIG $GLOBAL_CONFIG --enable-user-multithread --enable-dpdk && make ; fi
-  - ./configure $CONFIG $GLOBAL_CONFIG --enable-user-multithread --with-netmap=`pwd`/netmap-11.1/sys/ && make && make check
-=======
   - compile=true ; check=true
 
   - if [ $FRAMEWORK = "netmap" ]; then
@@ -73,27 +74,20 @@
     fi
 
   - if $compile; then
-      ./configure $FLAGS $FRAMEWORK_FLAGS && make;
+      ./configure $CONFIG $FLAGS $FRAMEWORK_FLAGS && make;
     fi
   - if $check; then
       make check;
     fi
->>>>>>> cfe73a5c
-
 install:
   - export PATH=$PATH:`pwd`/tcpdump-4.7.4/sbin/ && if [ ! -e "tcpdump-4.7.4/sbin/tcpdump" ] ; then wget http://www.tcpdump.org/release/tcpdump-4.7.4.tar.gz && tar -zxf tcpdump-4.7.4.tar.gz && cd tcpdump-4.7.4 && ./configure --prefix=`pwd` && make && make install && cd .. ; fi
   - if [ ! -e "netmap-11.1/sys/net/netmap.h" ] ; then wget https://github.com/luigirizzo/netmap/archive/v11.1.tar.gz && tar -xvf v11.1.tar.gz && cd netmap-11.1 && cd LINUX && ./configure --no-drivers && cd .. && cd .. ; fi
-<<<<<<< HEAD
   - if [ "$CXX" = "g++" ]; then export CXX="g++-4.8" CC="gcc-4.8"; fi
-=======
-
->>>>>>> cfe73a5c
 addons:
   apt:
     sources:
         - ubuntu-toolchain-r-test
     packages:
-<<<<<<< HEAD
         - libpcap-dev
         - time
         - linux-headers-3.13.0-40-generic
@@ -101,10 +95,4 @@
         - gcc-4.8
         - libstdc++-4.8-dev
         - g++-4.8
-=======
-      - libpcap-dev
-      - time
-      - linux-headers-3.13.0-40-generic
-
->>>>>>> cfe73a5c
 sudo: false