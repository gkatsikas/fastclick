--- conflicted
+++ resolved
@@ -460,15 +460,9 @@
 endif
 
 ############################################################
-<<<<<<< HEAD
 ## Flow director library available at or after DPDK v17.05
 ############################################################
-ifeq ($(shell [ -n $(RTE_VER_YEAR) ] && ( ( [ $(RTE_VER_YEAR) -ge 17 ] && [ $(RTE_VER_MONTH) -ge 05 ] ) || [ $(RTE_VER_YEAR) -ge 18 ] ) && echo true),true)
-=======
-## Flow director library available at or after DPDK v20.02
-############################################################
-ifeq ($(shell [ -n $(RTE_VER_YEAR) ] && [ $(RTE_VER_YEAR) -ge 20 ] && [ -n $(HAVE_FLOW_API) ] && echo true),true)
->>>>>>> 6583cf7d
+ifeq ($(shell [ -n $(RTE_VER_YEAR) ] && ( ( [ $(RTE_VER_YEAR) -ge 17 ] && [ $(RTE_VER_MONTH) -ge 05 ] ) || [ $(RTE_VER_YEAR) -ge 18 ] ) && [ -n $(HAVE_FLOW_API) ] && echo true),true)
 
 $(debug LIBRTE_PARSE=YES)
 
@@ -490,7 +484,6 @@
 	# Strip off testpmd report messages as our library prints its own report messages
 	sed -i '/printf("Flow rule #\%u created\\n", pf->id);/d' $(PARSE_PATH)/config.c
 	sed -i '/printf("Flow rule #\%u destroyed\\n", pf->id);/d' $(PARSE_PATH)/config.c
-<<<<<<< HEAD
 # Until DPDK 17.11 these structs need to be declared as extern in testpmd.h and be defined in testpmd.c. Our patch in DPDK 18.02 solves this issue :)
 ifeq ($(shell [ -n $(RTE_VER_YEAR) ] && ( ( [ $(RTE_VER_YEAR) -eq 17 ] ) ) && echo true),true)
 	# Deal with .h
@@ -531,10 +524,6 @@
 ifeq ($(shell [ -n $(RTE_VER_YEAR) ] && ( ( [ $(RTE_VER_YEAR) -eq 19 ] && [ $(RTE_VER_MONTH) -le 08 ] ) || [ $(RTE_VER_YEAR) -lt 19 ] ) && echo true),true)
 .NOTPARALLEL: ${PARSE_PATH}.sentinel
 endif
-=======
-
-	touch $(PARSE_PATH)/.sentinel
->>>>>>> 6583cf7d
 
 test-pmd/%.o: ${PARSE_PATH}.sentinel
 	cp -u $(RTE_SDK)/app/test-pmd/$*.c $(PARSE_PATH)
@@ -547,7 +536,6 @@
 	test-pmd/icmpecho.o test-pmd/ieee1588fwd.o test-pmd/iofwd.o test-pmd/macswap.o \
 	test-pmd/rxonly.o \
 
-<<<<<<< HEAD
 # Additional object files, present at or after DPDK v17.11 but not at or after 18.08
 ifeq ($(shell [ -n $(RTE_VER_YEAR) ] && ( ( [ $(RTE_VER_YEAR) -eq 17 ] && [ $(RTE_VER_MONTH) -ge 11 ] ) || ( [ $(RTE_VER_YEAR) -eq 18 ] && [ $(RTE_VER_MONTH) -lt 08 ] ) ) && echo true),true)
 PARSE_OBJS += test-pmd/tm.o
@@ -572,13 +560,6 @@
 ifeq ($(shell [ -n $(RTE_VER_YEAR) ] && ( ( [ $(RTE_VER_YEAR) -eq 18 ] && [ $(RTE_VER_MONTH) -ge 11 ] ) || [ $(RTE_VER_YEAR) -ge 19 ] ) && echo true),true)
 PARSE_OBJS += test-pmd/noisy_vnf.o test-pmd/util.o
 endif
-=======
-# Additional object files
-PARSE_OBJS += test-pmd/cmdline_mtr.o test-pmd/cmdline_tm.o
-PARSE_OBJS += test-pmd/bpf_cmd.o
-PARSE_OBJS += test-pmd/parameters.o test-pmd/softnicfwd.o
-PARSE_OBJS += test-pmd/noisy_vnf.o test-pmd/util.o
->>>>>>> 6583cf7d
 
 CFLAGS += -I../lib/librte_parse_$(RTE_VERSION)
 CXXFLAGS += -I../lib/librte_parse_$(RTE_VERSION)
@@ -593,11 +574,6 @@
 else
 
 $(debug LIBRTE_PARSE=NO)
-<<<<<<< HEAD
-
-
-endif # RTE_VERSION >= 17.05
-=======
-
-endif # RTE_VERSION >= 20.02
->>>>>>> 6583cf7d
+
+
+endif # RTE_VERSION >= 17.05