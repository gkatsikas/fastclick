ifeq ($(RTE_SDK),)
$(error "Please define RTE_SDK environment variable")
endif
ifeq ($(RTE_TARGET),)
$(error "Please define RTE_TARGET environment variable")
endif

# This file more or less copies rte.app.sdk, but we cannot use directly DPDK's one because its heavy modifications on the compile variables would break Click build process

# Save C flags
DPDK_OLD_CFLAGS := $(CFLAGS)
DPDK_OLD_CXXFLAGS := $(CXXFLAGS)
DPDK_OLD_LDFLAGS := $(LDFLAGS)

include $(RTE_SDK)/mk/rte.vars.mk

# default path for libs
_LDLIBS-y += -L$(RTE_SDK_BIN)/lib

#
# Order is important: from higher level to lower level
#

# Link only the libraries used in the application
LDFLAGS += --as-needed

_LDLIBS-y += -Wl,--whole-archive

_LDLIBS-$(CONFIG_RTE_BUILD_COMBINE_LIBS)    += -l$(RTE_LIBNAME)

ifneq ($(CONFIG_RTE_BUILD_COMBINE_LIBS),y)

_LDLIBS-$(CONFIG_RTE_LIBRTE_REORDER)        += -lrte_reorder

ifeq ($(CONFIG_RTE_EXEC_ENV_LINUXAPP),y)
_LDLIBS-$(CONFIG_RTE_LIBRTE_KNI)            += -lrte_kni
_LDLIBS-$(CONFIG_RTE_LIBRTE_IVSHMEM)        += -lrte_ivshmem
endif

OTX-CPT-y := $(CONFIG_RTE_LIBRTE_PMD_OCTEONTX_CRYPTO)
ifeq ($(shell [ -n "$(RTE_VER_YEAR)" ] && ( ( [ "$(RTE_VER_YEAR)" -ge 19 ] && [ "$(RTE_VER_MONTH)" -ge 11 ] ) || [ $(RTE_VER_YEAR) -ge 20 ] ) && echo true),true)
OTX-CPT-y += $(CONFIG_RTE_LIBRTE_PMD_OCTEONTX2_CRYPTO)
endif
ifeq ($(findstring y,$(OTX-CPT-y)),y)
_LDLIBS-y += -lrte_common_cpt
endif

ifeq ($(CONFIG_RTE_LIBRTE_PMD_OCTEONTX_SSOVF)$(CONFIG_RTE_LIBRTE_OCTEONTX_MEMPOOL)$(shell [ -n "$(RTE_VER_YEAR)" ] && ( ( [ "$(RTE_VER_YEAR)" -ge 18 ] && [ "$(RTE_VER_MONTH)" -ge 05 ] ) || [ $(RTE_VER_YEAR) -ge 19 ] ) && echo true),yytrue)
	_LDLIBS-y += -lrte_common_octeontx
endif
OCTEONTX2-y := $(CONFIG_RTE_LIBRTE_OCTEONTX2_MEMPOOL)
ifeq ($(shell [ -n "$(RTE_VER_YEAR)" ] && ( ( [ "$(RTE_VER_YEAR)" -ge 19 ] && [ "$(RTE_VER_MONTH)" -ge 11 ] ) || [ $(RTE_VER_YEAR) -ge 20 ] ) && echo true),true)
OCTEONTX2-y += $(CONFIG_RTE_LIBRTE_PMD_OCTEONTX2_CRYPTO)
endif
ifeq ($(shell [ -n "$(RTE_VER_YEAR)" ] && ( ( [ "$(RTE_VER_YEAR)" -ge 19 ] && [ "$(RTE_VER_MONTH)" -ge 08 ] ) || [ $(RTE_VER_YEAR) -ge 20 ] ) && echo true),true)
OCTEONTX2-y += $(CONFIG_RTE_LIBRTE_PMD_OCTEONTX2_EVENTDEV)
OCTEONTX2-y += $(CONFIG_RTE_LIBRTE_PMD_OCTEONTX2_DMA_RAWDEV)
OCTEONTX2-y += $(CONFIG_RTE_LIBRTE_OCTEONTX2_PMD)
endif
ifeq ($(shell [ -n "$(RTE_VER_YEAR)" ] && [ "$(RTE_VER_YEAR)" -ge 20 ] && echo true),true)
OCTEONTX2-y += $(CONFIG_RTE_LIBRTE_PMD_OCTEONTX2_EP_RAWDEV)
endif
ifeq ($(findstring y,$(OCTEONTX2-y)),y)
	_LDLIBS-y += -lrte_common_octeontx2
endif

_LDLIBS-$(CONFIG_RTE_LIBRTE_FLOW_CLASSIFY)  += -lrte_flow_classify
_LDLIBS-$(CONFIG_RTE_LIBRTE_PIPELINE)       += -lrte_pipeline
_LDLIBS-$(CONFIG_RTE_LIBRTE_TABLE)          += -lrte_table
_LDLIBS-$(CONFIG_RTE_LIBRTE_PORT)           += -lrte_port
_LDLIBS-$(CONFIG_RTE_LIBRTE_PDUMP)          += -lrte_pdump
_LDLIBS-$(CONFIG_RTE_LIBRTE_DISTRIBUTOR)    += -lrte_distributor
_LDLIBS-$(CONFIG_RTE_LIBRTE_IP_FRAG)        += -lrte_ip_frag
_LDLIBS-$(CONFIG_RTE_LIBRTE_METER)          += -lrte_meter
ifeq ($(shell [ -n "$(RTE_VER_YEAR)" ] && ( ( [ "$(RTE_VER_YEAR)" -ge 20 ] && [ "$(RTE_VER_MONTH)" -ge 08 ] ) || [ $(RTE_VER_YEAR) -ge 21 ] ) && echo true),true)
_LDLIBS-$(CONFIG_RTE_LIBRTE_FIB)            += -lrte_fib
_LDLIBS-$(CONFIG_RTE_LIBRTE_RIB)            += -lrte_rib
endif
_LDLIBS-$(CONFIG_RTE_LIBRTE_LPM)            += -lrte_lpm
_LDLIBS-$(CONFIG_RTE_LIBRTE_ACL)            += -lrte_acl
_LDLIBS-$(CONFIG_RTE_LIBRTE_TELEMETRY)      += -lrte_telemetry -ljansson
_LDLIBS-$(CONFIG_RTE_LIBRTE_JOBSTATS)       += -lrte_jobstats
_LDLIBS-$(CONFIG_RTE_LIBRTE_METRICS)        += -lrte_metrics
ifeq ($(shell [ -n "$(RTE_VER_YEAR)" ] && ( ( [ "$(RTE_VER_YEAR)" -ge 20 ] && [ "$(RTE_VER_MONTH)" -ge 05 ] ) || [ $(RTE_VER_YEAR) -ge 21 ] ) && echo true),true)
	ifeq ($(CONFIG_RTE_LIBRTE_TELEMETRY),y)
		_LDLIBS-$(CONFIG_RTE_LIBRTE_METRICS)        += -ljansson
	endif
endif
_LDLIBS-$(CONFIG_RTE_LIBRTE_BITRATE)        += -lrte_bitratestats
_LDLIBS-$(CONFIG_RTE_LIBRTE_LATENCY_STATS)  += -lrte_latencystats
_LDLIBS-$(CONFIG_RTE_LIBRTE_POWER)          += -lrte_power
_LDLIBS-$(CONFIG_RTE_LIBRTE_EFD)            += -lrte_efd
_LDLIBS-$(CONFIG_RTE_LIBRTE_BPF)            += -lrte_bpf
ifeq ($(CONFIG_RTE_LIBRTE_BPF_ELF),y)
_LDLIBS-$(CONFIG_RTE_LIBRTE_BPF)            += -lelf
endif

_LDLIBS-$(CONFIG_RTE_LIBRTE_IPSEC)          += -lrte_ipsec
_LDLIBS-$(CONFIG_RTE_LIBRTE_CFGFILE)        += -lrte_cfgfile
_LDLIBS-$(CONFIG_RTE_LIBRTE_GRO)            += -lrte_gro
_LDLIBS-$(CONFIG_RTE_LIBRTE_GSO)            += -lrte_gso
_LDLIBS-$(CONFIG_RTE_LIBRTE_HASH)           += -lrte_hash
_LDLIBS-$(CONFIG_RTE_LIBRTE_MEMBER)         += -lrte_member
ifeq ($(CONFIG_RTE_EXEC_ENV_LINUXAPP)$(CONFIG_RTE_USE_LIBBSD),yy)
_LDLIBS-$(CONFIG_RTE_LIBRTE_EAL)            += -lbsd
endif
_LDLIBS-$(CONFIG_RTE_LIBRTE_SCHED)          += -lrte_sched
_LDLIBS-$(CONFIG_RTE_LIBRTE_SCHED)          += -lm
_LDLIBS-$(CONFIG_RTE_LIBRTE_SCHED)          += -lrt
ifeq ($(shell [ -n "$(RTE_VER_YEAR)" ] && ( ( [ "$(RTE_VER_YEAR)" -ge 20 ] && [ "$(RTE_VER_MONTH)" -ge 05 ] ) || [ $(RTE_VER_YEAR) -ge 21 ] ) && echo true),true)
	_LDLIBS-$(CONFIG_RTE_LIBRTE_GRAPH)          += -lrte_graph
	_LDLIBS-$(CONFIG_RTE_LIBRTE_NODE)           += -lrte_node
endif
ifeq ($(shell [ -n "$(RTE_VER_YEAR)" ] && ( ( [ "$(RTE_VER_YEAR)" -ge 19 ] && [ "$(RTE_VER_MONTH)" -ge 05 ] ) || [ $(RTE_VER_YEAR) -ge 20 ] ) && echo true),true)
	_LDLIBS-$(CONFIG_RTE_LIBRTE_RCU)            += -lrte_rcu
endif
_LDLIBS-$(CONFIG_RTE_LIBRTE_MEMBER)         += -lm
_LDLIBS-$(CONFIG_RTE_LIBRTE_METER)          += -lm

_LDLIBS-$(CONFIG_RTE_LIBRTE_VHOST)          += -lrte_vhost

endif # ! CONFIG_RTE_BUILD_COMBINE_LIBS

_LDLIBS-$(CONFIG_RTE_LIBRTE_PMD_PCAP)       += -lpcap

_LDLIBS-$(CONFIG_RTE_LIBRTE_PMD_SZEDATA2)   += -lsze2

ifeq ($(CONFIG_RTE_LIBRTE_VHOST_NUMA),y)
_LDLIBS-$(CONFIG_RTE_LIBRTE_VHOST)          += -lnuma
endif

ifeq ($(CONFIG_RTE_LIBRTE_VHOST_USER),n)
_LDLIBS-$(CONFIG_RTE_LIBRTE_VHOST)          += -lfuse
endif

_LDLIBS-y += -Wl,--start-group

ifneq ($(CONFIG_RTE_BUILD_COMBINE_LIBS),y)

_LDLIBS-$(CONFIG_RTE_LIBRTE_KVARGS)         += -lrte_kvargs
ifeq ($(shell [ -n "$(RTE_VER_YEAR)" ] && ( ( [ "$(RTE_VER_YEAR)" -ge 20 ] && [ "$(RTE_VER_MONTH)" -ge 05 ] ) || [ $(RTE_VER_YEAR) -ge 21 ] ) && echo true),true)
	_LDLIBS-y                                   += -lrte_telemetry
endif
_LDLIBS-$(CONFIG_RTE_LIBRTE_MBUF)           += -lrte_mbuf
_LDLIBS-$(CONFIG_RTE_LIBRTE_MBUF_OFFLOAD)   += -lrte_mbuf_offload

ifeq ($(shell [ -n "$(RTE_VER_YEAR)" ] && ( ( [ "$(RTE_VER_YEAR)" -ge 16 ] && [ "$(RTE_VER_MONTH)" -ge 11 ] ) || [ $(RTE_VER_YEAR) -ge 17 ] ) && echo true),true)
_LDLIBS-$(CONFIG_RTE_LIBRTE_ETHER)          += -lrte_ethdev
_LDLIBS-$(CONFIG_RTE_LIBRTE_BBDEV)          += -lrte_bbdev
_LDLIBS-$(CONFIG_RTE_LIBRTE_NET)            += -lrte_net
else
_LDLIBS-$(CONFIG_RTE_LIBRTE_ETHER)          += -lethdev
endif

#Following line is kept for backward compatibility with DPDK<=2.0.0
_LDLIBS-$(CONFIG_RTE_LIBRTE_MALLOC)         += -lrte_malloc
_LDLIBS-$(CONFIG_RTE_LIBRTE_CRYPTODEV)      += -lrte_cryptodev
_LDLIBS-$(CONFIG_RTE_LIBRTE_SECURITY)       += -lrte_security
ifeq ($(shell [ -n "$(RTE_VER_YEAR)" ] && ( ( [ "$(RTE_VER_YEAR)" -ge 19 ] && [ "$(RTE_VER_MONTH)" -ge 11 ] ) || [ $(RTE_VER_YEAR) -ge 20 ] ) && echo true),true)
	ifeq ($(CONFIG_RTE_LIBRTE_SECURITY),y)
		_LDLIBS-$(CONFIG_RTE_LIBRTE_PMD_CAAM_JR)   += -lrte_pmd_caam_jr
	endif
endif
_LDLIBS-$(CONFIG_RTE_LIBRTE_COMPRESSDEV)    += -lrte_compressdev
ifeq ($(shell [ -n "$(RTE_VER_YEAR)" ] && ( ( [ "$(RTE_VER_YEAR)" -ge 20 ] && [ "$(RTE_VER_MONTH)" -ge 08 ] ) || [ $(RTE_VER_YEAR) -ge 21 ] ) && echo true),true)
	_LDLIBS-$(CONFIG_RTE_LIBRTE_REGEXDEV)       += -lrte_regexdev
endif
_LDLIBS-$(CONFIG_RTE_LIBRTE_EVENTDEV)       += -lrte_eventdev
_LDLIBS-$(CONFIG_RTE_LIBRTE_RAWDEV)         += -lrte_rawdev
ifeq ($(CONFIG_RTE_LIBRTE_RAWDEV),y)
	ifeq ($(shell [ -n "$(RTE_VER_YEAR)" ] && ( ( [ "$(RTE_VER_YEAR)" -ge 19 ] && [ "$(RTE_VER_MONTH)" -ge 08 ] ) || [ $(RTE_VER_YEAR) -ge 20 ] ) && echo true),true)
		_LDLIBS-$(CONFIG_RTE_LIBRTE_PMD_SKELETON_RAWDEV) += -lrte_rawdev_skeleton
	else
		_LDLIBS-$(CONFIG_RTE_LIBRTE_PMD_SKELETON_RAWDEV) += -lrte_pmd_skeleton_rawdev
	endif

	ifeq ($(CONFIG_RTE_EAL_VFIO)$(CONFIG_RTE_LIBRTE_FSLMC_BUS),yy)
		ifeq ($(shell [ -n "$(RTE_VER_YEAR)" ] && ( ( [ "$(RTE_VER_YEAR)" -ge 19 ] && [ "$(RTE_VER_MONTH)" -ge 08 ] ) || [ $(RTE_VER_YEAR) -ge 20 ] ) && echo true),true)
			_LDLIBS-$(CONFIG_RTE_LIBRTE_PMD_DPAA2_CMDIF_RAWDEV) += -lrte_rawdev_dpaa2_cmdif
			_LDLIBS-$(CONFIG_RTE_LIBRTE_PMD_DPAA2_QDMA_RAWDEV)  += -lrte_rawdev_dpaa2_qdma
		else
			_LDLIBS-$(CONFIG_RTE_LIBRTE_PMD_DPAA2_CMDIF_RAWDEV) += -lrte_pmd_dpaa2_cmdif
			_LDLIBS-$(CONFIG_RTE_LIBRTE_PMD_DPAA2_QDMA_RAWDEV)  += -lrte_pmd_dpaa2_qdma
		endif
	endif # CONFIG_RTE_LIBRTE_FSLMC_BUS
	_LDLIBS-$(CONFIG_RTE_LIBRTE_IFPGA_BUS) += -lrte_bus_ifpga
	ifeq ($(CONFIG_RTE_LIBRTE_IFPGA_BUS),y)
		ifeq ($(shell [ -n "$(RTE_VER_YEAR)" ] && ( ( [ "$(RTE_VER_YEAR)" -ge 19 ] && [ "$(RTE_VER_MONTH)" -ge 08 ] ) || [ $(RTE_VER_YEAR) -ge 20 ] ) && echo true),true)
			_LDLIBS-$(CONFIG_RTE_LIBRTE_PMD_IFPGA_RAWDEV) += -lrte_rawdev_ifpga
			_LDLIBS-$(CONFIG_RTE_LIBRTE_IPN3KE_PMD)       += -lrte_pmd_ipn3ke
		else
			_LDLIBS-$(CONFIG_RTE_LIBRTE_PMD_IFPGA_RAWDEV) += -lrte_pmd_ifpga_rawdev
		endif
	endif # CONFIG_RTE_LIBRTE_IFPGA_BUS
endif # CONFIG_RTE_LIBRTE_RAWDEV
_LDLIBS-$(CONFIG_RTE_LIBRTE_TIMER)          += -lrte_timer
_LDLIBS-$(CONFIG_RTE_LIBRTE_MEMPOOL)        += -lrte_mempool
_LDLIBS-$(CONFIG_RTE_LIBRTE_STACK)          += -lrte_stack
_LDLIBS-$(CONFIG_RTE_DRIVER_MEMPOOL_RING)   += -lrte_mempool_ring
_LDLIBS-$(CONFIG_RTE_LIBRTE_MEMPOOL_RING)   += -lrte_mempool_ring
_LDLIBS-$(CONFIG_RTE_LIBRTE_RING)           += -lrte_ring
_LDLIBS-$(CONFIG_RTE_LIBRTE_PCI)            += -lrte_pci
_LDLIBS-$(CONFIG_RTE_LIBRTE_EAL)            += -lrte_eal
_LDLIBS-$(CONFIG_RTE_LIBRTE_CMDLINE)        += -lrte_cmdline
ifeq ($(CONFIG_RTE_LIBRTE_FSLMC_BUS),y)
_LDLIBS-$(CONFIG_RTE_LIBRTE_COMMON_DPAAX)   += -lrte_common_dpaax
endif
ifeq ($(CONFIG_RTE_LIBRTE_DPAA_BUS),y)
_LDLIBS-$(CONFIG_RTE_LIBRTE_COMMON_DPAAX)   += -lrte_common_dpaax
endif
ifeq ($(CONFIG_RTE_LIBRTE_MVPP2_PMD),y)
_LDLIBS-y += -lrte_common_mvep -L$(LIBMUSDK_PATH)/lib -lmusdk
endif
_LDLIBS-$(CONFIG_RTE_LIBRTE_PCI_BUS)        += -lrte_bus_pci
_LDLIBS-$(CONFIG_RTE_LIBRTE_VDEV_BUS)       += -lrte_bus_vdev

_LDLIBS-$(CONFIG_RTE_LIBRTE_PMD_BOND)       += -lrte_pmd_bond
_LDLIBS-$(CONFIG_RTE_LIBRTE_PMD_XENVIRT)    += -lrte_pmd_xenvirt
_LDLIBS-$(CONFIG_RTE_LIBRTE_PMD_XENVIRT)    += -lxenstore

ifeq ($(CONFIG_RTE_BUILD_SHARED_LIB),n)
# plugins (link only if static libraries)
_LDLIBS-$(CONFIG_RTE_DRIVER_MEMPOOL_RING)   += -lrte_mempool_ring
_LDLIBS-$(CONFIG_RTE_DRIVER_MEMPOOL_BUCKET) += -lrte_mempool_bucket
_LDLIBS-$(CONFIG_RTE_DRIVER_MEMPOOL_STACK)  += -lrte_mempool_stack

ifeq ($(shell [ -n "$(RTE_VER_YEAR)" ] || [ \( $(RTE_VER_MAJOR) -ge 2 \) -a \( $(RTE_VER_MINOR) -ge 1 \) ] && echo true),true)
_LDLIBS-$(CONFIG_RTE_LIBRTE_VIRTIO_PMD)     += -lrte_pmd_virtio
else
_LDLIBS-$(CONFIG_RTE_LIBRTE_VIRTIO_PMD)     += -lrte_pmd_virtio_uio
endif
ifeq ($(CONFIG_RTE_LIBRTE_VHOST),y)
_LDLIBS-$(CONFIG_RTE_LIBRTE_PMD_VHOST)      += -lrte_pmd_vhost
ifeq ($(CONFIG_RTE_EAL_VFIO),y)
_LDLIBS-$(CONFIG_RTE_LIBRTE_IFCVF_VDPA_PMD) += -lrte_ifcvf_vdpa
_LDLIBS-$(CONFIG_RTE_LIBRTE_IFC_PMD)        += -lrte_pmd_ifc
endif # $(CONFIG_RTE_EAL_VFIO)
endif # $(CONFIG_RTE_LIBRTE_VHOST)
_LDLIBS-$(CONFIG_RTE_LIBRTE_AXGBE_PMD)      += -lrte_pmd_axgbe
_LDLIBS-$(CONFIG_RTE_LIBRTE_BNX2X_PMD)      += -lrte_pmd_bnx2x
_NEED_LZ-$(CONFIG_RTE_LIBRTE_BNX2X_PMD)      = -lz
_LDLIBS-$(CONFIG_RTE_LIBRTE_BNXT_PMD)       += -lrte_pmd_bnxt
_LDLIBS-$(CONFIG_RTE_LIBRTE_CXGBE_PMD)      += -lrte_pmd_cxgbe
ifeq ($(CONFIG_RTE_LIBRTE_DPAA_BUS),y)
_LDLIBS-$(CONFIG_RTE_LIBRTE_DPAA_BUS)       += -lrte_bus_dpaa
_LDLIBS-$(CONFIG_RTE_LIBRTE_DPAA_MEMPOOL)   += -lrte_mempool_dpaa
_LDLIBS-$(CONFIG_RTE_LIBRTE_DPAA_PMD)       += -lrte_pmd_dpaa
ifeq ($(shell [ -n "$(RTE_VER_YEAR)" ] && ( ( [ "$(RTE_VER_YEAR)" -ge 19 ] && [ "$(RTE_VER_MONTH)" -ge 11 ] ) || [ $(RTE_VER_YEAR) -ge 20 ] ) && echo true),true)
_LDLIBS-$(CONFIG_RTE_LIBRTE_PMD_DPAA_SEC)   += -lrte_pmd_dpaa_sec
endif
endif
_LDLIBS-$(CONFIG_RTE_LIBRTE_PMD_VIRTIO_CRYPTO) += -lrte_pmd_virtio_crypto
_LDLIBS-$(CONFIG_RTE_LIBRTE_DPAA2_PMD)      += -lrte_pmd_dpaa2
_LDLIBS-$(CONFIG_RTE_LIBRTE_ENIC_PMD)       += -lrte_pmd_enic
_LDLIBS-$(CONFIG_RTE_LIBRTE_FM10K_PMD)      += -lrte_pmd_fm10k
_LDLIBS-$(CONFIG_RTE_LIBRTE_PMD_FAILSAFE)   += -lrte_pmd_failsafe
ifeq ($(shell [ -n "$(RTE_VER_YEAR)" ] && ( ( [ "$(RTE_VER_YEAR)" -ge 19 ] && [ "$(RTE_VER_MONTH)" -ge 05 ] ) || [ $(RTE_VER_YEAR) -ge 20 ] ) && echo true),true)
_LDLIBS-$(CONFIG_RTE_LIBRTE_HINIC_PMD)      += -lrte_pmd_hinic
endif
ifeq ($(shell [ -n "$(RTE_VER_YEAR)" ] && ( ( [ "$(RTE_VER_YEAR)" -ge 19 ] && [ "$(RTE_VER_MONTH)" -ge 11 ] ) || [ $(RTE_VER_YEAR) -ge 20 ] ) && echo true),true)
_LDLIBS-$(CONFIG_RTE_LIBRTE_HNS3_PMD)       += -lrte_pmd_hns3
endif
_LDLIBS-$(CONFIG_RTE_LIBRTE_I40E_PMD)       += -lrte_pmd_i40e
_LDLIBS-$(CONFIG_RTE_LIBRTE_IAVF_PMD)       += -lrte_pmd_iavf
_LDLIBS-$(CONFIG_RTE_LIBRTE_ICE_PMD)        += -lrte_pmd_ice
ifeq ($(shell [ -n "$(RTE_VER_YEAR)" ] && [ "$(RTE_VER_YEAR)" -ge 20 ] && echo true),true)
	IAVF-y := $(CONFIG_RTE_LIBRTE_IAVF_PMD)
	ifeq ($(shell ( [ "$(RTE_VER_MONTH)" -ge 05 ] || [ $(RTE_VER_YEAR) -ge 21 ] ) && echo true),true)
		IAVF-y += $(CONFIG_RTE_LIBRTE_ICE_PMD)
	endif
	ifeq ($(findstring y,$(IAVF-y)),y)
		_LDLIBS-y += -lrte_common_iavf
	endif
	_LDLIBS-$(CONFIG_RTE_LIBRTE_IONIC_PMD)      += -lrte_pmd_ionic
endif
ifeq ($(shell [ -n "$(RTE_VER_YEAR)" ] && ( ( [ "$(RTE_VER_YEAR)" -ge 20 ] && [ "$(RTE_VER_MONTH)" -ge 05 ] ) || [ $(RTE_VER_YEAR) -ge 21 ] ) && echo true),true)
	_LDLIBS-$(CONFIG_RTE_LIBRTE_IGC_PMD)        += -lrte_pmd_igc
endif
_LDLIBS-$(CONFIG_RTE_LIBRTE_IONIC_PMD)      += -lrte_pmd_ionic
_LDLIBS-$(CONFIG_RTE_LIBRTE_IXGBE_PMD)      += -lrte_pmd_ixgbe
ifeq ($(CONFIG_RTE_LIBRTE_KNI),y)
_LDLIBS-$(CONFIG_RTE_LIBRTE_PMD_KNI)        += -lrte_pmd_kni
endif
_LDLIBS-$(CONFIG_RTE_LIBRTE_LIO_PMD)        += -lrte_pmd_lio
_LDLIBS-$(CONFIG_RTE_LIBRTE_E1000_PMD)      += -lrte_pmd_e1000
_LDLIBS-$(CONFIG_RTE_LIBRTE_ENA_PMD)        += -lrte_pmd_ena
_LDLIBS-$(CONFIG_RTE_LIBRTE_ENETC_PMD)      += -lrte_pmd_enetc
_LDLIBS-$(CONFIG_RTE_LIBRTE_MLX4_PMD)       += -lrte_pmd_mlx4
ifeq ($(shell [ -n "$(RTE_VER_YEAR)" ] && [ "$(RTE_VER_YEAR)" -ge 20 ] && echo true),true)
ifeq ($(findstring y,$(CONFIG_RTE_LIBRTE_MLX5_PMD)$(CONFIG_RTE_LIBRTE_MLX5_VDPA_PMD)),y)
_LDLIBS-y                                   += -lrte_common_mlx5
endif
endif
_LDLIBS-$(CONFIG_RTE_LIBRTE_MLX5_PMD)       += -lrte_pmd_mlx5
ifeq ($(shell [ -n "$(RTE_VER_YEAR)" ] && [ "$(RTE_VER_YEAR)" -ge 20 ] && echo true),true)
_LDLIBS-$(CONFIG_RTE_LIBRTE_MLX5_VDPA_PMD)  += -lrte_pmd_mlx5_vdpa
endif
ifeq ($(shell [ -n "$(RTE_VER_YEAR)" ] && ( ( [ "$(RTE_VER_YEAR)" -ge 20 ] && [ "$(RTE_VER_MONTH)" -ge 08 ] ) || [ $(RTE_VER_YEAR) -ge 21 ] ) && echo true),true)
_LDLIBS-$(CONFIG_RTE_LIBRTE_MLX5_REGEX_PMD)  += -lrte_pmd_mlx5_regex
endif
ifeq ($(CONFIG_RTE_IBVERBS_LINK_DLOPEN),y)
	ifeq ($(shell [ -n "$(RTE_VER_YEAR)" ] && [ "$(RTE_VER_YEAR)" -ge 20 ] && echo true),true)
		_LDLIBS-y                                   += -ldl
	else
		_LDLIBS-$(CONFIG_RTE_LIBRTE_MLX4_PMD)       += -ldl
		_LDLIBS-$(CONFIG_RTE_LIBRTE_MLX5_PMD)       += -ldl
	endif
else ifeq ($(CONFIG_RTE_IBVERBS_LINK_STATIC),y)
	LIBS_IBVERBS_STATIC = $(shell $(RTE_SDK)/buildtools/options-ibverbs-static.sh)
	ifeq ($(shell [ -n "$(RTE_VER_YEAR)" ] && [ "$(RTE_VER_YEAR)" -ge 20 ] && echo true),true)
		ifeq ($(shell [ -n "$(RTE_VER_YEAR)" ] && ( ( [ "$(RTE_VER_MONTH)" -ge 05 ] ) || [ $(RTE_VER_YEAR) -ge 21 ] ) && echo true),true)
			_LDLIBS-y                                   += --no-whole-archive
		endif
		_LDLIBS-y                                   += $(LIBS_IBVERBS_STATIC)
		ifeq ($(shell [ -n "$(RTE_VER_YEAR)" ] && ( ( [ "$(RTE_VER_MONTH)" -ge 05 ] ) || [ $(RTE_VER_YEAR) -ge 21 ] ) && echo true),true)
			_LDLIBS-y                                   += --whole-archive
		endif
	else
		_LDLIBS-$(CONFIG_RTE_LIBRTE_MLX4_PMD)       += $(LIBS_IBVERBS_STATIC)
		_LDLIBS-$(CONFIG_RTE_LIBRTE_MLX5_PMD)       += $(LIBS_IBVERBS_STATIC)
	endif
else
	_LDLIBS-$(CONFIG_RTE_LIBRTE_MLX4_PMD)       += -libverbs -lmlx4
	ifeq ($(findstring y,$(CONFIG_RTE_LIBRTE_MLX5_PMD)$(CONFIG_RTE_LIBRTE_MLX5_VDPA_PMD)),y)
		_LDLIBS-y                                   += -libverbs -lmlx5
	else
		_LDLIBS-$(CONFIG_RTE_LIBRTE_MLX5_PMD)       += -libverbs -lmlx5
	endif
endif

# DPDK 17.11 or beyond requires additional libraries for Mellanox NICs
ifeq ($(shell [ -n "$(RTE_VER_YEAR)" ] && ( ( [ "$(RTE_VER_YEAR)" -ge 17 ] && [ "$(RTE_VER_MONTH)" -ge 11 ] ) || [ $(RTE_VER_YEAR) -ge 18 ] ) && echo true),true)
_LDLIBS-$(CONFIG_RTE_LIBRTE_MLX4_PMD)       += -lmlx4
_LDLIBS-$(CONFIG_RTE_LIBRTE_MLX5_PMD)       += -lmlx5
endif
# DPDK 18.08 or beyond requires libmnl library for MLX5 NICs
ifeq ($(shell [ -n "$(RTE_VER_YEAR)" ] && ( ( [ "$(RTE_VER_YEAR)" -ge 18 ] && [ "$(RTE_VER_MONTH)" -ge 08 ] ) || [ $(RTE_VER_YEAR) -ge 19 ] ) && echo true),true)
_LDLIBS-$(CONFIG_RTE_LIBRTE_MLX5_PMD)       += -lmnl
endif
_LDLIBS-$(CONFIG_RTE_LIBRTE_MVPP2_PMD)      += -lrte_pmd_mvpp2 -L$(LIBMUSDK_PATH)/lib -lmusdk
_LDLIBS-$(CONFIG_RTE_LIBRTE_MRVL_PMD)       += -lrte_pmd_mrvl -L$(LIBMUSDK_PATH)/lib -lmusdk
_LDLIBS-$(CONFIG_RTE_LIBRTE_NFP_PMD)        += -lrte_pmd_nfp
_LDLIBS-$(CONFIG_RTE_LIBRTE_MPIPE_PMD)      += -lrte_pmd_mpipe -lgxio
ifeq ($(shell [ -n "$(RTE_VER_YEAR)" ] && ( ( [ "$(RTE_VER_YEAR)" -ge 19 ] && [ "$(RTE_VER_MONTH)" -ge 11 ] ) || [ $(RTE_VER_YEAR) -ge 20 ] ) && echo true),true)
_LDLIBS-$(CONFIG_RTE_LIBRTE_PFE_PMD)        += -lrte_pmd_pfe
endif
_LDLIBS-$(CONFIG_RTE_LIBRTE_QEDE_PMD)       += -lrte_pmd_qede
ifeq ($(shell [ -n "$(RTE_VER_YEAR)" ] && [ \( $(RTE_VER_YEAR) -gt 16 \) -o \( $(RTE_VER_MINOR) -ge 11 \) ] && echo true),true)
_NEED_LZ-$(CONFIG_RTE_LIBRTE_QEDE_PMD)       = -lz
endif
_LDLIBS-$(CONFIG_RTE_LIBRTE_THUNDERX_NICVF_PMD) += -lrte_pmd_thunderx_nicvf -lm
_LDLIBS-$(CONFIG_RTE_LIBRTE_PMD_SZEDATA2)   += -lrte_pmd_szedata2
_LDLIBS-$(CONFIG_RTE_LIBRTE_PMD_RING)       += -lrte_pmd_ring
ifeq ($(CONFIG_RTE_LIBRTE_SCHED),y)
_LDLIBS-$(CONFIG_RTE_LIBRTE_PMD_SOFTNIC)    += -lrte_pmd_softnic
endif
_LDLIBS-$(CONFIG_RTE_LIBRTE_SFC_EFX_PMD)    += -lrte_pmd_sfc_efx
_LDLIBS-$(CONFIG_RTE_LIBRTE_PMD_TAP)        += -lrte_pmd_tap
_LDLIBS-$(CONFIG_RTE_LIBRTE_PMD_PCAP)       += -lrte_pmd_pcap
_LDLIBS-$(CONFIG_RTE_LIBRTE_PMD_AF_PACKET)  += -lrte_pmd_af_packet
_LDLIBS-$(CONFIG_RTE_LIBRTE_PMD_AF_XDP)     += -lrte_pmd_af_xdp -lbpf
_LDLIBS-$(CONFIG_RTE_LIBRTE_ARK_PMD)        += -lrte_pmd_ark
_LDLIBS-$(CONFIG_RTE_LIBRTE_ATLANTIC_PMD)   += -lrte_pmd_atlantic
_LDLIBS-$(CONFIG_RTE_LIBRTE_AVF_PMD)        += -lrte_pmd_avf
_LDLIBS-$(CONFIG_RTE_LIBRTE_IAVF_PMD)       += -lrte_pmd_iavf
_LDLIBS-$(CONFIG_RTE_LIBRTE_AVP_PMD)        += -lrte_pmd_avp
_LDLIBS-$(CONFIG_RTE_LIBRTE_PMD_NULL)       += -lrte_pmd_null
_LDLIBS-$(CONFIG_RTE_LIBRTE_VMXNET3_PMD)    += -lrte_pmd_vmxnet3_uio

_LDLIBS-$(CONFIG_RTE_LIBRTE_VMBUS)          += -lrte_bus_vmbus
_LDLIBS-$(CONFIG_RTE_LIBRTE_NETVSC_PMD)     += -lrte_pmd_netvsc

ifeq ($(CONFIG_RTE_LIBRTE_CRYPTODEV),y)
_LDLIBS-$(CONFIG_RTE_LIBRTE_PMD_AESNI_MB)   += -lrte_pmd_aesni_mb
_LDLIBS-$(CONFIG_RTE_LIBRTE_PMD_AESNI_MB)   += -L$(AESNI_MULTI_BUFFER_LIB_PATH) -lIPSec_MB
_LDLIBS-$(CONFIG_RTE_LIBRTE_PMD_AESNI_GCM)  += -lrte_pmd_aesni_gcm -lcrypto
_LDLIBS-$(CONFIG_RTE_LIBRTE_PMD_AESNI_GCM)  += -L$(AESNI_MULTI_BUFFER_LIB_PATH) -lIPSec_MB
_LDLIBS-$(CONFIG_RTE_LIBRTE_PMD_CCP)        += -lrte_pmd_ccp -lcrypto
_LDLIBS-$(CONFIG_RTE_LIBRTE_PMD_NULL_CRYPTO) += -lrte_pmd_null_crypto

ifeq ($(shell [ -n "$(RTE_VER_YEAR)" ] && ( ( [ "$(RTE_VER_YEAR)" -ge 18 ] && [ "$(RTE_VER_MONTH)" -ge 08 ] ) || [ $(RTE_VER_YEAR) -ge 19 ] ) && echo true),true)
ifeq ($(CONFIG_RTE_LIBRTE_PMD_QAT),y)
_LDLIBS-$(CONFIG_RTE_LIBRTE_PMD_QAT_SYM)    += -lrte_pmd_qat -lcrypto
_LDLIBS-$(CONFIG_RTE_LIBRTE_PMD_QAT_ASYM)   += -lrte_pmd_qat -lcrypto
endif # CONFIG_RTE_LIBRTE_PMD_QAT
else
_LDLIBS-$(CONFIG_RTE_LIBRTE_PMD_QAT)        += -lrte_pmd_qat -lcrypto
endif

_LDLIBS-$(CONFIG_RTE_LIBRTE_PMD_SNOW3G)           += -lrte_pmd_snow3g
ifeq ($(shell [ -n "$(RTE_VER_YEAR)" ] && [ "$(RTE_VER_YEAR)" -ge 20 ] && echo true),true)
	_LDLIBS-$(CONFIG_RTE_LIBRTE_PMD_SNOW3G)      += -lIPSec_MB
else
	_LDLIBS-$(CONFIG_RTE_LIBRTE_PMD_SNOW3G)           += -L$(LIBSSO_SNOW3G_PATH)/build -lsso_snow3g
endif
_LDLIBS-$(CONFIG_RTE_LIBRTE_PMD_KASUMI)           += -lrte_pmd_kasumi
ifeq ($(shell [ -n "$(RTE_VER_YEAR)" ] && [ "$(RTE_VER_YEAR)" -ge 20 ] && echo true),true)
	_LDLIBS-$(CONFIG_RTE_LIBRTE_PMD_KASUMI)      += -lIPSec_MB
else
	_LDLIBS-$(CONFIG_RTE_LIBRTE_PMD_KASUMI)           += -L$(LIBSSO_KASUMI_PATH)/build -lsso_kasumi
endif
_LDLIBS-$(CONFIG_RTE_LIBRTE_PMD_ZUC)              += -lrte_pmd_zuc
ifeq ($(shell [ -n "$(RTE_VER_YEAR)" ] && [ "$(RTE_VER_YEAR)" -ge 20 ] && echo true),true)
	_LDLIBS-$(CONFIG_RTE_LIBRTE_PMD_ZUC)         += -lIPSec_MB
else
	_LDLIBS-$(CONFIG_RTE_LIBRTE_PMD_ZUC)              += -L$(LIBSSO_ZUC_PATH)/build -lsso_zuc
endif
_LDLIBS-$(CONFIG_RTE_LIBRTE_PMD_ARMV8_CRYPTO)     += -lrte_pmd_armv8
ifeq ($(shell [ -n "$(RTE_VER_YEAR)" ] && [ "$(RTE_VER_YEAR)" -ge 20 ] && echo true),true)
	_LDLIBS-$(CONFIG_RTE_LIBRTE_PMD_ARMV8_CRYPTO)    += -L$(ARMV8_CRYPTO_LIB_PATH) -lAArch64crypto
else
	_LDLIBS-$(CONFIG_RTE_LIBRTE_PMD_ARMV8_CRYPTO)     += -L$(ARMV8_CRYPTO_LIB_PATH) -larmv8_crypto
endif
_LDLIBS-$(CONFIG_RTE_LIBRTE_PMD_MRVL_CRYPTO)      += -L$(LIBMUSDK_PATH)/lib -lrte_pmd_mrvl_crypto -lmusdk
_LDLIBS-$(CONFIG_RTE_LIBRTE_PMD_MVSAM_CRYPTO)     += -L$(LIBMUSDK_PATH)/lib -lrte_pmd_mvsam_crypto -lmusdk
ifeq ($(shell [ -n "$(RTE_VER_YEAR)" ] && ( ( [ "$(RTE_VER_YEAR)" -ge 19 ] && [ "$(RTE_VER_MONTH)" -ge 11 ] ) || [ $(RTE_VER_YEAR) -ge 20 ] ) && echo true),true)
_LDLIBS-$(CONFIG_RTE_LIBRTE_PMD_NITROX)           += -lrte_pmd_nitrox
endif
ifeq ($(shell [ -n "$(RTE_VER_YEAR)" ] && ( ( [ "$(RTE_VER_YEAR)" -ge 18 ] && [ "$(RTE_VER_MONTH)" -ge 08 ] ) || [ $(RTE_VER_YEAR) -ge 19 ] ) && echo true),true)
_LDLIBS-$(CONFIG_RTE_LIBRTE_PMD_OCTEONTX_CRYPTO) += -lrte_pmd_octeontx_crypto
endif
ifeq ($(shell [ -n "$(RTE_VER_YEAR)" ] && ( ( [ "$(RTE_VER_YEAR)" -ge 19 ] && [ "$(RTE_VER_MONTH)" -ge 11 ] ) || [ $(RTE_VER_YEAR) -ge 20 ] ) && echo true),true)
_LDLIBS-$(CONFIG_RTE_LIBRTE_PMD_OCTEONTX2_CRYPTO) += -lrte_pmd_octeontx2_crypto
endif
_LDLIBS-$(CONFIG_RTE_LIBRTE_PMD_CRYPTO_SCHEDULER) += -lrte_pmd_crypto_scheduler
ifeq ($(CONFIG_RTE_LIBRTE_FSLMC_BUS),y)
_LDLIBS-$(CONFIG_RTE_LIBRTE_PMD_DPAA2_SEC)   += -lrte_pmd_dpaa2_sec
_LDLIBS-$(CONFIG_RTE_LIBRTE_PMD_DPAA2_SEC)   += -lrte_mempool_dpaa2
_LDLIBS-$(CONFIG_RTE_LIBRTE_PMD_DPAA2_SEC)   += -lrte_bus_fslmc
endif # CONFIG_RTE_LIBRTE_FSLMC_BUS
endif # CONFIG_RTE_LIBRTE_CRYPTODEV

ifeq ($(CONFIG_RTE_LIBRTE_COMPRESSDEV),y)
_LDLIBS-$(CONFIG_RTE_LIBRTE_PMD_ISAL) += -lrte_pmd_isal_comp
_LDLIBS-$(CONFIG_RTE_LIBRTE_PMD_ISAL) += -lisal
_LDLIBS-$(CONFIG_RTE_LIBRTE_PMD_OCTEONTX_ZIPVF) += -lrte_pmd_octeontx_zip
# Link QAT driver if it has not been linked yet
ifeq ($(CONFIG_RTE_LIBRTE_PMD_QAT_SYM),n)
_LDLIBS-$(CONFIG_RTE_LIBRTE_PMD_QAT)  += -lrte_pmd_qat
endif # CONFIG_RTE_LIBRTE_PMD_QAT_SYM
_LDLIBS-$(CONFIG_RTE_LIBRTE_PMD_ZLIB) += -lrte_pmd_zlib
_LDLIBS-$(CONFIG_RTE_LIBRTE_PMD_ZLIB) += -lz
endif # CONFIG_RTE_LIBRTE_COMPRESSDEV


ifeq ($(CONFIG_RTE_LIBRTE_EVENTDEV),y)
_LDLIBS-$(CONFIG_RTE_LIBRTE_PMD_SKELETON_EVENTDEV)  += -lrte_pmd_skeleton_event
_LDLIBS-$(CONFIG_RTE_LIBRTE_PMD_SW_EVENTDEV)        += -lrte_pmd_sw_event
_LDLIBS-$(CONFIG_RTE_LIBRTE_PMD_OCTEONTX_SSOVF)     += -lrte_pmd_octeontx_ssovf
ifeq ($(CONFIG_RTE_LIBRTE_DPAA_BUS),y)
	_LDLIBS-$(CONFIG_RTE_LIBRTE_PMD_DPAA_EVENTDEV)  += -lrte_pmd_dpaa_event
endif # CONFIG_RTE_LIBRTE_DPAA_BUS
ifeq ($(CONFIG_RTE_EAL_VFIO)$(CONFIG_RTE_LIBRTE_FSLMC_BUS),yy)
	_LDLIBS-$(CONFIG_RTE_LIBRTE_PMD_DPAA2_EVENTDEV) += -lrte_pmd_dpaa2_event
endif # CONFIG_RTE_LIBRTE_FSLMC_BUS

_LDLIBS-$(CONFIG_RTE_LIBRTE_OCTEONTX_MEMPOOL)       += -lrte_mempool_octeontx
_LDLIBS-$(CONFIG_RTE_LIBRTE_OCTEONTX_PMD)           += -lrte_pmd_octeontx
_LDLIBS-$(CONFIG_RTE_LIBRTE_PMD_OPDL_EVENTDEV)      += -lrte_pmd_opdl_event
endif # CONFIG_RTE_LIBRTE_EVENTDEV

ifeq ($(CONFIG_RTE_LIBRTE_DPAA2_PMD),y)
_LDLIBS-$(CONFIG_RTE_LIBRTE_DPAA2_PMD)              += -lrte_bus_fslmc
_LDLIBS-$(CONFIG_RTE_LIBRTE_DPAA2_PMD)              += -lrte_mempool_dpaa2
endif # CONFIG_RTE_LIBRTE_DPAA2_PMD

ifeq ($(CONFIG_RTE_LIBRTE_COMMON_DPAAX),y)
_LDLIBS-$(CONFIG_RTE_LIBRTE_COMMON_DPAAX)   += -lrte_common_dpaax
endif # CONFIG_RTE_LIBRTE_COMMON_DPAAX

endif # ! $(CONFIG_RTE_BUILD_SHARED_LIB)

endif # ! CONFIG_RTE_BUILD_COMBINE_LIBS

_LDLIBS-y += $(_NEED_LZ-y)
_LDLIBS-y += $(EXECENV_LDLIBS)
_LDLIBS-y += -Wl,--end-group
_LDLIBS-y += -Wl,--no-whole-archive

DPDK_LIBS=$(_LDLIBS-y) $(CPU_LDLIBS) $(EXTRA_LDLIBS)

# Eliminate duplicates without sorting
DPDK_LIBS := $(shell echo $(DPDK_LIBS) | \
    awk '{for (i = 1; i <= NF; i++) { if (!seen[$$i]++) print $$i }}')

RTE_SDK_FULL=`readlink -f $RTE_SDK`

# Merge and rename flags
CXXFLAGS := $(CXXFLAGS) $(CFLAGS) $(EXTRA_CFLAGS)

include $(RTE_SDK)/mk/internal/rte.build-pre.mk

ifeq ($(shell [ -n "$(RTE_VER_YEAR)" ] && ( ( [ "$(RTE_VER_YEAR)" -ge 16 ] && [ "$(RTE_VER_MONTH)" -ge 07 ] ) || [ $(RTE_VER_YEAR) -ge 17 ] ) && echo true),true)
	override LDFLAGS := $(DPDK_OLD_LDFLAGS) $(DPDK_LIBS)
else
	override LDFLAGS := $(DPDK_OLD_LDFLAGS)
endif

############################################################
## Flow API library available at or after DPDK v17.05
############################################################
ifeq ($(shell [ -n $(RTE_VER_YEAR) ] && ( ( [ $(RTE_VER_YEAR) -ge 17 ] && [ $(RTE_VER_MONTH) -ge 05 ] ) || [ $(RTE_VER_YEAR) -ge 18 ] ) && [ -n $(HAVE_FLOW_API) ] && echo true),true)

$(debug LIBRTE_PARSE=YES)

RTE_VERSION=$(RTE_VER_YEAR).$(RTE_VER_MONTH).$(RTE_VER_MINOR)
PARSE_PATH=../lib/librte_parse_$(RTE_VERSION)/

${PARSE_PATH}.sentinel:
	# Create the necessary folders for librte_parse
	mkdir -p $(PARSE_PATH)
	mkdir -p test-pmd
	# Copy testpmd.c of the target DPDK version
	cp -u $(RTE_SDK)/app/test-pmd/testpmd.c $(PARSE_PATH)
	cp -u $(RTE_SDK)/app/test-pmd/testpmd.h $(PARSE_PATH)
	cp -u $(RTE_SDK)/app/test-pmd/config.c $(PARSE_PATH)
	# Strip the main function off to prevent complilation errors, while linking with Click
	sed -i '/main(int/Q' $(PARSE_PATH)/testpmd.c
	head -n -1 $(PARSE_PATH)/testpmd.c > $(PARSE_PATH)/testpmd_t.c;
	mv $(PARSE_PATH)/testpmd_t.c $(PARSE_PATH)/testpmd.c
	# Strip off testpmd report messages as our library prints its own report messages
	sed -i '/printf("Flow rule #\%u created\\n", pf->id);/d' $(PARSE_PATH)/config.c
	sed -i '/printf("Flow rule #\%u destroyed\\n", pf->id);/d' $(PARSE_PATH)/config.c
# Until DPDK 17.11 these structs need to be declared as extern in testpmd.h and be defined in testpmd.c. Our patch in DPDK 18.02 solves this issue :)
ifeq ($(shell [ -n $(RTE_VER_YEAR) ] && ( ( [ $(RTE_VER_YEAR) -eq 17 ] ) ) && echo true),true)
	# Deal with .h
	sed -i 's/^uint8_t\sport_numa\[RTE_MAX_ETHPORTS\]\;/extern uint8_t port_numa[RTE_MAX_ETHPORTS];/g' $(PARSE_PATH)/testpmd.h
	sed -i 's/^uint8_t\srxring_numa\[RTE_MAX_ETHPORTS\]\;/extern uint8_t rxring_numa[RTE_MAX_ETHPORTS];/g' $(PARSE_PATH)/testpmd.h
	sed -i 's/^uint8_t\stxring_numa\[RTE_MAX_ETHPORTS\]\;/extern uint8_t txring_numa[RTE_MAX_ETHPORTS];/g' $(PARSE_PATH)/testpmd.h
	sed -i '/extern\senum\sdcb_queue_mapping_mode\sdcb_q_mapping\;/d' $(PARSE_PATH)/testpmd.h
	# Deal with .c
	sed -i '120i uint8_t port_numa[RTE_MAX_ETHPORTS];' $(PARSE_PATH)/testpmd.c
	sed -i '121i uint8_t rxring_numa[RTE_MAX_ETHPORTS];' $(PARSE_PATH)/testpmd.c
	sed -i '122i uint8_t txring_numa[RTE_MAX_ETHPORTS];' $(PARSE_PATH)/testpmd.c
endif
# Between DPDK 18.08 and 19.08 these structs need to be declared as external in testpmd.h. DPDK 19.11 solves this issue :)
ifeq ($(shell [ -n $(RTE_VER_YEAR) ] && ( ( [ $(RTE_VER_YEAR) -eq 18 ] && [ $(RTE_VER_MONTH) -ge 08 ] ) || ( [ $(RTE_VER_YEAR) -eq 19 ] && [ $(RTE_VER_MONTH) -le 08 ] ) ) && echo true),true)
	$(info "needed")
	sed -i 's/struct\snvgre_encap_conf\snvgre_encap_conf;/extern struct nvgre_encap_conf nvgre_encap_conf;/g' $(PARSE_PATH)/testpmd.h
	sed -i 's/struct\svxlan_encap_conf\svxlan_encap_conf;/extern struct vxlan_encap_conf vxlan_encap_conf;/g' $(PARSE_PATH)/testpmd.h
endif
# Between DPDK 18.11 and 19.08 these structs need to be declared as external in testpmd.h. DPDK 19.11 solves this issue :)
ifeq ($(shell [ -n $(RTE_VER_YEAR) ] && ( ( [ $(RTE_VER_YEAR) -eq 18 ] && [ $(RTE_VER_MONTH) -ge 11 ] ) || ( [ $(RTE_VER_YEAR) -eq 19 ] && [ $(RTE_VER_MONTH) -le 08 ] ) ) && echo true),true)
	# Deal with .h
	sed -i 's/struct\sl2_decap_conf\sl2_decap_conf;/extern struct l2_decap_conf l2_decap_conf;/g' $(PARSE_PATH)/testpmd.h
	sed -i 's/struct\sl2_encap_conf\sl2_encap_conf;/extern struct l2_encap_conf l2_encap_conf;/g' $(PARSE_PATH)/testpmd.h
	sed -i 's/struct\smplsogre_decap_conf\smplsogre_decap_conf;/extern struct mplsogre_decap_conf mplsogre_decap_conf;/g' $(PARSE_PATH)/testpmd.h
	sed -i 's/struct\smplsogre_encap_conf\smplsogre_encap_conf;/extern struct mplsogre_encap_conf mplsogre_encap_conf;/g' $(PARSE_PATH)/testpmd.h
	sed -i 's/struct\smplsoudp_decap_conf\smplsoudp_decap_conf;/extern struct mplsoudp_decap_conf mplsoudp_decap_conf;/g' $(PARSE_PATH)/testpmd.h
	sed -i 's/struct\smplsoudp_encap_conf\smplsoudp_encap_conf;/extern struct mplsoudp_encap_conf mplsoudp_encap_conf;/g' $(PARSE_PATH)/testpmd.h
	# Deal with .c
	sed -i '133i struct l2_decap_conf l2_decap_conf;' $(PARSE_PATH)/testpmd.c
	sed -i '134i struct l2_encap_conf l2_encap_conf;' $(PARSE_PATH)/testpmd.c
	sed -i '135i struct mplsogre_decap_conf mplsogre_decap_conf;' $(PARSE_PATH)/testpmd.c
	sed -i '136i struct mplsogre_encap_conf mplsogre_encap_conf;' $(PARSE_PATH)/testpmd.c
	sed -i '137i struct mplsoudp_decap_conf mplsoudp_decap_conf;' $(PARSE_PATH)/testpmd.c
	sed -i '138i struct mplsoudp_encap_conf mplsoudp_encap_conf;' $(PARSE_PATH)/testpmd.c
endif
	touch $(PARSE_PATH)/.sentinel

ifeq ($(shell [ -n $(RTE_VER_YEAR) ] && ( ( [ $(RTE_VER_YEAR) -eq 19 ] && [ $(RTE_VER_MONTH) -le 08 ] ) || [ $(RTE_VER_YEAR) -lt 19 ] ) && echo true),true)
.NOTPARALLEL: ${PARSE_PATH}.sentinel
endif

test-pmd/%.o: ${PARSE_PATH}.sentinel
	cp -u $(RTE_SDK)/app/test-pmd/$*.c $(PARSE_PATH)
	$(CC) -o $@ -O3 -c $(PARSE_PATH)/$*.c $(CFLAGS) -I$(RTE_SDK)/app/test-pmd/

# Object files present across all DPDK versions
PARSE_OBJS = \
	test-pmd/cmdline_flow.o \
	test-pmd/macfwd.o test-pmd/cmdline.o test-pmd/txonly.o test-pmd/csumonly.o test-pmd/flowgen.o \
	test-pmd/icmpecho.o test-pmd/ieee1588fwd.o test-pmd/iofwd.o test-pmd/macswap.o \
	test-pmd/rxonly.o \

# Additional object files, present at or after DPDK v17.11 but not at or after 18.08
ifeq ($(shell [ -n $(RTE_VER_YEAR) ] && ( ( [ $(RTE_VER_YEAR) -eq 17 ] && [ $(RTE_VER_MONTH) -ge 11 ] ) || ( [ $(RTE_VER_YEAR) -eq 18 ] && [ $(RTE_VER_MONTH) -lt 08 ] ) ) && echo true),true)
PARSE_OBJS += test-pmd/tm.o
endif

# Additional object files, present at or after DPDK v17.11
ifeq ($(shell [ -n $(RTE_VER_YEAR) ] && ( ( [ $(RTE_VER_YEAR) -eq 17 ] && [ $(RTE_VER_MONTH) -ge 11 ] ) || [ $(RTE_VER_YEAR) -ge 18 ] ) && echo true),true)
PARSE_OBJS += test-pmd/cmdline_mtr.o test-pmd/cmdline_tm.o
endif

# Additional object files, present at or after DPDK v18.05
ifeq ($(shell [ -n $(RTE_VER_YEAR) ] && ( ( [ $(RTE_VER_YEAR) -eq 18 ] && [ $(RTE_VER_MONTH) -ge 05 ] ) || [ $(RTE_VER_YEAR) -ge 19 ] ) && echo true),true)
PARSE_OBJS += test-pmd/bpf_cmd.o
<<<<<<< HEAD
endif

# Additional object files, present at or after DPDK v18.08
ifeq ($(shell [ -n $(RTE_VER_YEAR) ] && ( ( [ $(RTE_VER_YEAR) -eq 18 ] && [ $(RTE_VER_MONTH) -ge 08 ] ) || [ $(RTE_VER_YEAR) -ge 19 ] ) && echo true),true)
PARSE_OBJS += test-pmd/parameters.o test-pmd/softnicfwd.o
endif

# Additional object files, present at or after DPDK v18.11
ifeq ($(shell [ -n $(RTE_VER_YEAR) ] && ( ( [ $(RTE_VER_YEAR) -eq 18 ] && [ $(RTE_VER_MONTH) -ge 11 ] ) || [ $(RTE_VER_YEAR) -ge 19 ] ) && echo true),true)
PARSE_OBJS += test-pmd/noisy_vnf.o test-pmd/util.o
=======
PARSE_OBJS += test-pmd/parameters.o
ifeq ($(shell [ -n "$(RTE_VER_YEAR)" ] && ( [ "$(RTE_VER_YEAR)" -eq 20 ] && [ "$(RTE_VER_MONTH)" -le 05 ] ) && echo true),true)
	PARSE_OBJS += test-pmd/softnicfwd.o
endif
PARSE_OBJS += test-pmd/noisy_vnf.o test-pmd/util.o
ifeq ($(shell [ -n "$(RTE_VER_YEAR)" ] && ( ( [ "$(RTE_VER_YEAR)" -ge 20 ] && [ "$(RTE_VER_MONTH)" -ge 08 ] ) || [ $(RTE_VER_YEAR) -ge 21 ] ) && echo true),true)
	PARSE_OBJS += test-pmd/5tswap.o
>>>>>>> 637c9d40
endif

CFLAGS += -I../lib/librte_parse_$(RTE_VERSION)
CXXFLAGS += -I../lib/librte_parse_$(RTE_VERSION)

${PARSE_PATH}/%.o: ${PARSE_PATH}.sentinel
	$(CC) -o $@ -O3 -c $(PARSE_PATH)/$*.c $(CFLAGS) -I$(RTE_SDK)/app/test-pmd/

librte_parse.a: $(PARSE_OBJS) $(PARSE_PATH)/testpmd.o $(PARSE_PATH)/config.o
	$(call verbose_cmd,$(AR_CREATE) librte_parse.a $(PARSE_OBJS) $(PARSE_PATH)/testpmd.o $(PARSE_PATH)/config.o,AR librte_parse.a)
	$(call verbose_cmd,$(RANLIB),RANLIB,librte_parse.a)

else

$(debug LIBRTE_PARSE=NO)


endif # RTE_VERSION >= 17.05<|MERGE_RESOLUTION|>--- conflicted
+++ resolved
@@ -586,26 +586,26 @@
 # Additional object files, present at or after DPDK v18.05
 ifeq ($(shell [ -n $(RTE_VER_YEAR) ] && ( ( [ $(RTE_VER_YEAR) -eq 18 ] && [ $(RTE_VER_MONTH) -ge 05 ] ) || [ $(RTE_VER_YEAR) -ge 19 ] ) && echo true),true)
 PARSE_OBJS += test-pmd/bpf_cmd.o
-<<<<<<< HEAD
 endif
 
 # Additional object files, present at or after DPDK v18.08
 ifeq ($(shell [ -n $(RTE_VER_YEAR) ] && ( ( [ $(RTE_VER_YEAR) -eq 18 ] && [ $(RTE_VER_MONTH) -ge 08 ] ) || [ $(RTE_VER_YEAR) -ge 19 ] ) && echo true),true)
-PARSE_OBJS += test-pmd/parameters.o test-pmd/softnicfwd.o
+PARSE_OBJS += test-pmd/parameters.o
 endif
 
 # Additional object files, present at or after DPDK v18.11
 ifeq ($(shell [ -n $(RTE_VER_YEAR) ] && ( ( [ $(RTE_VER_YEAR) -eq 18 ] && [ $(RTE_VER_MONTH) -ge 11 ] ) || [ $(RTE_VER_YEAR) -ge 19 ] ) && echo true),true)
 PARSE_OBJS += test-pmd/noisy_vnf.o test-pmd/util.o
-=======
-PARSE_OBJS += test-pmd/parameters.o
+endif
+
+# Some sources are only available for limited DPDK versions
 ifeq ($(shell [ -n "$(RTE_VER_YEAR)" ] && ( [ "$(RTE_VER_YEAR)" -eq 20 ] && [ "$(RTE_VER_MONTH)" -le 05 ] ) && echo true),true)
 	PARSE_OBJS += test-pmd/softnicfwd.o
 endif
-PARSE_OBJS += test-pmd/noisy_vnf.o test-pmd/util.o
+
+# Additional object files, present at or after DPDK v20.08
 ifeq ($(shell [ -n "$(RTE_VER_YEAR)" ] && ( ( [ "$(RTE_VER_YEAR)" -ge 20 ] && [ "$(RTE_VER_MONTH)" -ge 08 ] ) || [ $(RTE_VER_YEAR) -ge 21 ] ) && echo true),true)
 	PARSE_OBJS += test-pmd/5tswap.o
->>>>>>> 637c9d40
 endif
 
 CFLAGS += -I../lib/librte_parse_$(RTE_VERSION)
