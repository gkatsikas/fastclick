--- conflicted
+++ resolved
@@ -495,135 +495,4 @@
 else
 	override LDFLAGS := $(DPDK_OLD_LDFLAGS)
 endif
-<<<<<<< HEAD
-
-############################################################
-## Flow API library available at or after DPDK v17.05
-############################################################
-ifeq ($(shell [ -n $(RTE_VER_YEAR) ] && ( ( [ $(RTE_VER_YEAR) -ge 17 ] && [ $(RTE_VER_MONTH) -ge 05 ] ) || [ $(RTE_VER_YEAR) -ge 18 ] ) && [ -n $(HAVE_FLOW_API) ] && echo true),true)
-
-$(debug LIBRTE_PARSE=YES)
-
-RTE_VERSION=$(RTE_VER_YEAR).$(RTE_VER_MONTH).$(RTE_VER_MINOR)
-PARSE_PATH=../lib/librte_parse_$(RTE_VERSION)/
-
-${PARSE_PATH}.sentinel:
-	# Create the necessary folders for librte_parse
-	mkdir -p $(PARSE_PATH)
-	mkdir -p test-pmd
-	# Copy testpmd.c of the target DPDK version
-	cp -u $(RTE_SDK)/app/test-pmd/testpmd.c $(PARSE_PATH)
-	cp -u $(RTE_SDK)/app/test-pmd/testpmd.h $(PARSE_PATH)
-	cp -u $(RTE_SDK)/app/test-pmd/config.c $(PARSE_PATH)
-	# Strip the main function off to prevent complilation errors, while linking with Click
-	sed -i '/main(int/Q' $(PARSE_PATH)/testpmd.c
-	head -n -1 $(PARSE_PATH)/testpmd.c > $(PARSE_PATH)/testpmd_t.c;
-	mv $(PARSE_PATH)/testpmd_t.c $(PARSE_PATH)/testpmd.c
-	# Strip off testpmd report messages as our library prints its own report messages
-	sed -i '/printf("Flow rule #\%u created\\n", pf->id);/d' $(PARSE_PATH)/config.c
-	sed -i '/printf("Flow rule #\%u destroyed\\n", pf->id);/d' $(PARSE_PATH)/config.c
-# Until DPDK 17.11 these structs need to be declared as extern in testpmd.h and be defined in testpmd.c. Our patch in DPDK 18.02 solves this issue :)
-ifeq ($(shell [ -n $(RTE_VER_YEAR) ] && ( ( [ $(RTE_VER_YEAR) -eq 17 ] ) ) && echo true),true)
-	# Deal with .h
-	sed -i 's/^uint8_t\sport_numa\[RTE_MAX_ETHPORTS\]\;/extern uint8_t port_numa[RTE_MAX_ETHPORTS];/g' $(PARSE_PATH)/testpmd.h
-	sed -i 's/^uint8_t\srxring_numa\[RTE_MAX_ETHPORTS\]\;/extern uint8_t rxring_numa[RTE_MAX_ETHPORTS];/g' $(PARSE_PATH)/testpmd.h
-	sed -i 's/^uint8_t\stxring_numa\[RTE_MAX_ETHPORTS\]\;/extern uint8_t txring_numa[RTE_MAX_ETHPORTS];/g' $(PARSE_PATH)/testpmd.h
-	sed -i '/extern\senum\sdcb_queue_mapping_mode\sdcb_q_mapping\;/d' $(PARSE_PATH)/testpmd.h
-	# Deal with .c
-	sed -i '120i uint8_t port_numa[RTE_MAX_ETHPORTS];' $(PARSE_PATH)/testpmd.c
-	sed -i '121i uint8_t rxring_numa[RTE_MAX_ETHPORTS];' $(PARSE_PATH)/testpmd.c
-	sed -i '122i uint8_t txring_numa[RTE_MAX_ETHPORTS];' $(PARSE_PATH)/testpmd.c
-endif
-# Between DPDK 18.08 and 19.08 these structs need to be declared as external in testpmd.h. DPDK 19.11 solves this issue :)
-ifeq ($(shell [ -n $(RTE_VER_YEAR) ] && ( ( [ $(RTE_VER_YEAR) -eq 18 ] && [ $(RTE_VER_MONTH) -ge 08 ] ) || ( [ $(RTE_VER_YEAR) -eq 19 ] && [ $(RTE_VER_MONTH) -le 08 ] ) ) && echo true),true)
-	$(info "needed")
-	sed -i 's/struct\snvgre_encap_conf\snvgre_encap_conf;/extern struct nvgre_encap_conf nvgre_encap_conf;/g' $(PARSE_PATH)/testpmd.h
-	sed -i 's/struct\svxlan_encap_conf\svxlan_encap_conf;/extern struct vxlan_encap_conf vxlan_encap_conf;/g' $(PARSE_PATH)/testpmd.h
-endif
-# Between DPDK 18.11 and 19.08 these structs need to be declared as external in testpmd.h. DPDK 19.11 solves this issue :)
-ifeq ($(shell [ -n $(RTE_VER_YEAR) ] && ( ( [ $(RTE_VER_YEAR) -eq 18 ] && [ $(RTE_VER_MONTH) -ge 11 ] ) || ( [ $(RTE_VER_YEAR) -eq 19 ] && [ $(RTE_VER_MONTH) -le 08 ] ) ) && echo true),true)
-	# Deal with .h
-	sed -i 's/struct\sl2_decap_conf\sl2_decap_conf;/extern struct l2_decap_conf l2_decap_conf;/g' $(PARSE_PATH)/testpmd.h
-	sed -i 's/struct\sl2_encap_conf\sl2_encap_conf;/extern struct l2_encap_conf l2_encap_conf;/g' $(PARSE_PATH)/testpmd.h
-	sed -i 's/struct\smplsogre_decap_conf\smplsogre_decap_conf;/extern struct mplsogre_decap_conf mplsogre_decap_conf;/g' $(PARSE_PATH)/testpmd.h
-	sed -i 's/struct\smplsogre_encap_conf\smplsogre_encap_conf;/extern struct mplsogre_encap_conf mplsogre_encap_conf;/g' $(PARSE_PATH)/testpmd.h
-	sed -i 's/struct\smplsoudp_decap_conf\smplsoudp_decap_conf;/extern struct mplsoudp_decap_conf mplsoudp_decap_conf;/g' $(PARSE_PATH)/testpmd.h
-	sed -i 's/struct\smplsoudp_encap_conf\smplsoudp_encap_conf;/extern struct mplsoudp_encap_conf mplsoudp_encap_conf;/g' $(PARSE_PATH)/testpmd.h
-	# Deal with .c
-	sed -i '133i struct l2_decap_conf l2_decap_conf;' $(PARSE_PATH)/testpmd.c
-	sed -i '134i struct l2_encap_conf l2_encap_conf;' $(PARSE_PATH)/testpmd.c
-	sed -i '135i struct mplsogre_decap_conf mplsogre_decap_conf;' $(PARSE_PATH)/testpmd.c
-	sed -i '136i struct mplsogre_encap_conf mplsogre_encap_conf;' $(PARSE_PATH)/testpmd.c
-	sed -i '137i struct mplsoudp_decap_conf mplsoudp_decap_conf;' $(PARSE_PATH)/testpmd.c
-	sed -i '138i struct mplsoudp_encap_conf mplsoudp_encap_conf;' $(PARSE_PATH)/testpmd.c
-endif
-	touch $(PARSE_PATH)/.sentinel
-
-ifeq ($(shell [ -n $(RTE_VER_YEAR) ] && ( ( [ $(RTE_VER_YEAR) -eq 19 ] && [ $(RTE_VER_MONTH) -le 08 ] ) || [ $(RTE_VER_YEAR) -lt 19 ] ) && echo true),true)
-.NOTPARALLEL: ${PARSE_PATH}.sentinel
-endif
-
-test-pmd/%.o: ${PARSE_PATH}.sentinel
-	cp -u $(RTE_SDK)/app/test-pmd/$*.c $(PARSE_PATH)
-	$(CC) -o $@ -O3 -c $(PARSE_PATH)/$*.c $(CFLAGS) -I$(RTE_SDK)/app/test-pmd/
-
-# Object files present across all DPDK versions
-PARSE_OBJS = \
-	test-pmd/cmdline_flow.o \
-	test-pmd/macfwd.o test-pmd/cmdline.o test-pmd/txonly.o test-pmd/csumonly.o test-pmd/flowgen.o \
-	test-pmd/icmpecho.o test-pmd/ieee1588fwd.o test-pmd/iofwd.o test-pmd/macswap.o \
-	test-pmd/rxonly.o \
-
-# Additional object files, present at or after DPDK v17.11 but not at or after 18.08
-ifeq ($(shell [ -n $(RTE_VER_YEAR) ] && ( ( [ $(RTE_VER_YEAR) -eq 17 ] && [ $(RTE_VER_MONTH) -ge 11 ] ) || ( [ $(RTE_VER_YEAR) -eq 18 ] && [ $(RTE_VER_MONTH) -lt 08 ] ) ) && echo true),true)
-PARSE_OBJS += test-pmd/tm.o
-endif
-
-# Additional object files, present at or after DPDK v17.11
-ifeq ($(shell [ -n $(RTE_VER_YEAR) ] && ( ( [ $(RTE_VER_YEAR) -eq 17 ] && [ $(RTE_VER_MONTH) -ge 11 ] ) || [ $(RTE_VER_YEAR) -ge 18 ] ) && echo true),true)
-PARSE_OBJS += test-pmd/cmdline_mtr.o test-pmd/cmdline_tm.o
-endif
-
-# Additional object files, present at or after DPDK v18.05
-ifeq ($(shell [ -n $(RTE_VER_YEAR) ] && ( ( [ $(RTE_VER_YEAR) -eq 18 ] && [ $(RTE_VER_MONTH) -ge 05 ] ) || [ $(RTE_VER_YEAR) -ge 19 ] ) && echo true),true)
-PARSE_OBJS += test-pmd/bpf_cmd.o
-endif
-
-# Additional object files, present at or after DPDK v18.08
-ifeq ($(shell [ -n $(RTE_VER_YEAR) ] && ( ( [ $(RTE_VER_YEAR) -eq 18 ] && [ $(RTE_VER_MONTH) -ge 08 ] ) || [ $(RTE_VER_YEAR) -ge 19 ] ) && echo true),true)
-PARSE_OBJS += test-pmd/parameters.o
-	# Some sources are only available for limited DPDK versions
-	ifeq ($(shell [ -n "$(RTE_VER_YEAR)" ] && ( [ $(RTE_VER_YEAR) -le 19 ] ) || ( [ "$(RTE_VER_YEAR)" -eq 20 ] && [ "$(RTE_VER_MONTH)" -le 05 ] ) && echo true),true)
-		PARSE_OBJS += test-pmd/softnicfwd.o
-	endif
-endif
-
-# Additional object files, present at or after DPDK v18.11
-ifeq ($(shell [ -n $(RTE_VER_YEAR) ] && ( ( [ $(RTE_VER_YEAR) -eq 18 ] && [ $(RTE_VER_MONTH) -ge 11 ] ) || [ $(RTE_VER_YEAR) -ge 19 ] ) && echo true),true)
-PARSE_OBJS += test-pmd/noisy_vnf.o test-pmd/util.o
-endif
-
-# Additional object files, present at or after DPDK v20.08
-ifeq ($(shell [ -n "$(RTE_VER_YEAR)" ] && ( ( [ "$(RTE_VER_YEAR)" -ge 20 ] && [ "$(RTE_VER_MONTH)" -ge 08 ] ) || [ $(RTE_VER_YEAR) -ge 21 ] ) && echo true),true)
-	PARSE_OBJS += test-pmd/5tswap.o
-endif
-
-CFLAGS += -I../lib/librte_parse_$(RTE_VERSION)
-CXXFLAGS += -I../lib/librte_parse_$(RTE_VERSION)
-
-${PARSE_PATH}/%.o: ${PARSE_PATH}.sentinel
-	$(CC) -o $@ -O3 -c $(PARSE_PATH)/$*.c $(CFLAGS) -I$(RTE_SDK)/app/test-pmd/
-
-librte_parse.a: $(PARSE_OBJS) $(PARSE_PATH)/testpmd.o $(PARSE_PATH)/config.o
-	$(call verbose_cmd,$(AR_CREATE) librte_parse.a $(PARSE_OBJS) $(PARSE_PATH)/testpmd.o $(PARSE_PATH)/config.o,AR librte_parse.a)
-	$(call verbose_cmd,$(RANLIB),RANLIB,librte_parse.a)
-
-else
-
-$(debug LIBRTE_PARSE=NO)
-
-
-endif # RTE_VERSION >= 17.05
-=======
-include rte_parse.mk
->>>>>>> 3cf6e7f0
+include rte_parse.mk