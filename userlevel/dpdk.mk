ifeq ($(RTE_SDK),)
$(error "Please define RTE_SDK environment variable")
endif
ifeq ($(RTE_TARGET),)
$(error "Please define RTE_TARGET environment variable")
endif

# This file more or less copies rte.app.sdk, but we cannot use directly DPDK's one because its heavy modifications on the compile variables would break Click build process

# Save C flags
DPDK_OLD_CFLAGS := $(CFLAGS)
DPDK_OLD_CXXFLAGS := $(CXXFLAGS)
DPDK_OLD_LDFLAGS := $(LDFLAGS)

include $(RTE_SDK)/mk/rte.vars.mk

DPDK_INCLUDE=$(RTE_SDK)/include

# default path for libs
_LDLIBS-y += -L$(RTE_SDK_BIN)/lib

#
# Order is important: from higher level to lower level
#

# Link only the libraries used in the application
LDFLAGS += --as-needed

_LDLIBS-y += -Wl,--whole-archive

_LDLIBS-$(CONFIG_RTE_BUILD_COMBINE_LIBS)    += -l$(RTE_LIBNAME)

ifneq ($(CONFIG_RTE_BUILD_COMBINE_LIBS),y)

_LDLIBS-$(CONFIG_RTE_LIBRTE_DISTRIBUTOR)    += -lrte_distributor
_LDLIBS-$(CONFIG_RTE_LIBRTE_REORDER)        += -lrte_reorder

ifeq ($(CONFIG_RTE_EXEC_ENV_LINUXAPP),y)
_LDLIBS-$(CONFIG_RTE_LIBRTE_KNI)            += -lrte_kni
_LDLIBS-$(CONFIG_RTE_LIBRTE_IVSHMEM)        += -lrte_ivshmem
endif

_LDLIBS-$(CONFIG_RTE_LIBRTE_FLOW_CLASSIFY)  += -lrte_flow_classify
_LDLIBS-$(CONFIG_RTE_LIBRTE_PIPELINE)       += -lrte_pipeline
_LDLIBS-$(CONFIG_RTE_LIBRTE_TABLE)          += -lrte_table
_LDLIBS-$(CONFIG_RTE_LIBRTE_PORT)           += -lrte_port
_LDLIBS-$(CONFIG_RTE_LIBRTE_PDUMP)          += -lrte_pdump
_LDLIBS-$(CONFIG_RTE_LIBRTE_IP_FRAG)        += -lrte_ip_frag
_LDLIBS-$(CONFIG_RTE_LIBRTE_GRO)            += -lrte_gro
<<<<<<< HEAD
=======
_LDLIBS-$(CONFIG_RTE_LIBRTE_GSO)            += -lrte_gso
>>>>>>> 24cf0879
_LDLIBS-$(CONFIG_RTE_LIBRTE_TIMER)          += -lrte_timer
_LDLIBS-$(CONFIG_RTE_LIBRTE_EFD)            += -lrte_efd
_LDLIBS-$(CONFIG_RTE_LIBRTE_HASH)           += -lrte_hash
_LDLIBS-$(CONFIG_RTE_LIBRTE_MEMBER)           += -lrte_member
_LDLIBS-$(CONFIG_RTE_LIBRTE_JOBSTATS)       += -lrte_jobstats
_LDLIBS-$(CONFIG_RTE_LIBRTE_LATENCY_STATS)  += -lrte_latencystats
_LDLIBS-$(CONFIG_RTE_LIBRTE_METRICS)        += -lrte_metrics
_LDLIBS-$(CONFIG_RTE_LIBRTE_BITRATE)        += -lrte_bitratestats
_LDLIBS-$(CONFIG_RTE_LIBRTE_LATENCY_STATS)  += -lrte_latencystats
_LDLIBS-$(CONFIG_RTE_LIBRTE_LPM)            += -lrte_lpm
_LDLIBS-$(CONFIG_RTE_LIBRTE_POWER)          += -lrte_power
_LDLIBS-$(CONFIG_RTE_LIBRTE_ACL)            += -lrte_acl
_LDLIBS-$(CONFIG_RTE_LIBRTE_JOBSTATS)       += -lrte_jobstats
_LDLIBS-$(CONFIG_RTE_LIBRTE_METRICS)        += -lrte_metrics
_LDLIBS-$(CONFIG_RTE_LIBRTE_METER)          += -lrte_meter

_LDLIBS-$(CONFIG_RTE_LIBRTE_SCHED)          += -lrte_sched
_LDLIBS-$(CONFIG_RTE_LIBRTE_SCHED)          += -lm
_LDLIBS-$(CONFIG_RTE_LIBRTE_SCHED)          += -lrt
_LDLIBS-$(CONFIG_RTE_LIBRTE_MEMBER)         += -lm
_LDLIBS-$(CONFIG_RTE_LIBRTE_METER)          += -lm

_LDLIBS-$(CONFIG_RTE_LIBRTE_VHOST)          += -lrte_vhost

endif # ! CONFIG_RTE_BUILD_COMBINE_LIBS

_LDLIBS-$(CONFIG_RTE_LIBRTE_PMD_PCAP)       += -lpcap

_LDLIBS-$(CONFIG_RTE_LIBRTE_PMD_SZEDATA2)   += -lsze2

ifeq ($(CONFIG_RTE_LIBRTE_VHOST_NUMA),y)
_LDLIBS-$(CONFIG_RTE_LIBRTE_VHOST)          += -lnuma
endif

ifeq ($(CONFIG_RTE_LIBRTE_VHOST_USER),n)
_LDLIBS-$(CONFIG_RTE_LIBRTE_VHOST)          += -lfuse
endif

_LDLIBS-y += -Wl,--start-group

ifneq ($(CONFIG_RTE_BUILD_COMBINE_LIBS),y)

_LDLIBS-$(CONFIG_RTE_LIBRTE_KVARGS)         += -lrte_kvargs
_LDLIBS-$(CONFIG_RTE_LIBRTE_MBUF)           += -lrte_mbuf
_LDLIBS-$(CONFIG_RTE_LIBRTE_MBUF_OFFLOAD)   += -lrte_mbuf_offload
_LDLIBS-$(CONFIG_RTE_LIBRTE_IP_FRAG)        += -lrte_ip_frag

ifeq ($(shell [ -n "$(RTE_VER_YEAR)" ] && ( ( [ "$(RTE_VER_YEAR)" -ge 16 ] && [ "$(RTE_VER_MONTH)" -ge 11 ] ) || [ $(RTE_VER_YEAR) -ge 17 ] ) && echo true),true)
_LDLIBS-$(CONFIG_RTE_LIBRTE_ETHER)          += -lrte_ethdev
_LDLIBS-$(CONFIG_RTE_LIBRTE_NET)            += -lrte_net
else
_LDLIBS-$(CONFIG_RTE_LIBRTE_ETHER)          += -lethdev
endif

#Following line is kept for backward compatibility with DPDK<=2.0.0
_LDLIBS-$(CONFIG_RTE_LIBRTE_MALLOC)         += -lrte_malloc
_LDLIBS-$(CONFIG_RTE_LIBRTE_CRYPTODEV)      += -lrte_cryptodev
_LDLIBS-$(CONFIG_RTE_LIBRTE_SECURITY)       += -lrte_security
_LDLIBS-$(CONFIG_RTE_LIBRTE_EVENTDEV)       += -lrte_eventdev
_LDLIBS-$(CONFIG_RTE_LIBRTE_MEMPOOL)        += -lrte_mempool
_LDLIBS-$(CONFIG_RTE_LIBRTE_MEMPOOL_RING)   += -lrte_mempool_ring
<<<<<<< HEAD

=======
>>>>>>> 24cf0879
_LDLIBS-$(CONFIG_RTE_LIBRTE_RING)           += -lrte_ring
_LDLIBS-$(CONFIG_RTE_LIBRTE_PCI)           += -lrte_pci
_LDLIBS-$(CONFIG_RTE_LIBRTE_EAL)            += -lrte_eal
_LDLIBS-$(CONFIG_RTE_LIBRTE_CMDLINE)        += -lrte_cmdline
_LDLIBS-$(CONFIG_RTE_LIBRTE_CFGFILE)        += -lrte_cfgfile

_LDLIBS-$(CONFIG_RTE_LIBRTE_PCI_BUS)        += -lrte_bus_pci
_LDLIBS-$(CONFIG_RTE_LIBRTE_VDEV_BUS)       += -lrte_bus_vdev

_LDLIBS-$(CONFIG_RTE_LIBRTE_PMD_BOND)       += -lrte_pmd_bond
_LDLIBS-$(CONFIG_RTE_LIBRTE_PMD_XENVIRT)    += -lrte_pmd_xenvirt
_LDLIBS-$(CONFIG_RTE_LIBRTE_PMD_XENVIRT)    += -lxenstore

ifeq ($(CONFIG_RTE_BUILD_SHARED_LIB),n)
# plugins (link only if static libraries)
_LDLIBS-$(CONFIG_RTE_DRIVER_MEMPOOL_RING)   += -lrte_mempool_ring
_LDLIBS-$(CONFIG_RTE_DRIVER_MEMPOOL_STACK)  += -lrte_mempool_stack

ifeq ($(shell [ -n "$(RTE_VER_YEAR)" ] || [ \( $(RTE_VER_MAJOR) -ge 2 \) -a \( $(RTE_VER_MINOR) -ge 1 \) ] && echo true),true)
_LDLIBS-$(CONFIG_RTE_LIBRTE_VIRTIO_PMD)     += -lrte_pmd_virtio
else
_LDLIBS-$(CONFIG_RTE_LIBRTE_VIRTIO_PMD)     += -lrte_pmd_virtio_uio
endif
_LDLIBS-$(CONFIG_RTE_LIBRTE_BNX2X_PMD)      += -lrte_pmd_bnx2x
_NEED_LZ-$(CONFIG_RTE_LIBRTE_BNX2X_PMD)      = -lz
_LDLIBS-$(CONFIG_RTE_LIBRTE_BNXT_PMD)       += -lrte_pmd_bnxt
_LDLIBS-$(CONFIG_RTE_LIBRTE_CXGBE_PMD)      += -lrte_pmd_cxgbe
ifeq ($(CONFIG_RTE_LIBRTE_DPAA_BUS),y)
_LDLIBS-$(CONFIG_RTE_LIBRTE_DPAA_BUS)       += -lrte_bus_dpaa
_LDLIBS-$(CONFIG_RTE_LIBRTE_DPAA_MEMPOOL)   += -lrte_mempool_dpaa
_LDLIBS-$(CONFIG_RTE_LIBRTE_DPAA_PMD)       += -lrte_pmd_dpaa
endif
_LDLIBS-$(CONFIG_RTE_LIBRTE_DPAA2_PMD)      += -lrte_pmd_dpaa2
_LDLIBS-$(CONFIG_RTE_LIBRTE_ENIC_PMD)       += -lrte_pmd_enic
_LDLIBS-$(CONFIG_RTE_LIBRTE_PMD_FAILSAFE)   += -lrte_pmd_failsafe
_LDLIBS-$(CONFIG_RTE_LIBRTE_I40E_PMD)       += -lrte_pmd_i40e
_LDLIBS-$(CONFIG_RTE_LIBRTE_FM10K_PMD)      += -lrte_pmd_fm10k
_LDLIBS-$(CONFIG_RTE_LIBRTE_IXGBE_PMD)      += -lrte_pmd_ixgbe
ifeq ($(CONFIG_RTE_LIBRTE_KNI),y)
_LDLIBS-$(CONFIG_RTE_LIBRTE_PMD_KNI)        += -lrte_pmd_kni
endif
_LDLIBS-$(CONFIG_RTE_LIBRTE_E1000_PMD)      += -lrte_pmd_e1000
_LDLIBS-$(CONFIG_RTE_LIBRTE_ENA_PMD)        += -lrte_pmd_ena
_LDLIBS-$(CONFIG_RTE_LIBRTE_LIO_PMD)        += -lrte_pmd_lio
_LDLIBS-$(CONFIG_RTE_LIBRTE_MLX4_PMD)       += -lrte_pmd_mlx4 -libverbs
_LDLIBS-$(CONFIG_RTE_LIBRTE_MLX5_PMD)       += -lrte_pmd_mlx5 -libverbs
_LDLIBS-$(CONFIG_RTE_LIBRTE_MRVL_PMD)       += -lrte_pmd_mrvl -L$(LIBMUSDK_PATH)/lib -lmusdk
_LDLIBS-$(CONFIG_RTE_LIBRTE_NFP_PMD)        += -lrte_pmd_nfp
_LDLIBS-$(CONFIG_RTE_LIBRTE_MPIPE_PMD)      += -lrte_pmd_mpipe -lgxio
_LDLIBS-$(CONFIG_RTE_LIBRTE_QEDE_PMD)       += -lrte_pmd_qede
ifeq ($(shell [ -n "$(RTE_VER_YEAR)" ] && [ \( $(RTE_VER_YEAR) -gt 16 \) -o \( $(RTE_VER_MINOR) -ge 11 \) ] && echo true),true)
_NEED_LZ-$(CONFIG_RTE_LIBRTE_QEDE_PMD)       = -lz
endif
_LDLIBS-$(CONFIG_RTE_LIBRTE_THUNDERX_NICVF_PMD) += -lrte_pmd_thunderx_nicvf -lm
_LDLIBS-$(CONFIG_RTE_LIBRTE_PMD_SZEDATA2)   += -lrte_pmd_szedata2
_LDLIBS-$(CONFIG_RTE_LIBRTE_PMD_RING)       += -lrte_pmd_ring
ifeq ($(CONFIG_RTE_LIBRTE_SCHED),y)
_LDLIBS-$(CONFIG_RTE_LIBRTE_PMD_SOFTNIC)      += -lrte_pmd_softnic
endif
_LDLIBS-$(CONFIG_RTE_LIBRTE_SFC_EFX_PMD)    += -lrte_pmd_sfc_efx
_LDLIBS-$(CONFIG_RTE_LIBRTE_PMD_TAP)        += -lrte_pmd_tap
_LDLIBS-$(CONFIG_RTE_LIBRTE_PMD_PCAP)       += -lrte_pmd_pcap
_LDLIBS-$(CONFIG_RTE_LIBRTE_PMD_AF_PACKET)  += -lrte_pmd_af_packet
_LDLIBS-$(CONFIG_RTE_LIBRTE_ARK_PMD)        += -lrte_pmd_ark
_LDLIBS-$(CONFIG_RTE_LIBRTE_AVP_PMD)        += -lrte_pmd_avp
_LDLIBS-$(CONFIG_RTE_LIBRTE_PMD_NULL)       += -lrte_pmd_null
_LDLIBS-$(CONFIG_RTE_LIBRTE_VMXNET3_PMD)    += -lrte_pmd_vmxnet3_uio


ifeq ($(CONFIG_RTE_LIBRTE_CRYPTODEV),y)
_LDLIBS-$(CONFIG_RTE_LIBRTE_PMD_AESNI_MB)   += -lrte_pmd_aesni_mb
_LDLIBS-$(CONFIG_RTE_LIBRTE_PMD_AESNI_MB)   += -L$(AESNI_MULTI_BUFFER_LIB_PATH) -lIPSec_MB
_LDLIBS-$(CONFIG_RTE_LIBRTE_PMD_AESNI_GCM)  += -lrte_pmd_aesni_gcm -lcrypto
_LDLIBS-$(CONFIG_RTE_LIBRTE_PMD_AESNI_GCM)  += -L$(AESNI_MULTI_BUFFER_LIB_PATH) -lIPSec_MB
_LDLIBS-$(CONFIG_RTE_LIBRTE_PMD_NULL_CRYPTO) += -lrte_pmd_null_crypto
_LDLIBS-$(CONFIG_RTE_LIBRTE_PMD_QAT)        += -lrte_pmd_qat -lcrypto
_LDLIBS-$(CONFIG_RTE_LIBRTE_PMD_SNOW3G)     += -lrte_pmd_snow3g
_LDLIBS-$(CONFIG_RTE_LIBRTE_PMD_SNOW3G)     += -L$(LIBSSO_SNOW3G_PATH)/build -lsso_snow3g
_LDLIBS-$(CONFIG_RTE_LIBRTE_PMD_KASUMI)     += -lrte_pmd_kasumi
_LDLIBS-$(CONFIG_RTE_LIBRTE_PMD_KASUMI)     += -L$(LIBSSO_KASUMI_PATH)/build -lsso_kasumi
_LDLIBS-$(CONFIG_RTE_LIBRTE_PMD_ZUC)         += -lrte_pmd_zuc
_LDLIBS-$(CONFIG_RTE_LIBRTE_PMD_ZUC)         += -L$(LIBSSO_ZUC_PATH)/build -lsso_zuc
_LDLIBS-$(CONFIG_RTE_LIBRTE_PMD_ARMV8_CRYPTO)    += -lrte_pmd_armv8
_LDLIBS-$(CONFIG_RTE_LIBRTE_PMD_ARMV8_CRYPTO)    += -L$(ARMV8_CRYPTO_LIB_PATH) -larmv8_crypto
_LDLIBS-$(CONFIG_RTE_LIBRTE_PMD_CRYPTO_SCHEDULER) += -lrte_pmd_crypto_scheduler
ifeq ($(CONFIG_RTE_LIBRTE_FSLMC_BUS),y)
_LDLIBS-$(CONFIG_RTE_LIBRTE_PMD_DPAA2_SEC)   += -lrte_pmd_dpaa2_sec
_LDLIBS-$(CONFIG_RTE_LIBRTE_PMD_DPAA2_SEC)   += -lrte_mempool_dpaa2
_LDLIBS-$(CONFIG_RTE_LIBRTE_PMD_DPAA2_SEC)   += -lrte_bus_fslmc
endif # CONFIG_RTE_LIBRTE_FSLMC_BUS
endif # CONFIG_RTE_LIBRTE_CRYPTODEV

endif # ! $(CONFIG_RTE_BUILD_SHARED_LIB)
ifeq ($(CONFIG_RTE_LIBRTE_EVENTDEV),y)
_LDLIBS-$(CONFIG_RTE_LIBRTE_PMD_SKELETON_EVENTDEV) += -lrte_pmd_skeleton_event
_LDLIBS-$(CONFIG_RTE_LIBRTE_PMD_SW_EVENTDEV) += -lrte_pmd_sw_event
_LDLIBS-$(CONFIG_RTE_LIBRTE_PMD_OCTEONTX_SSOVF) += -lrte_pmd_octeontx_ssovf
<<<<<<< HEAD

=======
_LDLIBS-$(CONFIG_RTE_LIBRTE_PMD_DPAA2_EVENTDEV) += -lrte_pmd_dpaa2_event
_LDLIBS-$(CONFIG_RTE_LIBRTE_OCTEONTX_MEMPOOL) += -lrte_mempool_octeontx
_LDLIBS-$(CONFIG_RTE_LIBRTE_OCTEONTX_PMD) += -lrte_pmd_octeontx
endif # CONFIG_RTE_LIBRTE_EVENTDEV


endif # ! $(CONFIG_RTE_BUILD_SHARED_LIB)
ifeq ($(CONFIG_RTE_LIBRTE_EVENTDEV),y)
_LDLIBS-$(CONFIG_RTE_LIBRTE_PMD_SKELETON_EVENTDEV) += -lrte_pmd_skeleton_event
_LDLIBS-$(CONFIG_RTE_LIBRTE_PMD_SW_EVENTDEV) += -lrte_pmd_sw_event
_LDLIBS-$(CONFIG_RTE_LIBRTE_PMD_OCTEONTX_SSOVF) += -lrte_pmd_octeontx_ssovf
_LDLIBS-$(CONFIG_RTE_LIBRTE_PMD_DPAA2_EVENTDEV) += -lrte_pmd_dpaa2_event
>>>>>>> 24cf0879
endif # CONFIG_RTE_LIBRTE_EVENTDEV


<<<<<<< HEAD

=======
>>>>>>> 24cf0879
endif # ! CONFIG_RTE_BUILD_COMBINE_LIBS

_LDLIBS-y += $(_NEED_LZ-y)
_LDLIBS-y += $(EXECENV_LDLIBS)
_LDLIBS-y += -Wl,--end-group
_LDLIBS-y += -Wl,--no-whole-archive

DPDK_LIB=$(_LDLIBS-y) $(CPU_LDLIBS) $(EXTRA_LDLIBS)

# Eliminate duplicates without sorting
DPDK_LIB := $(shell echo $(DPDK_LIB) | \
    awk '{for (i = 1; i <= NF; i++) { if (!seen[$$i]++) print $$i }}')


RTE_SDK_FULL=`readlink -f $RTE_SDK`

CFLAGS += -I$(DPDK_INCLUDE)

# Merge and rename flags
CXXFLAGS := $(CXXFLAGS) $(CFLAGS) $(EXTRA_CFLAGS)

include $(RTE_SDK)/mk/internal/rte.build-pre.mk


override LDFLAGS := $(DPDK_OLD_LDFLAGS) $(DPDK_LIB)<|MERGE_RESOLUTION|>--- conflicted
+++ resolved
@@ -47,10 +47,7 @@
 _LDLIBS-$(CONFIG_RTE_LIBRTE_PDUMP)          += -lrte_pdump
 _LDLIBS-$(CONFIG_RTE_LIBRTE_IP_FRAG)        += -lrte_ip_frag
 _LDLIBS-$(CONFIG_RTE_LIBRTE_GRO)            += -lrte_gro
-<<<<<<< HEAD
-=======
 _LDLIBS-$(CONFIG_RTE_LIBRTE_GSO)            += -lrte_gso
->>>>>>> 24cf0879
 _LDLIBS-$(CONFIG_RTE_LIBRTE_TIMER)          += -lrte_timer
 _LDLIBS-$(CONFIG_RTE_LIBRTE_EFD)            += -lrte_efd
 _LDLIBS-$(CONFIG_RTE_LIBRTE_HASH)           += -lrte_hash
@@ -112,10 +109,6 @@
 _LDLIBS-$(CONFIG_RTE_LIBRTE_EVENTDEV)       += -lrte_eventdev
 _LDLIBS-$(CONFIG_RTE_LIBRTE_MEMPOOL)        += -lrte_mempool
 _LDLIBS-$(CONFIG_RTE_LIBRTE_MEMPOOL_RING)   += -lrte_mempool_ring
-<<<<<<< HEAD
-
-=======
->>>>>>> 24cf0879
 _LDLIBS-$(CONFIG_RTE_LIBRTE_RING)           += -lrte_ring
 _LDLIBS-$(CONFIG_RTE_LIBRTE_PCI)           += -lrte_pci
 _LDLIBS-$(CONFIG_RTE_LIBRTE_EAL)            += -lrte_eal
@@ -157,6 +150,7 @@
 ifeq ($(CONFIG_RTE_LIBRTE_KNI),y)
 _LDLIBS-$(CONFIG_RTE_LIBRTE_PMD_KNI)        += -lrte_pmd_kni
 endif
+_LDLIBS-$(CONFIG_RTE_LIBRTE_LIO_PMD)        += -lrte_pmd_lio
 _LDLIBS-$(CONFIG_RTE_LIBRTE_E1000_PMD)      += -lrte_pmd_e1000
 _LDLIBS-$(CONFIG_RTE_LIBRTE_ENA_PMD)        += -lrte_pmd_ena
 _LDLIBS-$(CONFIG_RTE_LIBRTE_LIO_PMD)        += -lrte_pmd_lio
@@ -208,34 +202,22 @@
 endif # CONFIG_RTE_LIBRTE_FSLMC_BUS
 endif # CONFIG_RTE_LIBRTE_CRYPTODEV
 
-endif # ! $(CONFIG_RTE_BUILD_SHARED_LIB)
-ifeq ($(CONFIG_RTE_LIBRTE_EVENTDEV),y)
-_LDLIBS-$(CONFIG_RTE_LIBRTE_PMD_SKELETON_EVENTDEV) += -lrte_pmd_skeleton_event
-_LDLIBS-$(CONFIG_RTE_LIBRTE_PMD_SW_EVENTDEV) += -lrte_pmd_sw_event
-_LDLIBS-$(CONFIG_RTE_LIBRTE_PMD_OCTEONTX_SSOVF) += -lrte_pmd_octeontx_ssovf
-<<<<<<< HEAD
-
-=======
-_LDLIBS-$(CONFIG_RTE_LIBRTE_PMD_DPAA2_EVENTDEV) += -lrte_pmd_dpaa2_event
-_LDLIBS-$(CONFIG_RTE_LIBRTE_OCTEONTX_MEMPOOL) += -lrte_mempool_octeontx
-_LDLIBS-$(CONFIG_RTE_LIBRTE_OCTEONTX_PMD) += -lrte_pmd_octeontx
-endif # CONFIG_RTE_LIBRTE_EVENTDEV
-
-
-endif # ! $(CONFIG_RTE_BUILD_SHARED_LIB)
 ifeq ($(CONFIG_RTE_LIBRTE_EVENTDEV),y)
 _LDLIBS-$(CONFIG_RTE_LIBRTE_PMD_SKELETON_EVENTDEV) += -lrte_pmd_skeleton_event
 _LDLIBS-$(CONFIG_RTE_LIBRTE_PMD_SW_EVENTDEV) += -lrte_pmd_sw_event
 _LDLIBS-$(CONFIG_RTE_LIBRTE_PMD_OCTEONTX_SSOVF) += -lrte_pmd_octeontx_ssovf
 _LDLIBS-$(CONFIG_RTE_LIBRTE_PMD_DPAA2_EVENTDEV) += -lrte_pmd_dpaa2_event
->>>>>>> 24cf0879
+_LDLIBS-$(CONFIG_RTE_LIBRTE_OCTEONTX_MEMPOOL) += -lrte_mempool_octeontx
+_LDLIBS-$(CONFIG_RTE_LIBRTE_OCTEONTX_PMD) += -lrte_pmd_octeontx
 endif # CONFIG_RTE_LIBRTE_EVENTDEV
 
-
-<<<<<<< HEAD
-
-=======
->>>>>>> 24cf0879
+ifeq ($(CONFIG_RTE_LIBRTE_DPAA2_PMD),y)
+_LDLIBS-$(CONFIG_RTE_LIBRTE_DPAA2_PMD)      += -lrte_bus_fslmc
+_LDLIBS-$(CONFIG_RTE_LIBRTE_DPAA2_PMD)      += -lrte_mempool_dpaa2
+endif # CONFIG_RTE_LIBRTE_DPAA2_PMD
+
+endif # ! $(CONFIG_RTE_BUILD_SHARED_LIB)
+
 endif # ! CONFIG_RTE_BUILD_COMBINE_LIBS
 
 _LDLIBS-y += $(_NEED_LZ-y)
