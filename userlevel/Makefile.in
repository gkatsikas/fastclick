## The following line supports click-mkmindriver and should not be changed.
## Click userlevel driver Makefile ##
SHELL = @SHELL@

top_srcdir := @top_srcdir@
srcdir := @srcdir@
top_builddir := ..
subdir := userlevel
conf_auxdir := @conf_auxdir@

prefix = @prefix@
bindir = @bindir@
sbindir = @sbindir@
libdir = @libdir@

VPATH = .:$(top_srcdir)/lib:$(top_srcdir)/vendor/tinyexpr:$(top_srcdir)/lib/metron:$(top_srcdir)/$(subdir):$(top_srcdir)/elements/standard

CC = @CC@
CPP = @CPP@
CXX = @CXX@
CXXCPP = @CXXCPP@
DEPCFLAGS = @DEPCFLAGS@
AR_CREATE = @AR@ @AR_CREATEFLAGS@
RANLIB = @RANLIB@
INSTALL = @INSTALL@
mkinstalldirs = $(conf_auxdir)/mkinstalldirs

CLICK_BUILDTOOL = $(top_builddir)/bin/click-buildtool

ifeq ($(V),1)
ccompile = $(COMPILE) $(DEPCFLAGS) $(1)
ccompile_nodep = $(COMPILE) $(1)
cxxcompile = $(CXXCOMPILE) $(DEPCFLAGS) $(1)
cxxcompile_nodep = $(CXXCOMPILE) $(1)
cxxlink = $(CXXLINK) $(1)
x_verbose_cmd = $(1) $(3)
verbose_cmd = $(1) $(3)
else
ccompile = @/bin/echo ' ' $(2) $< && $(COMPILE) $(DEPCFLAGS) $(1)
ccompile_nodep = @/bin/echo ' ' $(2) $< && $(COMPILE) $(1)
cxxcompile = @/bin/echo ' ' $(2) $< && $(CXXCOMPILE) $(DEPCFLAGS) $(1)
cxxcompile_nodep = @/bin/echo ' ' $(2) $< && $(CXXCOMPILE) $(1)
cxxlink = @/bin/echo ' ' $(2) $@ && $(CXXLINK) $(1)
x_verbose_cmd = $(if $(2),/bin/echo ' ' $(2) $(3) &&,) $(1) $(3)
verbose_cmd = @$(x_verbose_cmd)
endif

.SUFFIXES:
.SUFFIXES: .S .c .cc .o .s .ii

.c.o:
	$(call ccompile,-c $< -o $@,CC)
.s.o:
	$(call ccompile,-c $< -o $@,ASM)
.S.o:
	$(call ccompile,-c $< -o $@,ASM)
.cc.o:
	$(call cxxcompile,-c $< -o $@,CXX)
.cc.s:
	$(call cxxcompile_nodep,-S $< -o $@,CXX -S)
.cc.ii:
	$(call cxxcompile_nodep,-E $< > $@,CXXCPP)


GENERIC_OBJS = string.o straccum.o nameinfo.o \
	bitvector.o bighashmap_arena.o hashallocator.o \
	ipaddress.o ipflowid.o etheraddress.o \
	packet.o packetbatch.o \
	error.o timestamp.o glue.o task.o timer.o atomic.o fromfile.o gaprate.o \
	element.o batchelement.o tcphelper.o flowelement.o flow.o \
	allocator.o \
	confparse.o args.o variableenv.o lexer.o elemfilter.o routervisitor.o \
	routerthread.o router.o master.o timerset.o selectset.o handlercall.o notifier.o \
	integers.o md5.o crc32.o in_cksum.o iptable.o \
	archive.o userutils.o driver.o tinyexpr.o \
	$(EXTRA_DRIVER_OBJS)

EXTRA_DRIVER_OBJS = @EXTRA_DRIVER_OBJS@

LIBOBJS = $(GENERIC_OBJS) $(STD_ELEMENT_OBJS) clp.o exportstub.o
STD_ELEMENT_OBJS = addressinfo.o alignmentinfo.o \
	errorelement.o portinfo.o scheduleinfo.o
OBJS = $(ELEMENT_OBJS) $(ELEMENTSCONF).o click.o

CPPFLAGS = @CPPFLAGS@ -DCLICK_USERLEVEL
CFLAGS = @CFLAGS@
CXXFLAGS = @CXXFLAGS@

DEFS = @DEFS@
INCLUDES = -I$(top_builddir)/include -I$(top_builddir)/vendor -I$(top_srcdir)/include \
	-I$(srcdir) -I$(top_srcdir) \
	@PROPER_INCLUDES@ @PCAP_INCLUDES@ @DPDK_INCLUDES@ @NETMAP_INCLUDES@ @NUMA_INCLUDES@
LDFLAGS = @LDFLAGS@
LIBS = @LIBS@ `$(CLICK_BUILDTOOL) --otherlibs` $(ELEMENT_LIBS)
DL_LDFLAGS = @DL_LDFLAGS@

CXXCOMPILE = $(CXX) $(DEFS) $(INCLUDES) $(CPPFLAGS) $(CXXFLAGS)
CXXLD = $(CXX)
CXXLINK = $(CXXLD) $(CXXFLAGS) $(LDFLAGS) -o $@
COMPILE = $(CC) $(DEFS) $(INCLUDES) $(CPPFLAGS) $(CFLAGS)
CCLD = $(CC)
LINK = $(CCLD) $(CFLAGS) $(LDFLAGS) -o $@

USE_DPDK = @USE_DPDK@
ifeq ($(USE_DPDK),yes)
ifeq ($(shell pkg-config --exists libdpdk && echo 1), 1)
CFLAGS := $(CFLAGS) $(shell pkg-config --cflags libdpdk)
CXXFLAGS := $(CFLAGS) $(shell pkg-config --cflags libdpdk)
LDFLAGS := $(LDFLAGS) $(shell pkg-config --libs libdpdk) -Wl,-Bstatic $(shell pkg-config --static --libs libdpdk)
else
RTE_SDK = @RTE_SDK@
RTE_TARGET = @RTE_TARGET@
RTE_VER_MAJOR = @RTE_VER_MAJOR@
RTE_VER_MINOR = @RTE_VER_MINOR@
RTE_VER_YEAR = @RTE_VER_YEAR@
RTE_VER_MONTH = @RTE_VER_MONTH@
include dpdk.mk
endif
<<<<<<< HEAD
EXTRA_DRIVER_OBJS := dpdkdevice.o flowdispatcher.o flowdispatcherparser.o servicechain.o $(EXTRA_DRIVER_OBJS)
=======
EXTRA_DRIVER_OBJS := dpdkdevice.o $(EXTRA_DRIVER_OBJS)
	ifeq ($(shell [ -n "$(RTE_VER_YEAR)" ] && [ "$(RTE_VER_YEAR)" -ge 20 ] && echo true),true)
		EXTRA_DRIVER_OBJS := flowrulemanager.o flowrulecache.o flowruleparser.o $(EXTRA_DRIVER_OBJS)
	endif
>>>>>>> a4220cb6
endif

ifndef MINDRIVER
DRIVER = click
ELEMENTSCONF = elements
INSTALLLIBS = libclick.a
FINDELEMFLAGS = @FINDELEMFLAGS@ --checksum elements.csmk
-include elements.csmk
else
DRIVER = $(MINDRIVER)click
ELEMENTSCONF = elements_$(MINDRIVER)
endif
INSTALLPROGS = $(DRIVER)

ifneq ($(ELEMENT_CHECKSUM),)
ifneq ($(shell $(ELEMENT_CHECKSUMCOMMAND)),$(ELEMENT_CHECKSUM))
$(shell rm -f $(ELEMENTSCONF).conf $(ELEMENTSCONF).csmk)
endif
endif


all: $(INSTALLPROGS) $(INSTALLLIBS)

ifneq ($(MAKECMDGOALS),clean)
-include $(ELEMENTSCONF).mk
endif

<<<<<<< HEAD
# At of after DPDK 17.05, compile against an additional library librte_parse (flow dispatcher)
ifeq ($(shell [ -n "$(RTE_VER_YEAR)" ] && ( ( [ "$(RTE_VER_YEAR)" -ge 17 ] && [ "$(RTE_VER_MONTH)" -ge 5 ] ) || [ $(RTE_VER_YEAR) -ge 18 ] ) && echo true),true)
=======
# At of after DPDK 20.02, compile against an additional library librte_parse (flow parser)
ifeq ($(shell [ -n "$(RTE_VER_YEAR)" ] && [ "$(RTE_VER_YEAR)" -ge 20 ] && echo true),true)
>>>>>>> a4220cb6
ddeps: Makefile librte_parse.a libclick.a $(OBJS)

$(DRIVER): ${PARSE_PATH}.sentinel ddeps
	$(call cxxlink,$(DL_LDFLAGS) $(OBJS) libclick.a librte_parse.a $(LIBS),LINK)
	@-mkdir -p ../bin; rm -f ../bin/$@; ln -s ../userlevel/$@ ../bin/$@
else
$(DRIVER): Makefile libclick.a $(OBJS)
	$(call cxxlink,$(DL_LDFLAGS) $(OBJS) libclick.a $(LIBS) $(DPDK_LIBS),LINK)
	@-mkdir -p ../bin; rm -f ../bin/$@; ln -s ../userlevel/$@ ../bin/$@
endif

libclick.a: Makefile $(LIBOBJS)
	$(call verbose_cmd,$(AR_CREATE) libclick.a $(LIBOBJS),AR libclick.a)
	$(call verbose_cmd,$(RANLIB),RANLIB,libclick.a)

Makefile: $(srcdir)/Makefile.in $(top_builddir)/config.status
	cd $(top_builddir) && $(SHELL) ./config.status $(subdir)/$@

elemlist:
	@rm -f elements.conf elements.csmk
	@$(MAKE) elements.conf
elements.conf: $(top_builddir)/config.status $(CLICK_BUILDTOOL)
	$(call verbose_cmd,echo "userlevel @element_groups@" | $(CLICK_BUILDTOOL) findelem -r userlevel -p $(top_srcdir) -X $(srcdir)/elements.exclude $(FINDELEMFLAGS) >,FINDELEMENTS,elements.conf)
$(ELEMENTSCONF).mk: $(ELEMENTSCONF).conf $(CLICK_BUILDTOOL)
	$(call verbose_cmd,$(CLICK_BUILDTOOL) elem2make -x "$(STD_ELEMENT_OBJS)" < $(ELEMENTSCONF).conf >,CREATE,$(ELEMENTSCONF).mk)
$(ELEMENTSCONF).cc: $(ELEMENTSCONF).conf $(CLICK_BUILDTOOL)
	$(call verbose_cmd,$(CLICK_BUILDTOOL) elem2export < $(ELEMENTSCONF).conf >,CREATE,$(ELEMENTSCONF).cc)
	@rm -f $(ELEMENTSCONF).d

DEPFILES := $(wildcard *.d)
ifneq ($(DEPFILES),)
include $(DEPFILES)
endif

install: $(INSTALLPROGS) install-lib
	$(call verbose_cmd,$(mkinstalldirs) $(DESTDIR)$(bindir))
	@for i in $(INSTALLPROGS); do $(call x_verbose_cmd,$(INSTALL) $$i,INSTALL,$(DESTDIR)$(bindir)/$$i); done
install-include:
	@:
install-lib: $(INSTALLLIBS)
	$(call verbose_cmd,$(mkinstalldirs) $(DESTDIR)$(libdir))
	@for i in $(INSTALLLIBS); do $(call x_verbose_cmd,$(INSTALL) $$i,INSTALL,$(DESTDIR)$(libdir)/$$i); done
install-man:
	@:
uninstall:
	for i in $(INSTALLLIBS); do rm -f $(DESTDIR)$(libdir)/$$i; done
	for i in $(INSTALLPROGS); do rm -f $(DESTDIR)$(bindir)/$$i; done

clean:
	rm -f *.d *.o $(INSTALLPROGS) $(ELEMENTSCONF).mk $(ELEMENTSCONF).cc elements.conf elements.csmk libclick.a
ifeq ($(shell [ -n "$(RTE_VER_YEAR)" ] && ( ( [ "$(RTE_VER_YEAR)" -ge 17 ] && [ "$(RTE_VER_MONTH)" -ge 5 ] ) || [ $(RTE_VER_YEAR) -ge 18 ] ) && echo true),true)
	rm -rf test-pmd/ ../lib/librte_parse_* librte_parse.*
endif
	@-for i in $(INSTALLPROGS); do rm -f ../bin/$$i; done
clean-lib:
	rm -f $(LIBOBJS) libclick.a
distclean: clean
	-rm -f Makefile

.PHONY: all clean clean-lib distclean elemlist \
	install install-include install-lib install-man uninstall<|MERGE_RESOLUTION|>--- conflicted
+++ resolved
@@ -116,14 +116,7 @@
 RTE_VER_MONTH = @RTE_VER_MONTH@
 include dpdk.mk
 endif
-<<<<<<< HEAD
-EXTRA_DRIVER_OBJS := dpdkdevice.o flowdispatcher.o flowdispatcherparser.o servicechain.o $(EXTRA_DRIVER_OBJS)
-=======
-EXTRA_DRIVER_OBJS := dpdkdevice.o $(EXTRA_DRIVER_OBJS)
-	ifeq ($(shell [ -n "$(RTE_VER_YEAR)" ] && [ "$(RTE_VER_YEAR)" -ge 20 ] && echo true),true)
-		EXTRA_DRIVER_OBJS := flowrulemanager.o flowrulecache.o flowruleparser.o $(EXTRA_DRIVER_OBJS)
-	endif
->>>>>>> a4220cb6
+EXTRA_DRIVER_OBJS := dpdkdevice.o flowrulemanager.o flowrulecache.o flowruleparser.o servicechain.o $(EXTRA_DRIVER_OBJS)
 endif
 
 ifndef MINDRIVER
@@ -151,13 +144,8 @@
 -include $(ELEMENTSCONF).mk
 endif
 
-<<<<<<< HEAD
 # At of after DPDK 17.05, compile against an additional library librte_parse (flow dispatcher)
 ifeq ($(shell [ -n "$(RTE_VER_YEAR)" ] && ( ( [ "$(RTE_VER_YEAR)" -ge 17 ] && [ "$(RTE_VER_MONTH)" -ge 5 ] ) || [ $(RTE_VER_YEAR) -ge 18 ] ) && echo true),true)
-=======
-# At of after DPDK 20.02, compile against an additional library librte_parse (flow parser)
-ifeq ($(shell [ -n "$(RTE_VER_YEAR)" ] && [ "$(RTE_VER_YEAR)" -ge 20 ] && echo true),true)
->>>>>>> a4220cb6
 ddeps: Makefile librte_parse.a libclick.a $(OBJS)
 
 $(DRIVER): ${PARSE_PATH}.sentinel ddeps
