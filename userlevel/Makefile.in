## The following line supports click-mkmindriver and should not be changed.
## Click userlevel driver Makefile ##
SHELL = @SHELL@

top_srcdir := @top_srcdir@
srcdir := @srcdir@
top_builddir := ..
subdir := userlevel
conf_auxdir := @conf_auxdir@

prefix = @prefix@
bindir = @bindir@
sbindir = @sbindir@
libdir = @libdir@

VPATH = .:$(top_srcdir)/lib:$(top_srcdir)/vendor/tinyexpr:$(top_srcdir)/$(subdir):$(top_srcdir)/elements/standard

CC = @CC@
CPP = @CPP@
CXX = @CXX@
CXXCPP = @CXXCPP@
DEPCFLAGS = @DEPCFLAGS@
AR_CREATE = @AR@ @AR_CREATEFLAGS@
RANLIB = @RANLIB@
INSTALL = @INSTALL@
mkinstalldirs = $(conf_auxdir)/mkinstalldirs

CLICK_BUILDTOOL = $(top_builddir)/bin/click-buildtool

ifeq ($(V),1)
ccompile = $(COMPILE) $(DEPCFLAGS) $(1)
ccompile_nodep = $(COMPILE) $(1)
cxxcompile = $(CXXCOMPILE) $(DEPCFLAGS) $(1)
cxxcompile_nodep = $(CXXCOMPILE) $(1)
cxxlink = $(CXXLINK) $(1)
x_verbose_cmd = $(1) $(3)
verbose_cmd = $(1) $(3)
else
ccompile = @/bin/echo ' ' $(2) $< && $(COMPILE) $(DEPCFLAGS) $(1)
ccompile_nodep = @/bin/echo ' ' $(2) $< && $(COMPILE) $(1)
cxxcompile = @/bin/echo ' ' $(2) $< && $(CXXCOMPILE) $(DEPCFLAGS) $(1)
cxxcompile_nodep = @/bin/echo ' ' $(2) $< && $(CXXCOMPILE) $(1)
cxxlink = @/bin/echo ' ' $(2) $@ && $(CXXLINK) $(1)
x_verbose_cmd = $(if $(2),/bin/echo ' ' $(2) $(3) &&,) $(1) $(3)
verbose_cmd = @$(x_verbose_cmd)
endif

.SUFFIXES:
.SUFFIXES: .S .c .cc .o .s .ii

.c.o:
	$(call ccompile,-c $< -o $@,CC)
.s.o:
	$(call ccompile,-c $< -o $@,ASM)
.S.o:
	$(call ccompile,-c $< -o $@,ASM)
.cc.o:
	$(call cxxcompile,-c $< -o $@,CXX)
.cc.s:
	$(call cxxcompile_nodep,-S $< -o $@,CXX -S)
.cc.ii:
	$(call cxxcompile_nodep,-E $< > $@,CXXCPP)


GENERIC_OBJS = string.o straccum.o nameinfo.o \
	bitvector.o bighashmap_arena.o hashallocator.o allocator.o \
	ipaddress.o ipflowid.o etheraddress.o \
	packet.o packetbatch.o \
	error.o timestamp.o glue.o task.o timer.o atomic.o fromfile.o gaprate.o \
	element.o batchelement.o rbt.o tcphelper.o \
	bytestreammaintainer.o modificationlist.o circularbuffer.o \
	confparse.o args.o variableenv.o lexer.o elemfilter.o routervisitor.o \
	routerthread.o router.o master.o timerset.o selectset.o handlercall.o notifier.o \
	integers.o md5.o crc32.o in_cksum.o iptable.o \
	archive.o userutils.o driver.o tinyexpr.o \
	$(EXTRA_DRIVER_OBJS)

USE_FLOW = @USE_FLOW@
ifeq ($(USE_FLOW),yes)
GENERIC_OBJS += flow.o flowelement.o flownode.o flowbuffer.o bufferpool.o bufferpoolnode.o
endif


EXTRA_DRIVER_OBJS = @EXTRA_DRIVER_OBJS@

LIBOBJS = $(GENERIC_OBJS) $(STD_ELEMENT_OBJS) clp.o exportstub.o
STD_ELEMENT_OBJS = addressinfo.o alignmentinfo.o \
	errorelement.o portinfo.o scheduleinfo.o
OBJS = $(ELEMENT_OBJS) $(ELEMENTSCONF).o click.o

CPPFLAGS = @CPPFLAGS@ -DCLICK_USERLEVEL
CFLAGS = @CFLAGS@
CXXFLAGS = @CXXFLAGS@

DEFS = @DEFS@
INCLUDES = -I$(top_builddir)/include -I$(top_builddir)/vendor -I$(top_srcdir)/include \
	-I$(srcdir) -I$(top_srcdir) \
	@PROPER_INCLUDES@ @PCAP_INCLUDES@ @DPDK_INCLUDES@ @NETMAP_INCLUDES@ @NUMA_INCLUDES@
LDFLAGS = @LDFLAGS@
LIBS = @LIBS@ `$(CLICK_BUILDTOOL) --otherlibs` $(ELEMENT_LIBS)
DL_LDFLAGS = @DL_LDFLAGS@

CXXCOMPILE = $(CXX) $(DEFS) $(INCLUDES) $(CPPFLAGS) $(CXXFLAGS)
CXXLD = $(CXX)
CXXLINK = $(CXXLD) $(CXXFLAGS) $(LDFLAGS) -o $@
COMPILE = $(CC) $(DEFS) $(INCLUDES) $(CPPFLAGS) $(CFLAGS)
CCLD = $(CC)
LINK = $(CCLD) $(CFLAGS) $(LDFLAGS) -o $@

USE_DPDK = @USE_DPDK@
ifeq ($(USE_DPDK),yes)
ifeq ($(shell pkg-config --exists libdpdk && echo 1), 1)
CFLAGS := $(CFLAGS) $(shell pkg-config --cflags libdpdk)
CXXFLAGS := $(CFLAGS) $(shell pkg-config --cflags libdpdk)
LDFLAGS := $(LDFLAGS) $(shell pkg-config --libs libdpdk) -Wl,-Bstatic $(shell pkg-config --static --libs libdpdk)
else
RTE_SDK = @RTE_SDK@
RTE_TARGET = @RTE_TARGET@
RTE_VER_MAJOR = @RTE_VER_MAJOR@
RTE_VER_MINOR = @RTE_VER_MINOR@
RTE_VER_YEAR = @RTE_VER_YEAR@
RTE_VER_MONTH = @RTE_VER_MONTH@
include dpdk.mk
endif
EXTRA_DRIVER_OBJS := dpdkdevice.o $(EXTRA_DRIVER_OBJS)
	ifeq ($(shell [ -n "$(RTE_VER_YEAR)" ] && [ "$(RTE_VER_YEAR)" -ge 20 ] && echo true),true)
<<<<<<< HEAD
		EXTRA_DRIVER_OBJS := flowparser.o flowparserglue.o $(EXTRA_DRIVER_OBJS)
=======
		EXTRA_DRIVER_OBJS := flowrulemanager.o flowrulecache.o flowruleparser.o $(EXTRA_DRIVER_OBJS)
>>>>>>> 19ab6077
	endif
endif

ifndef MINDRIVER
DRIVER = click
ELEMENTSCONF = elements
INSTALLLIBS = libclick.a
FINDELEMFLAGS = @FINDELEMFLAGS@ --checksum elements.csmk
-include elements.csmk
else
DRIVER = $(MINDRIVER)click
ELEMENTSCONF = elements_$(MINDRIVER)
endif
INSTALLPROGS = $(DRIVER)

ifneq ($(ELEMENT_CHECKSUM),)
ifneq ($(shell $(ELEMENT_CHECKSUMCOMMAND)),$(ELEMENT_CHECKSUM))
$(shell rm -f $(ELEMENTSCONF).conf $(ELEMENTSCONF).csmk)
endif
endif


all: $(INSTALLPROGS) $(INSTALLLIBS)

ifneq ($(MAKECMDGOALS),clean)
-include $(ELEMENTSCONF).mk
endif

# At of after DPDK 20.02, compile against an additional library librte_parse (flow parser)
ifeq ($(shell [ -n "$(RTE_VER_YEAR)" ] && [ "$(RTE_VER_YEAR)" -ge 20 ] && echo true),true)
ddeps: Makefile librte_parse.a libclick.a $(OBJS)

$(DRIVER): ${PARSE_PATH}.sentinel ddeps
	$(call cxxlink,$(DL_LDFLAGS) $(OBJS) libclick.a librte_parse.a $(LIBS),LINK)
	@-mkdir -p ../bin; rm -f ../bin/$@; ln -s ../userlevel/$@ ../bin/$@
else ifeq ($(shell [ -n "$(RTE_VER_YEAR)" ] && ( ( [ "$(RTE_VER_YEAR)" -ge 17 ] && [ "$(RTE_VER_MONTH)" -ge 5 ] ) || [ $(RTE_VER_YEAR) -ge 18 ] ) && echo true),true)
$(DRIVER): Makefile libclick.a $(OBJS)
	$(call cxxlink,$(DL_LDFLAGS) $(OBJS) libclick.a $(LIBS),LINK)
	@-mkdir -p ../bin; rm -f ../bin/$@; ln -s ../userlevel/$@ ../bin/$@
else
$(DRIVER): Makefile libclick.a $(OBJS)
	$(call cxxlink,$(DL_LDFLAGS) $(OBJS) libclick.a $(LIBS) $(DPDK_LIBS),LINK)
	@-mkdir -p ../bin; rm -f ../bin/$@; ln -s ../userlevel/$@ ../bin/$@
endif

libclick.a: Makefile $(LIBOBJS)
	$(call verbose_cmd,$(AR_CREATE) libclick.a $(LIBOBJS),AR libclick.a)
	$(call verbose_cmd,$(RANLIB),RANLIB,libclick.a)

Makefile: $(srcdir)/Makefile.in $(top_builddir)/config.status
	cd $(top_builddir) && $(SHELL) ./config.status $(subdir)/$@

elemlist:
	@rm -f elements.conf elements.csmk
	@$(MAKE) elements.conf
elements.conf: $(top_builddir)/config.status $(CLICK_BUILDTOOL)
	$(call verbose_cmd,echo "userlevel @element_groups@" | $(CLICK_BUILDTOOL) findelem -r userlevel -p $(top_srcdir) -X $(srcdir)/elements.exclude $(FINDELEMFLAGS) >,FINDELEMENTS,elements.conf)
$(ELEMENTSCONF).mk: $(ELEMENTSCONF).conf $(CLICK_BUILDTOOL)
	$(call verbose_cmd,$(CLICK_BUILDTOOL) elem2make -x "$(STD_ELEMENT_OBJS)" < $(ELEMENTSCONF).conf >,CREATE,$(ELEMENTSCONF).mk)
$(ELEMENTSCONF).cc: $(ELEMENTSCONF).conf $(CLICK_BUILDTOOL)
	$(call verbose_cmd,$(CLICK_BUILDTOOL) elem2export < $(ELEMENTSCONF).conf >,CREATE,$(ELEMENTSCONF).cc)
	@rm -f $(ELEMENTSCONF).d

DEPFILES := $(wildcard *.d)
ifneq ($(DEPFILES),)
include $(DEPFILES)
endif

install: $(INSTALLPROGS) install-lib
	$(call verbose_cmd,$(mkinstalldirs) $(DESTDIR)$(bindir))
	@for i in $(INSTALLPROGS); do $(call x_verbose_cmd,$(INSTALL) $$i,INSTALL,$(DESTDIR)$(bindir)/$$i); done
install-include:
	@:
install-lib: $(INSTALLLIBS)
	$(call verbose_cmd,$(mkinstalldirs) $(DESTDIR)$(libdir))
	@for i in $(INSTALLLIBS); do $(call x_verbose_cmd,$(INSTALL) $$i,INSTALL,$(DESTDIR)$(libdir)/$$i); done
install-man:
	@:
uninstall:
	for i in $(INSTALLLIBS); do rm -f $(DESTDIR)$(libdir)/$$i; done
	for i in $(INSTALLPROGS); do rm -f $(DESTDIR)$(bindir)/$$i; done

clean:
	rm -f *.d *.o $(INSTALLPROGS) $(ELEMENTSCONF).mk $(ELEMENTSCONF).cc elements.conf elements.csmk libclick.a
ifeq ($(shell [ -n "$(RTE_VER_YEAR)" ] && [ "$(RTE_VER_YEAR)" -ge 20 ] && echo true),true)
	rm -rf test-pmd/ ../lib/librte_parse_* librte_parse.*
endif
	@-for i in $(INSTALLPROGS); do rm -f ../bin/$$i; done
clean-lib:
	rm -f $(LIBOBJS) libclick.a
distclean: clean
	-rm -f Makefile

.PHONY: all clean clean-lib distclean elemlist \
	install install-include install-lib install-man uninstall<|MERGE_RESOLUTION|>--- conflicted
+++ resolved
@@ -124,11 +124,7 @@
 endif
 EXTRA_DRIVER_OBJS := dpdkdevice.o $(EXTRA_DRIVER_OBJS)
 	ifeq ($(shell [ -n "$(RTE_VER_YEAR)" ] && [ "$(RTE_VER_YEAR)" -ge 20 ] && echo true),true)
-<<<<<<< HEAD
-		EXTRA_DRIVER_OBJS := flowparser.o flowparserglue.o $(EXTRA_DRIVER_OBJS)
-=======
 		EXTRA_DRIVER_OBJS := flowrulemanager.o flowrulecache.o flowruleparser.o $(EXTRA_DRIVER_OBJS)
->>>>>>> 19ab6077
 	endif
 endif
 
