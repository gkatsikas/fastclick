## The following line supports click-mkmindriver and should not be changed.
## Click userlevel driver Makefile ##
SHELL = @SHELL@

top_srcdir := @top_srcdir@
srcdir := @srcdir@
top_builddir := ..
subdir := userlevel
conf_auxdir := @conf_auxdir@

prefix = @prefix@
bindir = @bindir@
sbindir = @sbindir@
libdir = @libdir@

VPATH = .:$(top_srcdir)/lib:$(top_srcdir)/vendor/tinyexpr:$(top_srcdir)/lib/metron:$(top_srcdir)/$(subdir):$(top_srcdir)/elements/standard

CC = @CC@
CPP = @CPP@
CXX = @CXX@
CXXCPP = @CXXCPP@
DEPCFLAGS = @DEPCFLAGS@
AR_CREATE = @AR@ @AR_CREATEFLAGS@
RANLIB = @RANLIB@
INSTALL = @INSTALL@
CLICK_SHARED = @CLICK_SHARED@
HAVE_FLOW_API = @HAVE_FLOW_API@
mkinstalldirs = $(conf_auxdir)/mkinstalldirs

CLICK_BUILDTOOL = $(top_builddir)/bin/click-buildtool

ifeq ($(V),1)
ccompile = $(COMPILE) $(DEPCFLAGS) $(1)
ccompile_nodep = $(COMPILE) $(1)
cxxcompile = $(CXXCOMPILE) $(DEPCFLAGS) $(1)
cxxcompile_nodep = $(CXXCOMPILE) $(1)
cxxlink = $(CXXLINK) $(1)
x_verbose_cmd = $(1) $(3)
verbose_cmd = $(1) $(3)
else
ccompile = @/bin/echo ' ' $(2) $< && $(COMPILE) $(DEPCFLAGS) $(1)
ccompile_nodep = @/bin/echo ' ' $(2) $< && $(COMPILE) $(1)
cxxcompile = @/bin/echo ' ' $(2) $< && $(CXXCOMPILE) $(DEPCFLAGS) $(1)
cxxcompile_nodep = @/bin/echo ' ' $(2) $< && $(CXXCOMPILE) $(1)
cxxlink = @/bin/echo ' ' $(2) $@ && $(CXXLINK) $(1)
x_verbose_cmd = $(if $(2),/bin/echo ' ' $(2) $(3) &&,) $(1) $(3)
verbose_cmd = @$(x_verbose_cmd)
endif

.SUFFIXES:
.SUFFIXES: .S .c .cc .o .s .ii

.c.o:
	$(call ccompile,-c $< -o $@,CC)
.s.o:
	$(call ccompile,-c $< -o $@,ASM)
.S.o:
	$(call ccompile,-c $< -o $@,ASM)
.cc.o:
	$(call cxxcompile,-c $< -o $@,CXX)
.cc.s:
	$(call cxxcompile_nodep,-S $< -o $@,CXX -S)
.cc.ii:
	$(call cxxcompile_nodep,-E $< > $@,CXXCPP)


GENERIC_OBJS = string.o straccum.o nameinfo.o \
	bitvector.o bighashmap_arena.o hashallocator.o \
	ipaddress.o ipflowid.o etheraddress.o \
	packet.o packetbatch.o \
	error.o timestamp.o glue.o task.o timer.o atomic.o fromfile.o gaprate.o \
	element.o batchelement.o tcphelper.o flowelement.o flow.o \
	allocator.o \
	confparse.o args.o variableenv.o lexer.o elemfilter.o routervisitor.o \
	routerthread.o router.o master.o timerset.o selectset.o handlercall.o notifier.o \
	integers.o md5.o crc32.o in_cksum.o iptable.o \
	archive.o userutils.o driver.o tinyexpr.o \
	$(EXTRA_DRIVER_OBJS)

EXTRA_DRIVER_OBJS = @EXTRA_DRIVER_OBJS@

LIBOBJS = $(GENERIC_OBJS) $(STD_ELEMENT_OBJS) clp.o exportstub.o
STD_ELEMENT_OBJS = addressinfo.o alignmentinfo.o \
	errorelement.o portinfo.o scheduleinfo.o
OBJS = $(ELEMENT_OBJS) $(ELEMENTSCONF).o click.o

CPPFLAGS = @CPPFLAGS@ -DCLICK_USERLEVEL
CFLAGS = @CFLAGS@
CXXFLAGS = @CXXFLAGS@

DEFS = @DEFS@
INCLUDES = -I$(top_builddir)/include -I$(top_builddir)/vendor -I$(top_srcdir)/include \
	-I$(srcdir) -I$(top_srcdir) \
	@PROPER_INCLUDES@ @PCAP_INCLUDES@ @DPDK_INCLUDES@ @NETMAP_INCLUDES@ @NUMA_INCLUDES@
LDFLAGS = @LDFLAGS@
LIBS = @LIBS@ `$(CLICK_BUILDTOOL) --otherlibs` $(ELEMENT_LIBS)
DL_LDFLAGS = @DL_LDFLAGS@

CXXCOMPILE = $(CXX) $(DEFS) $(INCLUDES) $(CPPFLAGS) $(CXXFLAGS)
CXXLD = $(CXX)
CXXLINK = $(CXXLD) $(CXXFLAGS) $(LDFLAGS) -o $@
COMPILE = $(CC) $(DEFS) $(INCLUDES) $(CPPFLAGS) $(CFLAGS)
CCLD = $(CC)
LINK = $(CCLD) $(CFLAGS) $(LDFLAGS) -o $@

USE_DPDK = @USE_DPDK@
ifeq ($(USE_DPDK),yes)
<<<<<<< HEAD
ifeq ($(shell pkg-config --exists libdpdk && echo 1), 1)
CFLAGS := $(CFLAGS) $(shell pkg-config --cflags libdpdk)
CXXFLAGS := $(CFLAGS) $(shell pkg-config --cflags libdpdk)
LDFLAGS := $(LDFLAGS) $(shell pkg-config --libs libdpdk) -Wl,-Bstatic $(shell pkg-config --static --libs libdpdk)
else
RTE_SDK = @RTE_SDK@
RTE_TARGET = @RTE_TARGET@
RTE_VER_MAJOR = @RTE_VER_MAJOR@
RTE_VER_MINOR = @RTE_VER_MINOR@
RTE_VER_YEAR = @RTE_VER_YEAR@
RTE_VER_MONTH = @RTE_VER_MONTH@
include dpdk.mk
endif
EXTRA_DRIVER_OBJS := dpdkdevice.o flowrulemanager.o flowrulecache.o flowruleparser.o servicechain.o $(EXTRA_DRIVER_OBJS)
=======
	RTE_SDK = @RTE_SDK@
	RTE_TARGET = @RTE_TARGET@
	RTE_VER_MAJOR = @RTE_VER_MAJOR@
	RTE_VER_MINOR = @RTE_VER_MINOR@
	RTE_VER_YEAR = @RTE_VER_YEAR@
	RTE_VER_MONTH = @RTE_VER_MONTH@
	ifeq ($(shell pkg-config --exists libdpdk && echo 1), 1)
		CFLAGS := $(CFLAGS) $(shell pkg-config --cflags libdpdk)
		CXXFLAGS := $(CFLAGS) $(shell pkg-config --cflags libdpdk)
		include rte_parse.mk
		ifeq ($(CLICK_SHARED),1)
			LIBS := $(LIBS) $(shell pkg-config --libs libdpdk)
		else
			LIBS := $(LIBS) $(shell pkg-config --static --libs libdpdk)
		endif
	else
		include dpdk.mk
	endif
	EXTRA_DRIVER_OBJS := dpdkdevice.o $(EXTRA_DRIVER_OBJS)
	ifeq ($(shell [ ${HAVE_FLOW_API} -eq 1 ] && echo true),true)
		EXTRA_DRIVER_OBJS := flowrulemanager.o flowrulecache.o flowruleparser.o $(EXTRA_DRIVER_OBJS)
	endif
>>>>>>> 3cf6e7f0
endif

ifndef MINDRIVER
DRIVER = click
ELEMENTSCONF = elements
INSTALLLIBS = libclick.a
FINDELEMFLAGS = @FINDELEMFLAGS@ --checksum elements.csmk
-include elements.csmk
else
DRIVER = $(MINDRIVER)click
ELEMENTSCONF = elements_$(MINDRIVER)
endif
INSTALLPROGS = $(DRIVER)

ifneq ($(ELEMENT_CHECKSUM),)
ifneq ($(shell $(ELEMENT_CHECKSUMCOMMAND)),$(ELEMENT_CHECKSUM))
$(shell rm -f $(ELEMENTSCONF).conf $(ELEMENTSCONF).csmk)
endif
endif


all: $(INSTALLPROGS) $(INSTALLLIBS)

ifneq ($(MAKECMDGOALS),clean)
-include $(ELEMENTSCONF).mk
endif

<<<<<<< HEAD
# At of after DPDK 17.05, compile against an additional library librte_parse (flow dispatcher)
ifeq ($(shell [ -n "$(RTE_VER_YEAR)" ] && ( ( [ "$(RTE_VER_YEAR)" -ge 17 ] && [ "$(RTE_VER_MONTH)" -ge 5 ] ) || [ $(RTE_VER_YEAR) -ge 18 ] ) && echo true),true)
=======
# At of after HAVE_FLOW_API, compile against an additional library librte_parse (flow parser)
ifeq ($(shell [ ${HAVE_FLOW_API} -eq 1 ] && echo true),true)
>>>>>>> 3cf6e7f0
ddeps: Makefile librte_parse.a libclick.a $(OBJS)

$(DRIVER): ${PARSE_PATH}.sentinel ddeps
	$(call cxxlink,$(DL_LDFLAGS) $(OBJS) libclick.a librte_parse.a $(LIBS),LINK)
	@-mkdir -p ../bin; rm -f ../bin/$@; ln -s ../userlevel/$@ ../bin/$@
else
$(DRIVER): Makefile libclick.a $(OBJS)
	$(call cxxlink,$(DL_LDFLAGS) $(OBJS) libclick.a $(LIBS),LINK)
	@-mkdir -p ../bin; rm -f ../bin/$@; ln -s ../userlevel/$@ ../bin/$@
endif

libclick.a: Makefile $(LIBOBJS)
	$(call verbose_cmd,$(AR_CREATE) libclick.a $(LIBOBJS),AR libclick.a)
	$(call verbose_cmd,$(RANLIB),RANLIB,libclick.a)

Makefile: $(srcdir)/Makefile.in $(top_builddir)/config.status
	cd $(top_builddir) && $(SHELL) ./config.status $(subdir)/$@

elemlist:
	@rm -f elements.conf elements.csmk
	@$(MAKE) elements.conf
elements.conf: $(top_builddir)/config.status $(CLICK_BUILDTOOL)
	$(call verbose_cmd,echo "userlevel @element_groups@" | $(CLICK_BUILDTOOL) findelem -r userlevel -p $(top_srcdir) -X $(srcdir)/elements.exclude $(FINDELEMFLAGS) >,FINDELEMENTS,elements.conf)
$(ELEMENTSCONF).mk: $(ELEMENTSCONF).conf $(CLICK_BUILDTOOL)
	$(call verbose_cmd,$(CLICK_BUILDTOOL) elem2make -x "$(STD_ELEMENT_OBJS)" < $(ELEMENTSCONF).conf >,CREATE,$(ELEMENTSCONF).mk)
$(ELEMENTSCONF).cc: $(ELEMENTSCONF).conf $(CLICK_BUILDTOOL)
	$(call verbose_cmd,$(CLICK_BUILDTOOL) elem2export < $(ELEMENTSCONF).conf >,CREATE,$(ELEMENTSCONF).cc)
	@rm -f $(ELEMENTSCONF).d

DEPFILES := $(wildcard *.d)
ifneq ($(DEPFILES),)
include $(DEPFILES)
endif

install: $(INSTALLPROGS) install-lib
	$(call verbose_cmd,$(mkinstalldirs) $(DESTDIR)$(bindir))
	@for i in $(INSTALLPROGS); do $(call x_verbose_cmd,$(INSTALL) $$i,INSTALL,$(DESTDIR)$(bindir)/$$i); done
install-include:
	@:
install-lib: $(INSTALLLIBS)
	$(call verbose_cmd,$(mkinstalldirs) $(DESTDIR)$(libdir))
	@for i in $(INSTALLLIBS); do $(call x_verbose_cmd,$(INSTALL) $$i,INSTALL,$(DESTDIR)$(libdir)/$$i); done
install-man:
	@:
uninstall:
	for i in $(INSTALLLIBS); do rm -f $(DESTDIR)$(libdir)/$$i; done
	for i in $(INSTALLPROGS); do rm -f $(DESTDIR)$(bindir)/$$i; done

clean:
	rm -f *.d *.o $(INSTALLPROGS) $(ELEMENTSCONF).mk $(ELEMENTSCONF).cc elements.conf elements.csmk libclick.a
<<<<<<< HEAD
ifeq ($(shell [ -n "$(RTE_VER_YEAR)" ] && ( ( [ "$(RTE_VER_YEAR)" -ge 17 ] && [ "$(RTE_VER_MONTH)" -ge 5 ] ) || [ $(RTE_VER_YEAR) -ge 18 ] ) && echo true),true)
=======
ifeq ($(shell [ ${HAVE_FLOW_API} ] && echo true),true)
>>>>>>> 3cf6e7f0
	rm -rf test-pmd/ ../lib/librte_parse_* librte_parse.*
endif
	@-for i in $(INSTALLPROGS); do rm -f ../bin/$$i; done
clean-lib:
	rm -f $(LIBOBJS) libclick.a
distclean: clean
	-rm -f Makefile

.PHONY: all clean clean-lib distclean elemlist \
	install install-include install-lib install-man uninstall<|MERGE_RESOLUTION|>--- conflicted
+++ resolved
@@ -105,22 +105,6 @@
 
 USE_DPDK = @USE_DPDK@
 ifeq ($(USE_DPDK),yes)
-<<<<<<< HEAD
-ifeq ($(shell pkg-config --exists libdpdk && echo 1), 1)
-CFLAGS := $(CFLAGS) $(shell pkg-config --cflags libdpdk)
-CXXFLAGS := $(CFLAGS) $(shell pkg-config --cflags libdpdk)
-LDFLAGS := $(LDFLAGS) $(shell pkg-config --libs libdpdk) -Wl,-Bstatic $(shell pkg-config --static --libs libdpdk)
-else
-RTE_SDK = @RTE_SDK@
-RTE_TARGET = @RTE_TARGET@
-RTE_VER_MAJOR = @RTE_VER_MAJOR@
-RTE_VER_MINOR = @RTE_VER_MINOR@
-RTE_VER_YEAR = @RTE_VER_YEAR@
-RTE_VER_MONTH = @RTE_VER_MONTH@
-include dpdk.mk
-endif
-EXTRA_DRIVER_OBJS := dpdkdevice.o flowrulemanager.o flowrulecache.o flowruleparser.o servicechain.o $(EXTRA_DRIVER_OBJS)
-=======
 	RTE_SDK = @RTE_SDK@
 	RTE_TARGET = @RTE_TARGET@
 	RTE_VER_MAJOR = @RTE_VER_MAJOR@
@@ -139,11 +123,10 @@
 	else
 		include dpdk.mk
 	endif
-	EXTRA_DRIVER_OBJS := dpdkdevice.o $(EXTRA_DRIVER_OBJS)
+	EXTRA_DRIVER_OBJS := dpdkdevice.o servicechain.o $(EXTRA_DRIVER_OBJS)
 	ifeq ($(shell [ ${HAVE_FLOW_API} -eq 1 ] && echo true),true)
 		EXTRA_DRIVER_OBJS := flowrulemanager.o flowrulecache.o flowruleparser.o $(EXTRA_DRIVER_OBJS)
 	endif
->>>>>>> 3cf6e7f0
 endif
 
 ifndef MINDRIVER
@@ -171,13 +154,8 @@
 -include $(ELEMENTSCONF).mk
 endif
 
-<<<<<<< HEAD
 # At of after DPDK 17.05, compile against an additional library librte_parse (flow dispatcher)
 ifeq ($(shell [ -n "$(RTE_VER_YEAR)" ] && ( ( [ "$(RTE_VER_YEAR)" -ge 17 ] && [ "$(RTE_VER_MONTH)" -ge 5 ] ) || [ $(RTE_VER_YEAR) -ge 18 ] ) && echo true),true)
-=======
-# At of after HAVE_FLOW_API, compile against an additional library librte_parse (flow parser)
-ifeq ($(shell [ ${HAVE_FLOW_API} -eq 1 ] && echo true),true)
->>>>>>> 3cf6e7f0
 ddeps: Makefile librte_parse.a libclick.a $(OBJS)
 
 $(DRIVER): ${PARSE_PATH}.sentinel ddeps
@@ -228,11 +206,7 @@
 
 clean:
 	rm -f *.d *.o $(INSTALLPROGS) $(ELEMENTSCONF).mk $(ELEMENTSCONF).cc elements.conf elements.csmk libclick.a
-<<<<<<< HEAD
 ifeq ($(shell [ -n "$(RTE_VER_YEAR)" ] && ( ( [ "$(RTE_VER_YEAR)" -ge 17 ] && [ "$(RTE_VER_MONTH)" -ge 5 ] ) || [ $(RTE_VER_YEAR) -ge 18 ] ) && echo true),true)
-=======
-ifeq ($(shell [ ${HAVE_FLOW_API} ] && echo true),true)
->>>>>>> 3cf6e7f0
 	rm -rf test-pmd/ ../lib/librte_parse_* librte_parse.*
 endif
 	@-for i in $(INSTALLPROGS); do rm -f ../bin/$$i; done
