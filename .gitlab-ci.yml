--- conflicted
+++ resolved
@@ -1,6 +1,3 @@
-variables:
-    DPDK_VERSION: "16.07"
-    NETMAP_VERSION: "11.1"
 batch:
     script:
         - ./configure CXXFLAGS="-std=gnu++11" --enable-batch --disable-linuxmodule --disable-verbose-batch && make && make check
@@ -12,10 +9,12 @@
         - ./configure CXXFLAGS="-std=gnu++11" --enable-user-multithread --disable-linuxmodule --disable-batch && make && make check
 dpdk-batch:
     script:
+        - echo "RTE_SDK=$RTE_SDK RTE_TARGET=$RTE_TARGET"
         - ./configure CXXFLAGS="-std=gnu++11" --enable-user-multithread --without-netmap --enable-dpdk --disable-linuxmodule --enable-batch --disable-verbose-batch RTE_SDK=$RTE_SDK RTE_TARGET=$RTE_TARGET && make
 
 dpdk-nobatch:
     script:
+        - echo "RTE_SDK=$RTE_SDK RTE_TARGET=$RTE_TARGET"
         - ./configure CXXFLAGS="-std=gnu++11" --enable-user-multithread --without-netmap --enable-dpdk --disable-linuxmodule --disable--batch RTE_SDK=$RTE_SDK RTE_TARGET=$RTE_TARGET && make
 
 netmap_single:
@@ -29,8 +28,7 @@
         - ./configure CXXFLAGS="-std=gnu++11" --enable-user-multithread $CONFIG_NETMAP --disable-netmap-pool --enable-zerocopy --disable-linuxmodule --disable-verbose-batch && make && make check
 netmap_nopool_nozc:
     script:
-<<<<<<< HEAD
-        - ./configure CXXFLAGS="-std=gnu++11" --enable-user-multithread --with-netmap --disable-netmap-pool --disable-zerocopy --disable-linuxmodule --disable-verbose-batch && make && make check
+        - ./configure CXXFLAGS="-std=gnu++11" --enable-user-multithread $CONFIG_NETMAP --disable-netmap-pool --disable-zerocopy --disable-linuxmodule --disable-verbose-batch && make && make check
 fbatch:
     script:
         - ./configure CXXFLAGS="-std=gnu++11" --enable-user-multithread --enable-flow --enable-batch --disable-linuxmodule --disable-verbose-batch && make
@@ -38,13 +36,10 @@
     script:
         - ./configure CXXFLAGS="-std=gnu++11" --enable-user-multithread --with-netmap --enable-flow --enable-batch  --enable-netmap-pool --enable-zerocopy --disable-linuxmodule --disable-verbose-batch && make
 
-=======
-        - ./configure CXXFLAGS="-std=gnu++11" --enable-user-multithread $CONFIG_NETMAP --disable-netmap-pool --disable-zerocopy --disable-linuxmodule --disable-verbose-batch && make && make check
 cache:
     paths:
         - dpdk-$DPDK_VERSION
         - netmap-$NETMAP_VERSION
->>>>>>> 696964b9
 before_script:
     - gcc -v
     - export RTE_SDK=`pwd`/dpdk-$DPDK_VERSION;
