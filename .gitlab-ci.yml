--- conflicted
+++ resolved
@@ -18,21 +18,11 @@
         - ./configure CXXFLAGS="-std=gnu++11" --enable-user-multithread $CONFIG --disable-batch && make && make check
 dpdk-batch:
     script:
-<<<<<<< HEAD
-        - echo "RTE_SDK=$RTE_SDK RTE_TARGET=$RTE_TARGET"
-        - ./configure CXXFLAGS="-std=gnu++11" --enable-user-multithread --without-netmap --enable-dpdk --disable-linuxmodule --enable-batch --disable-verbose-batch RTE_SDK=$RTE_SDK RTE_TARGET=$RTE_TARGET && make
-
-dpdk-nobatch:
-    script:
-        - echo "RTE_SDK=$RTE_SDK RTE_TARGET=$RTE_TARGET"
-        - ./configure CXXFLAGS="-std=gnu++11" --enable-user-multithread --without-netmap --enable-dpdk --disable-linuxmodule --disable--batch RTE_SDK=$RTE_SDK RTE_TARGET=$RTE_TARGET && make
-=======
         - ./configure CXXFLAGS="-std=gnu++11" --enable-user-multithread --without-netmap --enable-dpdk $CONFIG --enable-batch --disable-verbose-batch RTE_SDK=$RTE_SDK RTE_TARGET=$RTE_TARGET && make
 
 dpdk-nobatch:
     script:
         - ./configure CXXFLAGS="-std=gnu++11" --enable-user-multithread --without-netmap --enable-dpdk $CONFIG --disable--batch RTE_SDK=$RTE_SDK RTE_TARGET=$RTE_TARGET && make
->>>>>>> fff57e26
 
 netmap_single:
     script:
@@ -45,18 +35,14 @@
         - ./configure CXXFLAGS="-std=gnu++11" --enable-user-multithread $CONFIG_NETMAP --disable-netmap-pool --enable-zerocopy $CONFIG --disable-verbose-batch && make && make check
 netmap_nopool_nozc:
     script:
-<<<<<<< HEAD
-        - ./configure CXXFLAGS="-std=gnu++11" --enable-user-multithread $CONFIG_NETMAP --disable-netmap-pool --disable-zerocopy --disable-linuxmodule --disable-verbose-batch && make && make check
+        - ./configure CXXFLAGS="-std=gnu++11" --enable-user-multithread $CONFIG_NETMAP --disable-netmap-pool --disable-zerocopy $CONFIG --disable-verbose-batch && make && make check
 fbatch:
     script:
-        - ./configure CXXFLAGS="-std=gnu++11" --enable-user-multithread --enable-flow --enable-batch --disable-linuxmodule --disable-verbose-batch && make
+        - ./configure CXXFLAGS="-std=gnu++11" --enable-user-multithread --enable-flow --enable-batch  $CONFIG --disable-verbose-batch && make
 fnetmap:
     script:
-        - ./configure CXXFLAGS="-std=gnu++11" --enable-user-multithread $CONFIG_NETMAP --enable-flow --enable-batch  --enable-netmap-pool --enable-zerocopy --disable-linuxmodule --disable-verbose-batch && make
+        - ./configure CXXFLAGS="-std=gnu++11" --enable-user-multithread $CONFIG_NETMAP --enable-flow --enable-batch  --enable-netmap-pool --enable-zerocopy $CONFIG --disable-verbose-batch && make
 
-=======
-        - ./configure CXXFLAGS="-std=gnu++11" --enable-user-multithread $CONFIG_NETMAP --disable-netmap-pool --disable-zerocopy $CONFIG --disable-verbose-batch && make && make check
->>>>>>> fff57e26
 cache:
     paths:
         - dpdk-$DPDK_VERSION
