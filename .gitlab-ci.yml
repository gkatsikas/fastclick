batch:
    script:
        - ./configure CXXFLAGS="-std=gnu++11" --enable-batch --disable-linuxmodule --disable-verbose-batch && make && make check
ip6:
    script:
        - ./configure CXXFLAGS="-std=gnu++11" --enable-ip6 --enable-json --disable-linuxmodule --disable-batch && make && make check
mt:
    script:
        - ./configure CXXFLAGS="-std=gnu++11" --enable-user-multithread --disable-linuxmodule --disable-batch && make && make check
dpdk:
    script:
        - echo "RTE_SDK=$RTE_SDK RTE_TARGET=$RTE_TARGET"
        - ./configure CXXFLAGS="-std=gnu++11" --enable-user-multithread --without-netmap --enable-dpdk --disable-linuxmodule --disable-verbose-batch RTE_SDK=$RTE_SDK RTE_TARGET=$RTE_TARGET && make

netmap_single:
    script:
        - ./configure CXXFLAGS="-std=gnu++11" --with-netmap --disable-linuxmodule --disable-verbose-batch && make
netmap:
    script:
        - ./configure CXXFLAGS="-std=gnu++11" --enable-user-multithread --with-netmap --enable-netmap-pool --enable-zerocopy --disable-linuxmodule --disable-verbose-batch && make
netmap_nopool:
    script:
        - ./configure CXXFLAGS="-std=gnu++11" --enable-user-multithread --with-netmap --disable-netmap-pool --enable-zerocopy --disable-linuxmodule --disable-verbose-batch && make && make check
netmap_nopool_nozc:
    script:
        - ./configure CXXFLAGS="-std=gnu++11" --enable-user-multithread --with-netmap --disable-netmap-pool --disable-zerocopy --disable-linuxmodule --disable-verbose-batch && make && make check
<<<<<<< HEAD
fbatch:
    script:
        - ./configure CXXFLAGS="-std=gnu++11" --enable-user-multithread --enable-flow --enable-batch --disable-linuxmodule --disable-verbose-batch && make
fnetmap:
    script:
        - ./configure CXXFLAGS="-std=gnu++11" --enable-user-multithread --with-netmap --enable-flow --enable-batch  --enable-netmap-pool --enable-zerocopy --disable-linuxmodule --disable-verbose-batch && make

before_script:
    - gcc -v
=======
before_script:
    - gcc -v
    - if [ `sudo -n whoami` = "root" ] ; then sudo modprobe netmap && sudo chmod 666 /dev/netmap ; fi
>>>>>>> 149db682
<|MERGE_RESOLUTION|>--- conflicted
+++ resolved
@@ -24,7 +24,6 @@
 netmap_nopool_nozc:
     script:
         - ./configure CXXFLAGS="-std=gnu++11" --enable-user-multithread --with-netmap --disable-netmap-pool --disable-zerocopy --disable-linuxmodule --disable-verbose-batch && make && make check
-<<<<<<< HEAD
 fbatch:
     script:
         - ./configure CXXFLAGS="-std=gnu++11" --enable-user-multithread --enable-flow --enable-batch --disable-linuxmodule --disable-verbose-batch && make
@@ -34,8 +33,4 @@
 
 before_script:
     - gcc -v
-=======
-before_script:
-    - gcc -v
-    - if [ `sudo -n whoami` = "root" ] ; then sudo modprobe netmap && sudo chmod 666 /dev/netmap ; fi
->>>>>>> 149db682
+    - if [ `sudo -n whoami` = "root" ] ; then sudo modprobe netmap && sudo chmod 666 /dev/netmap ; fi