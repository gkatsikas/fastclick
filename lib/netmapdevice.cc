// -*- c-basic-offset: 4; related-file-name: "../include/click/netmapdevice.hh" -*-
/*
 * netmapinfo.{cc,hh} -- library for interfacing with netmap
 * Eddie Kohler, Luigi Rizzo, Tom Barbette
 *
 * Copyright (c) 2012 Eddie Kohler
 * Copyright (c) 2015 University of Liege
 *
 * Permission is hereby granted, free of charge, to any person obtaining a
 * copy of this software and associated documentation files (the "Software"),
 * to deal in the Software without restriction, subject to the conditions
 * listed in the Click LICENSE file. These conditions include: you must
 * preserve this copyright notice, and you cannot mention the copyright
 * holders in advertising related to the Software without their permission.
 * The Software is provided WITHOUT ANY WARRANTY, EXPRESS OR IMPLIED. This
 * notice is a summary of the Click LICENSE file; the license in that file is
 * legally binding.
 */

#include <click/config.h>
#include <click/netmapdevice.hh>

/****************************
 * NetmapBufQ
 ****************************/
NetmapBufQ::NetmapBufQ() : _head(0),_count(0){

}

NetmapBufQ::~NetmapBufQ() {

}

/**
 * Initialize the per-thread pools and the cleanup pool
 */
int NetmapBufQ::static_initialize(struct nm_desc* nmd) {
	if (!nmd) {
		click_chatter("Error:Null netmap descriptor in NetmapBufQ::static_initialize!");
		return 1;
	}

	//Only initilize once
	if (buf_size)
		return 0;

	buf_size = nmd->some_ring->nr_buf_size;
	buf_start = reinterpret_cast<unsigned char *>(nmd->buf_start);
	buf_end = reinterpret_cast<unsigned char *>(nmd->buf_end);
	max_index = (buf_end - buf_start) / buf_size;

	if (!netmap_buf_pools) {
		netmap_buf_pools = new NetmapBufQ*[click_max_cpu_ids()];

		for (unsigned i = 0; i < click_max_cpu_ids(); i++) {
			netmap_buf_pools[i] = new NetmapBufQ();
		}
	}


	if (nmd->req.nr_arg3 > 0) {
		NetmapDevice::global_alloc -= nmd->req.nr_arg3;
		click_chatter("Allocated %d buffers from Netmap buffer pool",nmd->req.nr_arg3);
		NetmapBufQ::global_insert_all(nmd->nifp->ni_bufs_head,nmd->req.nr_arg3);
		nmd->nifp->ni_bufs_head = 0;
		nmd->req.nr_arg3 = 0;
	}


	return 0;
}

/**
 * Empty all NetmapBufQ and the global ring. Return all netmap buffers in a list
 */
uint32_t NetmapBufQ::static_cleanup()
{
	if (!netmap_buf_pools)
		return 0;

	for (unsigned int i = 1; i < click_max_cpu_ids(); i++) {
		if (netmap_buf_pools[i]) {
			if (netmap_buf_pools[i]->_head)
				netmap_buf_pools[0]->insert_all(netmap_buf_pools[i]->_head,false);
			delete netmap_buf_pools[i];
			netmap_buf_pools[i] = NULL;
		}
	}

	while (global_buffer_list > 0) {
		uint32_t idx=global_buffer_list;
		global_buffer_list = BUFFER_NEXT_LIST(global_buffer_list);
		netmap_buf_pools[0]->insert_all(idx, false);
	}

	uint32_t idx = 0;
	if (netmap_buf_pools[0]->_count > 0) {
		if (netmap_buf_pools[0]->_count == netmap_buf_pools[0]->count_buffers(idx))
			click_chatter("Error on cleanup of netmap buffer ! Expected %d buffer, got %d",netmap_buf_pools[0]->_count,netmap_buf_pools[0]->count_buffers(idx));
		else
			click_chatter("Freeing %d Netmap buffers",netmap_buf_pools[0]->_count);
		idx = netmap_buf_pools[0]->_head;
		netmap_buf_pools[0]->_head = 0;
		netmap_buf_pools[0]->_count = 0;
	}
	delete netmap_buf_pools[0];
	netmap_buf_pools[0] = 0;
	delete[] netmap_buf_pools;
	netmap_buf_pools = 0;
	return idx;
}

/**
 * Insert all netmap buffers inside the global list
 */
void NetmapBufQ::global_insert_all(uint32_t idx, int count) {
	//Cut packets in global pools
	while (count >= NETMAP_PACKET_POOL_SIZE) {
		int c = 0;
		BUFFER_NEXT_LIST(idx) = global_buffer_list;
		global_buffer_list = idx;
		uint32_t *p = 0;
		while (c < NETMAP_PACKET_POOL_SIZE) {
			p = BUFFER_PTR(idx);
			idx = *p;
			c++;
		}
		*p = 0;
		count -= NETMAP_PACKET_POOL_SIZE;
	}

	//Add remaining buffer to the local pool
	if (count > 0) {
		NetmapBufQ::local_pool()->insert_all(idx, true);
	}
}

/***************************
 * NetmapDevice
 ***************************/

NetmapDevice::NetmapDevice(String ifname) : ifname(ifname),n_queues(0),_minfd(INT_MAX),_maxfd(INT_MIN),_use_count(0)  {
	n_refs = 0;
}

NetmapDevice::~NetmapDevice() {
	nics.remove(ifname);

    //Replace buffer with NS_NOFREE inside rings as they will be freed by the NetmapBufQ cleaner
    for (int i = 0; i < n_queues; i++) {
        struct nm_desc* nmd = nmds[i];
        struct netmap_ring* txring = NETMAP_TXRING(nmd->nifp,i);
        for (unsigned j = 0; j < txring->num_slots; j++) {
            struct netmap_slot* slot = &txring->slot[j];
            if (slot->flags & NS_NOFREE) {
                slot->buf_idx = NetmapBufQ::local_pool()->extract();
                slot->flags &= ~NS_NOFREE;
            }
        }
    }

	click_chatter("Detaching netmap device %s",ifname.c_str());
	if (parent_nmd) {
		for (int i = 0; i < n_queues; i++) {
			if (NetmapDevice::some_nmd != nmds[i]) {
				nm_close(nmds[i]);
			}
			nmds[i] = NULL;
		}

		parent_nmd = NULL;
	};
}

NetmapDevice* NetmapDevice::open(String ifname) {
	NetmapDevice* d = nics.find(ifname);
	if (d == NULL) {
		d = new NetmapDevice(ifname);
		if (d->initialize() != 0) {
			return NULL;
		}
		nics.insert(ifname,d);
	}
	d->_use_count++;
	return d;
}

int NetmapDevice::initialize() {
	struct nm_desc* nmd;
	struct nm_desc* base_nmd = (struct nm_desc*)calloc(1,sizeof(struct nm_desc));

	base_nmd->self = base_nmd;

	if (NetmapDevice::some_nmd != NULL) { //Having same netmap space is a lot easier...
		base_nmd->mem = NetmapDevice::some_nmd->mem;
		base_nmd->memsize = NetmapDevice::some_nmd->memsize;
		base_nmd->req.nr_arg2 = NetmapDevice::some_nmd->req.nr_arg2;
		base_nmd->req.nr_arg3 = 0;
		nmd = nm_open(ifname.c_str(), NULL, NM_OPEN_NO_MMAP, base_nmd);
	} else {
		base_nmd->req.nr_arg3 = NetmapDevice::global_alloc;
		if (base_nmd->req.nr_arg3 % NETMAP_PACKET_POOL_SIZE != 0)
			base_nmd->req.nr_arg3 = ((base_nmd->req.nr_arg3 / NETMAP_PACKET_POOL_SIZE) + 1) * NETMAP_PACKET_POOL_SIZE;
#if HAVE_ZEROCOPY
		//Ensure we have at least a batch per thread + 1
		if (NETMAP_PACKET_POOL_SIZE * ((unsigned)click_nthreads + 1) > base_nmd->req.nr_arg3)
			base_nmd->req.nr_arg3 = NETMAP_PACKET_POOL_SIZE * (click_nthreads + 1);
#endif
<<<<<<< HEAD
		nmd = nm_open(ifname.c_str(), NULL, NM_OPEN_IFNAME | NM_OPEN_ARG3, base_nmd);
		NetmapDevice::some_nmd = nmd;
=======
		nmd = nm_open(ifname.c_str(), NULL, NM_OPEN_ARG3, base_nmd);
>>>>>>> 149db682
	}
	if (!nmd)
		return -1;
	parent_nmd = nmd;

	if (parent_nmd->nifp->ni_name[0] == '\0')
		strcpy(parent_nmd->nifp->ni_name,&(ifname.c_str()[7]));

	if (nmd == NULL) {
		click_chatter("Unable to open %s: %s", ifname.c_str(), strerror(errno));
		return 1;
	}

	//Allocate packet pools if not already done
	if (NetmapBufQ::static_initialize(nmd) != 0) {
		nm_close(nmd);
		return -1;
	}

	n_queues = nmd->nifp->ni_rx_rings;
	nmds.resize(n_queues);

	for (int i = 0; i < n_queues; i++) {
		struct nm_desc child_nmd = *parent_nmd; //Copy mem, arg2, ...
		child_nmd.self = &child_nmd;
		child_nmd.req.nr_flags = NR_REG_ONE_NIC;
		child_nmd.req.nr_ringid =  i | NETMAP_NO_TX_POLL;

		int flags = NM_OPEN_IFNAME | NM_OPEN_NO_MMAP;

		struct nm_desc* thread_nm = nm_open(ifname.c_str(), NULL, flags,  &child_nmd);

		if (thread_nm == NULL) {
			return -1;
		}

		if (thread_nm->fd < _minfd)
			_minfd = thread_nm->fd;
		if (thread_nm->fd > _maxfd)
			_maxfd = thread_nm->fd;

		nmds[i] = thread_nm;
		if (i == 0) {
			parent_nmd = thread_nm;
			//Prevent from releasing the memory zone
			nmd->done_mmap = 0;
			nm_close(nmd);
			NetmapDevice::some_nmd = thread_nm;
		}

		struct netmap_ring* txring = NETMAP_TXRING(thread_nm->nifp,i);
		for (unsigned j = 0; j < txring->num_slots; j++) {
			struct netmap_slot* slot = &txring->slot[j];
			slot->flags &= ~NS_NOFREE;
		}
	}

	if (base_nmd != NULL) {
		free(base_nmd);
		base_nmd = NULL;
	}

	return 0;
}

void NetmapDevice::destroy() {
		--_use_count;
		if (_use_count == 0)
			delete this;
}

void NetmapDevice::static_cleanup() {
	uint32_t idx = NetmapBufQ::static_cleanup();
	if (idx != 0) {
		if (some_nmd) {
			some_nmd->nifp->ni_bufs_head = idx;
			some_nmd->done_mmap = 1;
			nm_close(some_nmd);
			some_nmd = 0;
		} else {
			click_chatter("No NMD set and netmap packet not released !");
		}
	}
}

NetmapBufQ** NetmapBufQ::netmap_buf_pools = 0;
unsigned int NetmapBufQ::buf_size = 0;
unsigned char* NetmapBufQ::buf_start = 0;
unsigned char* NetmapBufQ::buf_end = 0;
uint32_t NetmapBufQ::max_index = 0;

Spinlock NetmapBufQ::global_buffer_lock;
uint32_t NetmapBufQ::global_buffer_list = 0;

int NetmapBufQ::messagelimit = 0;
HashMap<String,NetmapDevice*> NetmapDevice::nics;
struct nm_desc* NetmapDevice::some_nmd = 0;

int NetmapDevice::global_alloc = 0;

CLICK_ENDDECLS<|MERGE_RESOLUTION|>--- conflicted
+++ resolved
@@ -206,12 +206,7 @@
 		if (NETMAP_PACKET_POOL_SIZE * ((unsigned)click_nthreads + 1) > base_nmd->req.nr_arg3)
 			base_nmd->req.nr_arg3 = NETMAP_PACKET_POOL_SIZE * (click_nthreads + 1);
 #endif
-<<<<<<< HEAD
-		nmd = nm_open(ifname.c_str(), NULL, NM_OPEN_IFNAME | NM_OPEN_ARG3, base_nmd);
-		NetmapDevice::some_nmd = nmd;
-=======
 		nmd = nm_open(ifname.c_str(), NULL, NM_OPEN_ARG3, base_nmd);
->>>>>>> 149db682
 	}
 	if (!nmd)
 		return -1;
