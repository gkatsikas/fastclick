--- conflicted
+++ resolved
@@ -52,7 +52,7 @@
 	if (!netmap_buf_pools) {
 		netmap_buf_pools = new NetmapBufQ*[click_max_cpu_ids()];
 
-		for (int i = 0; i < click_max_cpu_ids(); i++) {
+		for (unsigned i = 0; i < click_max_cpu_ids(); i++) {
 			netmap_buf_pools[i] = new NetmapBufQ();
 		}
 	}
@@ -130,7 +130,7 @@
  * NetmapDevice
  ***************************/
 
-NetmapDevice::NetmapDevice(String ifname) : ifname(ifname),_use_count(0),n_queues(0) {
+NetmapDevice::NetmapDevice(String ifname) : ifname(ifname),n_queues(0),_minfd(INT_MAX),_maxfd(INT_MIN),_use_count(0)  {
 	n_refs = 0;
 }
 
@@ -141,7 +141,7 @@
     for (int i = 0; i < n_queues; i++) {
         struct nm_desc* nmd = nmds[i];
         struct netmap_ring* txring = NETMAP_TXRING(nmd->nifp,i);
-        for (int j = 0; j < txring->num_slots; j++) {
+        for (unsigned j = 0; j < txring->num_slots; j++) {
             struct netmap_slot* slot = &txring->slot[j];
             if (slot->flags & NS_NOFREE) {
                 slot->buf_idx = NetmapBufQ::local_pool()->extract();
@@ -149,19 +149,6 @@
             }
         }
     }
-<<<<<<< HEAD
-#if HAVE_ZEROCOPY
-    if (NetmapDevice::nics.empty()) {
-
-    	uint32_t idx = NetmapBufQ::cleanup();
-        if (idx != 0 && parent_nmd) {
-        	click_chatter("Releasing packet idx %d",idx);
-        	parent_nmd->nifp->ni_bufs_head = idx;
-        }
-    }
-#endif
-=======
->>>>>>> f8f1b2e9
 
 	click_chatter("Detaching netmap device %s",ifname.c_str());
 	if (parent_nmd) {
@@ -190,36 +177,6 @@
 }
 
 int NetmapDevice::initialize() {
-<<<<<<< HEAD
-	    struct nm_desc* nmd;
-	    struct nm_desc* base_nmd = (struct nm_desc*)calloc(1,sizeof(struct nm_desc));
-
-		base_nmd->self = base_nmd;
-		strcpy(base_nmd->req.nr_name,&(ifname.c_str()[7]));
-		base_nmd->req.nr_flags = NR_REG_SW;
-	    if (NetmapDevice::some_nmd != NULL) { //Having same netmap space is a lot easier...
-	    	base_nmd->mem = NetmapDevice::some_nmd->mem;
-	    	base_nmd->memsize = NetmapDevice::some_nmd->memsize;
-	    	base_nmd->req.nr_arg2 = NetmapDevice::some_nmd->req.nr_arg2;
-	    	base_nmd->done_mmap = NetmapDevice::some_nmd->done_mmap;
-	    	NetmapDevice::some_nmd->req.nr_flags = NR_REG_SW;
-	    	nmd = nm_open(ifname.c_str(), NULL, NM_OPEN_NO_MMAP | NM_OPEN_IFNAME, base_nmd);
-	    } else {
-			base_nmd->req.nr_arg3 = _global_alloc;
-	    	nmd = nm_open(ifname.c_str(), NULL, NM_OPEN_IFNAME | NM_OPEN_ARG3, base_nmd);
-	    	NetmapDevice::some_nmd = nmd;
-	    }
-	    if (!nmd)
-	        return -1;
-	    parent_nmd = nmd;
-
-	    if (parent_nmd->nifp->ni_name[0] == '\0')
-	        strcpy(parent_nmd->nifp->ni_name,&(ifname.c_str()[7]));
-
-		if (nmd == NULL) {
-			click_chatter("Unable to open %s: %s", ifname.c_str(), strerror(errno));
-			return 1;
-=======
 	struct nm_desc* nmd;
 	struct nm_desc* base_nmd = (struct nm_desc*)calloc(1,sizeof(struct nm_desc));
 
@@ -238,9 +195,11 @@
 		base_nmd->req.nr_arg3 = NetmapDevice::global_alloc;
 		if (base_nmd->req.nr_arg3 % NETMAP_PACKET_POOL_SIZE != 0)
 			base_nmd->req.nr_arg3 = ((base_nmd->req.nr_arg3 / NETMAP_PACKET_POOL_SIZE) + 1) * NETMAP_PACKET_POOL_SIZE;
+#if HAVE_ZEROCOPY
 		//Ensure we have at least a batch per thread + 1
-		if (NETMAP_PACKET_POOL_SIZE * (click_nthreads + 1) > base_nmd->req.nr_arg3)
+		if (NETMAP_PACKET_POOL_SIZE * ((unsigned)click_nthreads + 1) > base_nmd->req.nr_arg3)
 			base_nmd->req.nr_arg3 = NETMAP_PACKET_POOL_SIZE * (click_nthreads + 1);
+#endif
 		nmd = nm_open(ifname.c_str(), NULL, NM_OPEN_IFNAME | NM_OPEN_ARG3, base_nmd);
 		NetmapDevice::some_nmd = nmd;
 	}
@@ -284,48 +243,16 @@
 
 		if (thread_nm == NULL) {
 			return -1;
->>>>>>> f8f1b2e9
-		}
+		}
+
+		if (thread_nm->fd < _minfd)
+			_minfd = thread_nm->fd;
+		if (thread_nm->fd > _maxfd)
+			_maxfd = thread_nm->fd;
 
 		nmds[i] = thread_nm;
 	}
 
-<<<<<<< HEAD
-	    //Allocate packet pools
-	#if HAVE_ZEROCOPY
-		if (NetmapBufQ::initialize(NetmapDevice::some_nmd) != 0) {
-			nm_close(nmd);
-			return -1;
-		}
-	#endif
-		click_chatter("Allocated %d packets",nmd->req.nr_arg3);
-		if (nmd->req.nr_arg3) {
-			NetmapBufQ::get_global_pool()->insert_all(nmd->nifp->ni_bufs_head);
-			nmd->req.nr_arg3 = 0;
-		}
-		n_queues = nmd->nifp->ni_rx_rings;
-
-		nmds.resize(n_queues);
-
-		for (int i = 0; i < n_queues; i++) {
-
-			struct nm_desc child_nmd = *nmd; //Copy mem, arg2, ...
-			child_nmd.self = &child_nmd;
-			child_nmd.req.nr_flags = NR_REG_ONE_NIC;
-			child_nmd.req.nr_ringid =  i | NETMAP_NO_TX_POLL;
-
-			int flags =NM_OPEN_IFNAME | NM_OPEN_NO_MMAP;
-
-			struct nm_desc* thread_nm = nm_open(ifname.c_str(), NULL, flags,  &child_nmd);
-
-			if (thread_nm == NULL) {
-				return -1;
-			}
-			if (thread_nm->fd < _minfd)
-				_minfd = thread_nm->fd;
-			if (thread_nm->fd > _maxfd)
-				_maxfd = thread_nm->fd;
-=======
 	if (base_nmd != NULL) {
 		free(base_nmd);
 		base_nmd = NULL;
@@ -333,7 +260,6 @@
 
 	return 0;
 }
->>>>>>> f8f1b2e9
 
 void NetmapDevice::destroy() {
 		--_use_count;
@@ -354,21 +280,7 @@
 	}
 }
 
-<<<<<<< HEAD
-HashMap<String,NetmapDevice*> NetmapDevice::nics;
-struct nm_desc* NetmapDevice::some_nmd = 0;
-per_thread<NetmapBufQ*> NetmapBufQ::netmap_buf_pools = per_thread<NetmapBufQ*>(0,0);
-NetmapBufQ* NetmapBufQ::netmap_global_buf_pool = 0;
-
-#if NETMAP_HAVE_DYNAMIC_BUFFER
-int NetmapDevice::_global_alloc = 0;
-#else
-int NetmapDevice::_global_alloc = 2048;
-#endif
-
-=======
 NetmapBufQ** NetmapBufQ::netmap_buf_pools = 0;
->>>>>>> f8f1b2e9
 unsigned int NetmapBufQ::buf_size = 0;
 unsigned char* NetmapBufQ::buf_start = 0;
 unsigned char* NetmapBufQ::buf_end = 0;
