--- conflicted
+++ resolved
@@ -291,14 +291,15 @@
         click_chatter("%s",buf);
 }
 
-<<<<<<< HEAD
+
 void
 Bitvector::set_range(int start, int length, bool value) {
 	assert(start + length < _max);
 	for (int i = start; i < start + length; i++) {
 		((*this)[i]) = value;
 	}
-=======
+}
+
 Bitvector Bitvector::from_mask(unsigned long mask) {
 	int vsize = sizeof(unsigned long) * 8;
 	Bitvector v(vsize);
@@ -309,7 +310,6 @@
 		++pow;
 	}
 	return v;
->>>>>>> c35c27a9
 }
 
 CLICK_ENDDECLS