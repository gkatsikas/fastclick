--- conflicted
+++ resolved
@@ -283,6 +283,14 @@
     x._data = (d == _f ? x._f : d);
 }
 
+void
+Bitvector::set_range(int start, int length, bool value) {
+	assert(start + length < _max);
+	for (int i = start; i < start + length; i++) {
+		((*this)[i]) = value;
+	}
+}
+
 Bitvector Bitvector::from_mask(unsigned long mask) {
 	int vsize = sizeof(unsigned long) * 8;
 	Bitvector v(vsize);
@@ -324,30 +332,6 @@
     return true;
 }
 
-<<<<<<< HEAD
-
-void
-Bitvector::set_range(int start, int length, bool value) {
-	assert(start + length < _max);
-	for (int i = start; i < start + length; i++) {
-		((*this)[i]) = value;
-	}
-}
-
-Bitvector Bitvector::from_mask(unsigned long mask) {
-	int vsize = sizeof(unsigned long) * 8;
-	Bitvector v(vsize);
-	int pow = 0;
-	while (pow < vsize) {
-		v[pow] = mask & 1;
-		mask >>= 1;
-		++pow;
-	}
-	return v;
-}
-
-=======
->>>>>>> 70a7c43b
 String
 Bitvector::unparse(int read_offset, int output_offset) const
 {
