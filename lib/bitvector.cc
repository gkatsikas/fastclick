--- conflicted
+++ resolved
@@ -283,6 +283,18 @@
     x._data = (d == _f ? x._f : d);
 }
 
+Bitvector Bitvector::from_mask(unsigned long mask) {
+	int vsize = sizeof(unsigned long) * 8;
+	Bitvector v(vsize);
+	int pow = 0;
+	while (pow < vsize) {
+		v[pow] = mask & 1;
+		mask >>= 1;
+		++pow;
+	}
+	return v;
+}
+
 bool
 Bitvector::parse(const String &str, int min_val, int max_val, int offset)
 {
@@ -312,50 +324,6 @@
     return true;
 }
 
-Bitvector Bitvector::from_mask(unsigned long mask) {
-	int vsize = sizeof(unsigned long) * 8;
-	Bitvector v(vsize);
-	int pow = 0;
-	while (pow < vsize) {
-		v[pow] = mask & 1;
-		mask >>= 1;
-		++pow;
-	}
-	return v;
-}
-
-<<<<<<< HEAD
-=======
-bool
-Bitvector::parse(const String &str, int min_val, int max_val, int offset)
-{
-    if (offset < 0 || max_val < min_val)
-        return false;
-
-    Bitvector result(max_val - min_val + 1 + offset, false);
-    String work_copy = str;
-    while (String part = cp_shift_delimiter(work_copy, ',')) {
-        // initialize val & val_end unnecessarily to avoid uninitialized variable warnings
-        int val = 0, val_end = 0, dash_offset = part.find_left('-', 1);
-        if (dash_offset >= 1 &&
-            dash_offset + 1 < part.length() &&
-            BoundedIntArg(min_val, max_val).parse(part.substring(0, dash_offset), val) &&
-            BoundedIntArg(min_val, max_val).parse(part.substring(dash_offset + 1), val_end) &&
-            val <= val_end) {
-            for (int i = val; i <= val_end; ++i)
-                result[i - min_val + offset] = true;
-        } else if (BoundedIntArg(min_val, max_val).parse(part, val)) {
-            result[val - min_val + offset] = true;
-        } else {
-            return false;
-        }
-    }
-
-    swap(result);
-    return true;
-}
-
->>>>>>> 2814e53c
 String
 Bitvector::unparse(int read_offset, int output_offset) const
 {
