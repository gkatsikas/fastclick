// -*- c-basic-offset: 4; related-file-name: "../include/click/element.hh" -*-
/*
 * element.{cc,hh} -- the Element base class
 * Eddie Kohler
 * statistics: Robert Morris
 *
 * Copyright (c) 1999-2000 Massachusetts Institute of Technology
 * Copyright (c) 2004-2011 Regents of the University of California
 * Copyright (c) 2010 Meraki, Inc.
 *
 * Permission is hereby granted, free of charge, to any person obtaining a
 * copy of this software and associated documentation files (the "Software")
 * to deal in the Software without restriction, subject to the conditions
 * listed in the Click LICENSE file. These conditions include: you must
 * preserve this copyright notice, and you cannot mention the copyright
 * holders in advertising related to the Software without their permission.
 * The Software is provided WITHOUT ANY WARRANTY, EXPRESS OR IMPLIED. This
 * notice is a summary of the Click LICENSE file; the license in that file is
 * legally binding.
 */

#include <click/config.h>
#define CLICK_ELEMENT_DEPRECATED /* Avoid warnings in this file */

#include <click/glue.hh>
#include <click/element.hh>
#include <click/bitvector.hh>
#include <click/args.hh>
#include <click/error.hh>
#include <click/router.hh>
#include <click/master.hh>
#include <click/straccum.hh>
#include <click/etheraddress.hh>
#include <click/bitvector.hh>
#include <click/routervisitor.hh>
#include <click/lexer.hh>
#if CLICK_DEBUG_SCHEDULING
# include <click/notifier.hh>
#endif
#if CLICK_LINUXMODULE
# include <click/cxxprotect.h>
CLICK_CXX_PROTECT
# include <asm/types.h>
# include <asm/uaccess.h>
CLICK_CXX_UNPROTECT
# include <click/cxxunprotect.h>
#elif CLICK_BSDMODULE
# include <click/cxxprotect.h>
CLICK_CXX_PROTECT
# include <sys/types.h>
# include <sys/limits.h>
CLICK_CXX_UNPROTECT
# include <click/cxxunprotect.h>
#endif
CLICK_DECLS

const char Element::PORTS_0_0[] = "0";
const char Element::PORTS_0_1[] = "0/1";
const char Element::PORTS_1_0[] = "1/0";
const char Element::PORTS_1_1[] = "1";
const char Element::PORTS_1_1X2[] = "1/1-2";

const char Element::DOUBLE[] = "d";
const char Element::AGNOSTIC[] = "a";
const char Element::PUSH[] = "h";
const char Element::PULL[] = "l";
const char Element::PUSH_TO_PULL[] = "h/l";
const char Element::PULL_TO_PUSH[] = "l/h";
const char Element::PROCESSING_A_AH[] = "a/ah";

const char Element::COMPLETE_FLOW[] = "x/x";

int Element::nelements_allocated = 0;

/** @mainpage Click
 *  @section  Introduction
 *
 *  The Click modular router is a system for developing network packet
 *  processors.  This documentation describes Click's internal programming
 *  interfaces, which you will use if you want to write new packet processing
 *  modules (which we call <em>elements</em>).
 *
 *  Most documented Click classes can be found under the "Classes" tab.  Get
 *  started by looking at the Element class, or the args.hh header file
 *  for configuration string parsing.
 *
 *  <a href='http://www.read.cs.ucla.edu/click/'>Main Click page</a>
 */

/** @class Element
  @brief Base class for Click elements.

  Click programmers spend most of their time writing elements, which are
  subclasses of class Element.  Element provides functionality of its own,
  particularly the input() and output() methods and associated Element::Port
  objects.  More important, however, is the set of functions that derived
  classes override to define element behavior.  Good Click programmers
  understand how the Click system uses these functions to manipulate and
  initialize elements.  These functions fall into several categories:

  <dl>
  <dt>Behavior specifications</dt>
  <dd>These functions return static constants that describe element
  properties, such as class names, valid numbers of ports, and port processing
  types.  Their values are automatically extracted from element source code
  for use by tools, so your source code should follow a specific syntax.
  Examples: class_name(), port_count(), processing(), flow_code(), flags().</dd>
  <dt>Configuration, initialization, and cleanup</dt>
  <dd>Configuration and initialization functions are called to set up an
  element as a router is initialized (or when the element itself is
  reconfigured).  Most of the functions are passed an ErrorHandler argument,
  to which they should report any errors.  By returning negative values, they
  can prevent the router from initializing.  Other functions clean up elements
  when a router is removed and reconfigure an element as the router runs.
  Examples: cast(), configure(), configure_phase(), add_handlers(),
  initialize(), take_state(), cleanup(), can_live_reconfigure(),
  live_reconfigure().</dd>
  <dt>Packet and event processing</dt>
  <dd>These functions are called as the router runs to process packets and
  other events.  Examples: push(), pull(), simple_action(), run_task(),
  run_timer(), selected().</dd>
  </dl>

  <h3>Examples</h3>

  Here is the simplest possible element definition.

@code
class MyNothingElement : public Element { public:
    MyNothingElement() { }
    ~MyNothingElement() { }
    const char *class_name() const { return "MyNothingElement"; }
};
@endcode

  This element has no ports and accepts no configuration arguments; it does
  nothing.  The required class_name() function informs Click's infrastructure
  of the element's class name.

  Although this element is code-complete, Click's build process requires a bit
  more boilerplate, like so:

@code
// ================== elements/local/mynothingelement.hh ==================
#ifndef CLICK_MYNOTHINGELEMENT_HH
#define CLICK_MYNOTHINGELEMENT_HH
#include <click/element.hh>
CLICK_DECLS
class MyNothingElement : public Element { public:
    MyNothingElement() { }
    ~MyNothingElement() { }
    const char *class_name() const { return "MyNothingElement"; }
};
CLICK_ENDDECLS
#endif

// ================== elements/local/mynothingelement.cc ==================
#include <click/config.h>
#include "mynothingelement.hh"
CLICK_DECLS
// Non-inline element code would go here.
CLICK_ENDDECLS
EXPORT_ELEMENT(MyNothingElement)
@endcode

  Some things to notice:

  - The element class must be defined in a header file and a source file.
  - The header file is protected from multiple inclusion.  A common error is
    to copy and paste another element's header file, but forget to change the
    header protection symbol (here, CLICK_MYNOTHINGELEMENT_HH).
  - All Click declarations are enclosed within a macro pair,
    <tt>CLICK_DECLS</tt> and <tt>CLICK_ENDDECLS</tt>.  These are required for
    the NS and FreeBSD kernel drivers.  Note that <tt>\#include</tt> statements
    go @em outside the <tt>CLICK_DECLS/CLICK_ENDDECLS</tt> pair.
  - The element's C++ class is defined in the header file.
  - The first thing the source file does is <tt>\#include
    <click/config.h></tt>.  <strong>This is mandatory.</strong>
  - The source file must contain a line like
    <tt>EXPORT_ELEMENT(NameOfC++ClassForElement)</tt>.  Click's compilation
    process will ignore your element unless there's a line like this.

  This slightly more complex example illustrates some more of Click's
  element infrastructure.

@code
class MyNullElement : public Element { public:
    MyNullElement() { }
    ~MyNullElement() { }
    const char *class_name() const { return "MyNullElement"; }
    const char *port_count() const { return PORTS_1_1; }
    const char *processing() const { return PUSH; }
    void push(int port, Packet *p) {
        output(0).push(p);
    }
};
@endcode

  This element processes packets in push mode, much like the standard @e
  PushNull element.

  <ul>
  <li>The port_count() method tells Click that this element has one input and
    one output.  See port_count() for more.</li>
  <li>The processing() method tells Click that this element's ports are in push
    mode.  See processing() for more.</li>
  <li>The element doesn't define a configure() or initialize() method, so the
    defaults are used:  the element takes no configuration arguments, and
    always initializes successfully.</li>
  <li>The element has just one function called after router initialization,
    namely push().  This function is called when another element pushes a
    packet to this element.  The implementation here simply pushes the packet
    to the element's first output port.</li>
  <li><strong>Invariants:</strong> Click's initialization process checks for
    many kinds of errors, allowing the push() method to assume several
    invariants.  In particular, port_count() and processing() specify that
    this element has one push input and one push output.  Click therefore
    ensures that the element's first input is used in a connection at least
    once; that its first output is used in a connection
    <em>exactly</em> once; that its other inputs and outputs are not
    used at all; and that all connections involving the element's ports are
    push.

    As a result, the push() method can assume that <tt>port == 0</tt>, that
    <tt>output(0)</tt> exists, and that <tt>output(0).push(p)</tt> is valid.

    Elements must not push null packet pointers, either, so the push() method
    can assume that <tt>p != 0</tt>.

    There is no harm in verifying these invariants with assertions, since
    bogus element code can violate them (by passing a bad value for
    <tt>port</tt> or <tt>p</tt>, for example), but such errors are rare in
    practice.  Our elements mostly assume that the invariants
    hold.</li>
  </ul>

  <h3>Packet Accounting</h3>

  Element run-time methods, such as push(), pull(), run_task(), and
  run_timer(), must always obey the following rules:

  - Each Packet pointer is used by at most one element at a time.
  - An element that obtains a Packet pointer must eventually free it or pass
    it to another element.  This avoids memory leaks.

  Beginning Click programmers often violate these rules.  Here are some
  examples to make them concrete.

This incorrect version of Click's @e Tee element attempts to duplicate a
packet and send the duplicates to two different outputs.

@code
void BadTee::push(int port, Packet *p) {
    output(0).push(p);
    output(1).push(p);
}
@endcode

A single packet pointer @c p has been pushed to two different outputs. This is
always illegal; the rest of the configuration may have modified or even freed
the packet before returning control to @e BadTee, so
<tt>output(1).push(p)</tt> would probably touch freed memory!  This situation
requires the Packet::clone() method, which makes a copy of a packet:

@code
void BetterTee::push(int port, Packet *p) {
    output(0).push(p->clone());
    output(1).push(p);
}
@endcode

However, @e BetterTee would fail if the router ran out of memory for packet
clones.  @c p->clone() would return null, and passing a null pointer to
another element's push() method isn't allowed.  Here's how to fix this:

@code
void BestTee::push(int port, Packet *p) {
    if (Packet *clone = p->clone())
        output(0).push(clone);
    output(1).push(p);
}
@endcode

Here's an example of a push() method with an obvious leak:

@code
void LeakyCounter::push(int port, Packet *p) {
    _counter++;
}
@endcode

The method doesn't do anything with @c p, so its memory will never be
reclaimed.  Instead, it should either free the packet or pass it on to another
element:

@code
void BetterCounter1::push(int port, Packet *p) {
    _counter++;
    p->kill();            // free packet
}

void BetterCounter2::push(int port, Packet *p) {
    _counter++;
    output(0).push(p);    // push packet on
}
@endcode

Leaks involving error conditions are more common in practice.  For instance,
this push() method counts IP packets.  The programmer has defensively checked
whether or not the input packet's network header pointer is set.

@code
void LeakyIPCounter::push(int port, Packet *p) {
    if (!p->has_network_header())
        return;
    _counter++;
    output(0).push(p);
}
@endcode

Close, but no cigar: if the input packet has no network header pointer, the
packet will leak.  Here are some better versions.

@code
void BetterIPCounter1::push(int port, Packet *p) {
    // In this version, non-IP packets are dropped.  This is closest to LeakyIPCounter's intended functionality.
    if (!p->has_network_header()) {
        p->kill();
	return;
    }
    _counter++;
    output(0).push(p);
}

void BetterIPCounter2::push(int port, Packet *p) {
    // This programmer thinks non-IP packets are serious errors and should cause a crash.
    assert(p->has_network_header());
    _counter++;
    output(0).push(p);
}

void BetterIPCounter3::push(int port, Packet *p) {
    // This programmer passes non-IP packets through without counting them.
    if (p->has_network_header())
        _counter++;
    output(0).push(p);
}
@endcode

  <h3>Initialization Phases</h3>

  The Click infrastructure calls element initialization functions in a
  specific order during router initialization.  Errors at any stage prevent
  later stages from running.

  -# Collects element properties, specifically configure_phase(),
     port_count(), flow_code(), processing(), and can_live_reconfigure().
  -# Calculates how many of each element's input and output ports are used in
     the configuration.  There is an error if port_count() doesn't allow the
     result.
  -# Calculates each port's push or pull status.  This depends on processing()
     values, and for agnostic ports, a constraint satisfaction algorithm that
     uses flow_code().
  -# Checks that every connection is between two push ports or two pull ports;
     that there are no agnostic port conflicts (each port is used as push or
     pull, never both); that no port goes unused; and that push output ports
     and pull input ports are connected exactly once.  Violations cause an
     error.
  -# Sorts the elements by configure_phase() to construct a configuration
     order.
  -# Calls each element's configure() method in order, passing its
     configuration arguments and an ErrorHandler.  All configure() functions
     are called, even if a prior configure() function returns an error.
  -# Calls every element's add_handlers() method.
  -# Calls every element's initialize() method in configuration order.
     Initialization is aborted as soon as any method returns an error
     (i.e., some initialize() methods might not be called).
  -# At this point, the router will definitely be installed.  If the router
     was installed with a hotswap option, then Click searches the old and new
     router for potentially compatible pairs using hotswap_element(), and
     calls take_state() for each pair.  Any errors are ignored.
  -# Installs the router.

  Router cleanup takes place as follows.  Click:

  -# Removes all element handlers.
  -# Calls each element's cleanup() function in reverse configuration order.
     The argument to cleanup() indicates where the initialization process
     completed for that element.  See cleanup() for the specific constant
     names.
  -# Deletes each element.  This step might be delayed relative to cleanup()
     to allow the programmer to examine an erroneous router's state.
*/

/** @class Element::Port
 * @brief An Element's ports.
 *
 * Each of an element's ports has an associated Port object, accessible via
 * the Element::port(), Element::input(), and Element::output() functions.
 * Each @em active port knows, and can transfer a packet with, the single
 * complementary port to which it is connected.  Thus, each push output knows
 * its connected input, and can push a packet there; and each pull input can
 * pull a packet from its connected output.  Inactive ports -- push inputs and
 * pull outputs -- can be connected multiple times.  Their corresponding Port
 * objects have very little functionality.
 *
 * Element authors generally encounter Port objects only in two stylized
 * formulations.  First, to push a packet @c p out on push output port @c i:
 *
 * @code
 * output(i).push(p);
 * @endcode
 *
 * And second, to pull a packet @c p from pull input port @c i:
 *
 * @code
 * Packet *p = input(i).pull();
 * @endcode
 *
 * @sa Element::checked_output_push() */

/** @brief Construct an Element. */
Element::Element()
    :
#if HAVE_BATCH && (HAVE_AUTO_BATCH == AUTO_BATCH_PORT)
    in_batch_mode(BATCH_MODE_IFPOSSIBLE),
#else
    in_batch_mode(BATCH_MODE_NO),
#endif
    receives_batch(false),
    _router(0), _eindex(-1)
#if HAVE_FULLPUSH_NONATOMIC
    ,_is_fullpush(false)
#endif

{
    nelements_allocated++;
    _ports[0] = _ports[1] = &_inline_ports[0];
    _nports[0] = _nports[1] = 0;

#if CLICK_STATS >= 2
    reset_cycles();
#endif
}

Element::~Element()
{
    nelements_allocated--;
    if (_ports[0] < _inline_ports || _ports[0] > _inline_ports + INLINE_PORTS)
	delete[] _ports[0];
    if (_ports[1] < _inline_ports || _ports[1] > _inline_ports + INLINE_PORTS)
	delete[] _ports[1];
}

// CHARACTERISTICS

/** @fn Element::class_name() const
 * @brief Return the element's class name.
 *
 * Each element class must override this function to return its class name.
 *
 * Click tools extract class names from the source.  For Click to find a class
 * name, the function definition must appear inline, on a single line, inside
 * the element class's declaration, and must return a C string constant.  It
 * should also have public accessibility.  Here's an acceptable class_name()
 * definition:
 *
 * @code
 * const char *class_name() const     { return "ARPQuerier"; }
 * @endcode
 */

/** @brief Attempt to cast the element to a named type.
 * @param name name of the type being cast to
 *
 * Click calls this function to see whether this element has a given type,
 * identified by @a name.  Thus, cast() is Click's version of the C++ @c
 * dynamic_cast operator.  (@c dynamic_cast itself is not available in the
 * Linux kernel, so we rolled our own.)  The function should return a pointer
 * to the named object, or a null pointer if this element doesn't have that
 * type.  @a name can name an element class or another type of interface, such
 * as @c "Storage" or Notifier::EMPTY_NOTIFIER.
 *
 * The default implementation returns this element if @a name equals
 * class_name(), and null otherwise.
 *
 * You should override cast() if your element inherits from another element
 * (and you want to expose that inheritance to Click); the resulting cast()
 * method will check both class names.  For example, if element @a Derived
 * inherited from element @a Base, Derived::cast() might be defined like this:
 *
 * @code
 * void *Derived::cast(const char *name) {
 *     if (strcmp(name, "Derived") == 0)
 *         return (Derived *) this;
 *     else if (strcmp(name, "Base") == 0)
 *         return (Base *) this;
 *     else
 *         return Base::cast(name);
 * }
 * @endcode
 *
 * The recursive call to Base::cast() is useful in case @e Base itself
 * overrides cast().  The explicit check for the name @c "Base" is necessary
 * in case @e Base did @e not override cast(): the default cast()
 * implementation compares against class_name(), which in this case is @c
 * "Derived".  Always explicitly cast @c this to the correct type before
 * returning it.
 *
 * You should also override cast() if your element provides another interface,
 * such as Storage or a Notifier.
 *
 * @sa port_cast
 */
void *
Element::cast(const char *name)
{
    const char *my_name = class_name();
    if (my_name && name && strcmp(my_name, name) == 0)
	return this;
    else
	return 0;
}

/** @brief Attempt to cast an element's port to a named type.
 * @param isoutput false for input ports, true for output ports
 * @param port port number
 * @param name name of the type being cast to
 *
 * Click calls this function to see whether a port corresponds to an object of
 * the type called @a name.  The function should return a pointer to the named
 * object, or a null pointer if this port doesn't have that type.  @a name can
 * name an element class or another type of interface, such as @c "Storage" or
 * Notifier::EMPTY_NOTIFIER.
 *
 * The default implementation returns the result of cast(), ignoring the @a
 * isoutput and @a port arguments.
 *
 * The cast() method suffices for most purposes, but some Click functionality,
 * such as Notifiers, can use the additional precision of port_cast().
 *
 * @sa cast
 */
void *
Element::port_cast(bool isoutput, int port, const char *name)
{
    (void) isoutput, (void) port;
    return cast(name);
}

/** @brief Return the element's name.
 *
 * This is the name used to declare the element in the router configuration,
 * with all compound elements expanded. */
String
Element::name() const
{
    String s;
    if (Router *r = router())
	s = r->ename(_eindex);
    return (s ? s : String::make_stable("<unknown>", 9));
}

/** @cond never */
/** @brief Return the element's name (deprecated).
 *
 * @deprecated This function is deprecated; use name() instead. */
String
Element::id() const
{
    return name();
}

/** @brief Return a string describing where the element was declared.
 *
 * The string generally has the form
 * &quot;<em>filename</em>:<em>linenumber</em>&quot;. */
String
Element::landmark() const
{
    String s;
    if (Router *r = router())
	s = r->elandmark(_eindex);
    return (s ? s : String::make_stable("<unknown>", 9));
}
/** @endcond never */

/** @brief Return a string giving the element's name and class name.
 *
 * The result has the form &quot;@e name :: @e class_name&quot;.  Element
 * classes can override this function to supply additional important
 * information, if desired; for example, @e FromDump returns a string &quot;@e
 * name :: @e class_name(@e filename)&quot;.
 */
String
Element::declaration() const
{
    return name() + " :: " + class_name();
}

// INPUTS AND OUTPUTS

int
Element::set_nports(int new_ninputs, int new_noutputs)
{
    // exit on bad counts, or if already initialized
    if (new_ninputs < 0 || new_noutputs < 0)
	return -EINVAL;
    if (_router && _router->_have_connections) {
	if (_router->_state >= Router::ROUTER_PREINITIALIZE)
	    return -EBUSY;
	_router->_have_connections = false;
    }

    // decide if inputs & outputs were inlined
    bool old_in_inline =
	(_ports[0] >= _inline_ports && _ports[0] <= _inline_ports + INLINE_PORTS);
    bool old_out_inline =
	(_ports[1] >= _inline_ports && _ports[1] <= _inline_ports + INLINE_PORTS);
    bool prefer_pull = (processing() == PULL);

    // decide if inputs & outputs should be inlined
    bool new_in_inline =
	(new_ninputs == 0
	 || new_ninputs + new_noutputs <= INLINE_PORTS
	 || (new_ninputs <= INLINE_PORTS && new_noutputs > INLINE_PORTS)
	 || (new_ninputs <= INLINE_PORTS && prefer_pull));
    bool new_out_inline =
	(new_noutputs == 0
	 || new_ninputs + new_noutputs <= INLINE_PORTS
	 || (new_noutputs <= INLINE_PORTS && !new_in_inline));

    // create new port arrays
    Port *new_inputs;
    if (new_in_inline)
	new_inputs = _inline_ports + (!new_out_inline || prefer_pull ? 0 : new_noutputs);
    else if (!(new_inputs = new Port[new_ninputs]))
	return -ENOMEM;

    Port *new_outputs;
    if (new_out_inline)
	new_outputs = _inline_ports + (!new_in_inline || !prefer_pull ? 0 : new_ninputs);
    else if (!(new_outputs = new Port[new_noutputs])) {
	if (!new_in_inline)
	    delete[] new_inputs;
	return -ENOMEM;
    }

    // install information
    if (!old_in_inline)
	delete[] _ports[0];
    if (!old_out_inline)
	delete[] _ports[1];
    _ports[0] = new_inputs;
    _ports[1] = new_outputs;
    _nports[0] = new_ninputs;
    _nports[1] = new_noutputs;
    return 0;
}

/** @brief Return the element's port count specifier.
 *
 * An element class overrides this virtual function to return a C string
 * describing its port counts.  The string gives acceptable input and output
 * ranges, separated by a slash.  Examples:
 *
 * <dl>
 * <dt><tt>"1/1"</tt></dt> <dd>The element has exactly one input port and one
 * output port.</dd>
 * <dt><tt>"1-2/0"</tt></dt> <dd>One or two input ports and zero output
 * ports.</dd>
 * <dt><tt>"1/-6"</tt></dt> <dd>One input port and up to six output ports.</dd>
 * <dt><tt>"2-/-"</tt></dt> <dd>At least two input ports and any number of
 * output ports.</dd>
 * <dt><tt>"3"</tt></dt> <dd>Exactly three input and output ports.  (If no
 * slash appears, the text is used for both input and output ranges.)</dd>
 * <dt><tt>"1-/="</tt></dt> <dd>At least one input port and @e the @e same
 * number of output ports.</dd>
 * <dt><tt>"1-/=+"</tt></dt> <dd>At least one input port and @e one @e more
 * output port than there are input ports.</dd>
 * </dl>
 *
 * Port counts are used to determine whether a configuration uses too few or
 * too many ports, and lead to errors such as "'e' has no input 3" and "'e'
 * input 3 unused".
 *
 * Click extracts port count specifiers from the source for use by tools.  For
 * Click to find a port count specifier, the function definition must appear
 * inline, on a single line, inside the element class's declaration, and must
 * return a C string constant (or a name below).  It should also have public
 * accessibility.  Here's an acceptable port_count() definition:
 *
 * @code
 * const char *port_count() const     { return "1/1"; }
 * @endcode
 *
 * The default port_count() method returns @c "0/0".
 *
 * The following names are available for common port count specifiers.
 *
 * @arg @c PORTS_0_0 for @c "0/0"
 * @arg @c PORTS_0_1 for @c "0/1"
 * @arg @c PORTS_1_0 for @c "1/0"
 * @arg @c PORTS_1_1 for @c "1/1"
 * @arg @c PORTS_1_1X2 for @c "1/1-2"
 *
 * Since port_count() should simply return a C string constant, it shouldn't
 * matter when it's called; nevertheless, it is called before configure().
 */
const char *
Element::port_count() const
{
    return PORTS_0_0;
}

static int
notify_nports_pair(const char *&s, const char *ends, int &lo, int &hi)
{
    if (s == ends || *s == '-')
	lo = 0;
    else if (isdigit((unsigned char) *s))
	s = cp_integer(s, ends, 10, &lo);
    else
	return -1;
    if (s < ends && *s == '-') {
	s++;
	if (s < ends && isdigit((unsigned char) *s))
	    s = cp_integer(s, ends, 10, &hi);
	else
	    hi = INT_MAX;
    } else
	hi = lo;
    return 0;
}

int
Element::notify_nports(int ninputs, int noutputs, ErrorHandler *errh)
{
    // Another version of this function is in tools/lib/processingt.cc.
    // Make sure you keep them in sync.
    const char *s_in = port_count();
    const char *s = s_in, *ends = s + strlen(s);
    int ninlo, ninhi, noutlo, nouthi, equal = 0;

    if (notify_nports_pair(s, ends, ninlo, ninhi) < 0)
	goto parse_error;

    if (s == ends)
	s = s_in;
    else if (*s == '/')
	s++;
    else
	goto parse_error;

    if (*s == '=') {
	const char *plus = s + 1;
	do {
	    equal++;
	} while (plus != ends && *plus++ == '+');
	if (plus != ends)
	    equal = 0;
    }
    if (!equal)
	if (notify_nports_pair(s, ends, noutlo, nouthi) < 0 || s != ends)
	    goto parse_error;

    if (ninputs < ninlo)
	ninputs = ninlo;
    else if (ninputs > ninhi)
	ninputs = ninhi;

    if (equal)
	noutputs = ninputs + equal - 1;
    else if (noutputs < noutlo)
	noutputs = noutlo;
    else if (noutputs > nouthi)
	noutputs = nouthi;

    set_nports(ninputs, noutputs);
    return 0;

  parse_error:
    if (errh)
	errh->error("%p{element}: bad port count", this);
    return -1;
}

void
Element::initialize_ports(const int *in_v, const int *out_v)
{
    for (int i = 0; i < ninputs(); i++) {
	// allowed iff in_v[i] == VPULL
	int port = (in_v[i] == VPULL || in_v[i] == VDOUBLE ? 0 : -1);
    if (in_v[i] == VDOUBLE)
        click_chatter("%p{element} has vdouble pull",this);

	_ports[0][i].assign(false, this, 0, port,false);
    }

    for (int o = 0; o < noutputs(); o++) {
	// allowed iff out_v[o] != VPULL
	int port = (out_v[o] == VPULL && out_v[o] != VDOUBLE ? -1 : 0);
    if (out_v[o] == VDOUBLE)
        click_chatter("%p{element} has vdouble push",this);
	_ports[1][o].assign(true, this, 0, port, false);
    }
}

int
Element::connect_port(bool isoutput, int port, Element* e, int e_port)
{
    if (port_active(isoutput, port)) {
	_ports[isoutput][port].assign(isoutput, this, e, e_port,false);
	return 0;
    } else
	return -1;
}


// FLOW

/** @brief Return the element's internal packet flow specifier (its
 * <em>flow code</em>).
 *
 * An element class overrides this virtual function to return a C string
 * describing how packets flow within the element.  That is, can packets that
 * arrive on input port X be emitted on output port Y?  This information helps
 * Click answer questions such as "What Queues are downstream of this
 * element?" and "Should this agnostic port be push or pull?".  See below for
 * more.
 *
 * A flow code string consists of an input specification and an output
 * specification, separated by a slash.  Each specification is a sequence of
 * @e port @e codes.  Packets can travel from an input port to an output port
 * only if the port codes match.
 *
 * The simplest port code is a single case-sensitive letter.  For example, the
 * flow code @c "x/x" says that packets can travel from the element's input
 * port to its output port, while @c "x/y" says that packets never travel
 * between ports.
 *
 * A port code may also be a sequence of letters in brackets, such as
 * <tt>[abz]</tt>. Two port codes match iff they have at least one letter in
 * common, so <tt>[abz]</tt> matches <tt>a</tt>, but <tt>[abz]</tt> and
 * <tt>[cde]</tt> do not match. If a caret <tt>^</tt> appears after the open
 * bracket, the port code will match all letters @e except for
 * those after the caret. Thus, the port code <tt>[^bc]</tt> is equivalent to
 * <tt>[ABC...XYZadef...xyz]</tt>.
 *
 * Finally, the @c # character is also a valid port code, and may be used
 * within brackets.  One @c # matches another @c # only when they represent
 * the same port number -- for example, when one @c # corresponds to input
 * port 2 and the other to output port 2.  @c # never matches any letter.
 * Thus, for an element with exactly 2 inputs and 2 outputs, the flow code @c
 * "##/##" behaves like @c "xy/xy".
 *
 * The last code in each specification is duplicated as many times as
 * necessary, and any extra codes are ignored.  The flow codes @c
 * "[x#][x#][x#]/x######" and @c "[x#]/x#" behave identically.
 *
 * Here are some example flow codes.
 *
 * <dl>
 * <dt><tt>"x/x"</tt></dt>
 * <dd>Packets may travel from any input port to any output port.  Most
 * elements use this flow code.</dd>
 *
 * <dt><tt>"xy/x"</tt></dt>
 * <dd>Packets arriving on input port 0 may travel to any output port, but
 * those arriving on other input ports will not be emitted on any output.
 * @e ARPQuerier uses this flow code.</dd>
 *
 * <dt><tt>"x/y"</tt></dt> <dd>Packets never travel between input and output
 * ports. @e Idle and @e Error use this flow code.  So does @e KernelTun,
 * since its input port and output port are decoupled (packets received on its
 * input are sent to the kernel; packets received from the kernel are sent to
 * its output).</dd>
 *
 * <dt><tt>"#/#"</tt></dt> <dd>Packets arriving on input port @e K may travel
 * only to output port @e K.  @e Suppressor uses this flow code.</dd>
 *
 * <dt><tt>"#/[^#]"</tt></dt> <dd>Packets arriving on input port @e K may
 * travel to any output port except @e K.  @e EtherSwitch uses this flow
 * code.</dd>
 *
 * <dt><tt>"xy/[xy]x"</tt></dt> <dd>Packets arriving on input port 0 may
 * travel to any output port. Packet arriving on any other input port can
 * <em>only</em> travel to output port 0. @e Bypass uses this flow code.</dd>
 *
 * </dl>
 *
 * Click extracts flow codes from the source for use by tools.  For Click to
 * find a flow code, the function definition must appear inline, on a single
 * line, inside the element class's declaration, and must return a C string
 * constant.  It should also have public accessibility.  Here's an acceptable
 * flow_code() definition:
 *
 * @code
 * const char *flow_code() const     { return "xy/x"; }
 * @endcode
 *
 * The default flow_code() method returns @c "x/x", which indicates that
 * packets may travel from any input to any output.  This default is
 * acceptable for the vast majority of elements.
 *
 * The following name is available for a common flow code.
 *
 * @arg @c COMPLETE_FLOW for @c "x/x"
 *
 * Since flow_code() should simply return a C string constant, it shouldn't
 * matter when it's called; nevertheless, it is called before configure().
 *
 * <h3>Determining an element's flow code</h3>
 *
 * To pick the right flow code for an element, consider how a flow code would
 * affect a simple router.
 *
 * Given an element @e E with input port @e M and output port @e N, imagine
 * this simple configuration (or a similar configuration):
 *
 * <tt>... -> RED -> [@e M] E [@e N] -> Queue -> ...;</tt>
 *
 * Now, should the @e RED element include the @e Queue element in its queue
 * length calculation?  If so, then the flow code's <em>M</em>th input port
 * code and <em>N</em>th output port code should match.  If not, they
 * shouldn't.
 *
 * For example, consider @e ARPQuerier's second input port.  On receiving an
 * ARP response on that input, @e ARPQuerier may emit a held-over IP packet to
 * its first output.  However, a @e RED element upstream of that second input
 * port probably wouldn't count the downstream @e Queue in its queue length
 * calculation.  After all, the ARP responses are effectively dropped; packets
 * emitted onto the @e Queue originally came from @e ARPQuerier's first input
 * port.  Therefore, @e ARPQuerier's flow code, <tt>"xy/x"</tt>, specifies
 * that packets arriving on the second input port are not emitted on any
 * output port.
 *
 * The @e ARPResponder element provides a contrasting example.  It has one
 * input port, which receives ARP queries, and one output port, which emits
 * the corresponding ARP responses.  A @e RED element upstream of @e
 * ARPResponder probably @e would want to include a downstream @e Queue, since
 * queries received by @e ARPResponder are effectively transmuted into emitted
 * responses. Thus, @e ARPResponder's flow code, <tt>"x/x"</tt> (the default),
 * specifies that packets travel through it, even though the packets it emits
 * are completely different from the packets it receives.
 *
 * If you find this confusing, don't fret.  It is perfectly fine to be
 * conservative when assigning flow codes, and the vast majority of the Click
 * distribution's elements use @c COMPLETE_FLOW.
 */
const char *
Element::flow_code() const
{
    return COMPLETE_FLOW;
}

static void
skip_flow_code(const char*& p)
{
    if (*p != '/' && *p != 0) {
	if (*p == '[') {
	    for (p++; *p != ']' && *p; p++)
		/* nada */;
	    if (*p)
		p++;
	} else
	    p++;
    }
}

static int
next_flow_code(const char*& p, int port, Bitvector& code, ErrorHandler* errh, const Element* e)
{
    if (*p == '/' || *p == 0) {
	// back up to last code character
	if (p[-1] == ']') {
	    for (p -= 2; *p != '['; p--)
		/* nada */;
	} else
	    p--;
    }

    code.assign(256, false);

    if (*p == '[') {
	bool negated = false;
	if (p[1] == '^')
	    negated = true, p++;
	for (p++; *p != ']' && *p; p++) {
	    // no isalpha: avoid locale and signed char dependencies
	    if ((*p >= 'A' && *p <= 'Z') || (*p >= 'a' && *p <= 'z'))
		code[*p] = true;
	    else if (*p == '#')
		code[port + 128] = true;
	    else if (errh)
		errh->error("%<%p{element}%> flow code: invalid character %<%c%>", e, *p);
	}
	if (negated)
	    code.flip();
	if (!*p) {
	    if (errh)
		errh->error("%<%p{element}%> flow code: missing %<]%>", e);
	    p--;			// don't skip over final '\0'
	}
    } else if ((*p >= 'A' && *p <= 'Z') || (*p >= 'a' && *p <= 'z'))
	code[*p] = true;
    else if (*p == '#')
	code[port + 128] = true;
    else {
	if (errh)
	    errh->error("%<%p{element}%> flow code: invalid character %<%c%>", e, *p);
	p++;
	return -1;
    }

    p++;
    return 0;
}

/** @brief Analyze internal packet flow with respect to port @a p.
 *
 * @param isoutput false for input ports, true for output ports
 * @param p port number
 * @param[out] travels the bitvector to initialize with internal packet flow
 * information
 *
 * Analyzes the element's flow_code() and determines how packets might travel
 * from the specified port.  The @a travels bitvector is initialized to have
 * one entry per complementary port; thus, if @a isoutput is true, then @a
 * travels has ninputs() entries.  The entry for port @a x is set to true iff
 * packets can travel from @a p to @a x.  Returns all false if @a p is
 * out of range.
 *
 * For example, if flow_code() is "xy/xxyx", and the element has 2 inputs and
 * 4 outputs, then:
 *
 *  - port_flow(false, 0, travels) returns [true, true, false, true]
 *  - port_flow(false, 1, travels) returns [false, false, true, false]
 *  - port_flow(true, 0, travels) returns [true, false]
 *
 * Uses an element's overridden flow code when one is supplied;
 * see Router::flow_code_override().
 *
 * @sa flow_code
 */
void
Element::port_flow(bool isoutput, int p, Bitvector* travels) const
{
    // Another version of this function is in tools/lib/processingt.cc.
    // Make sure you keep them in sync.
    const char *f = _router->flow_code_override(eindex());
    if (!f)
	f = flow_code();
    int nother = nports(!isoutput);
    if (p < 0 || p >= nports(isoutput)) {
	travels->assign(nother, false);
	return;
    } else if (!f || f == COMPLETE_FLOW) {
	travels->assign(nother, true);
	return;
    }

    travels->assign(nother, false);
    ErrorHandler* errh = ErrorHandler::default_handler();

    const char* f_in = f;
    const char* f_out = strchr(f, '/');
    f_out = (f_out ? f_out + 1 : f_in);
    if (*f_out == '\0' || *f_out == '/') {
	errh->error("%<%p{element}%> flow code: missing or bad %</%>", this);
	return;
    }

    if (isoutput) {
	const char* f_swap = f_in;
	f_in = f_out;
	f_out = f_swap;
    }

    Bitvector in_code;
    for (int i = 0; i < p; i++)
	skip_flow_code(f_in);
    next_flow_code(f_in, p, in_code, errh, this);

    Bitvector out_code;
    for (int i = 0; i < nother; i++) {
	next_flow_code(f_out, i, out_code, errh, this);
	if (in_code.nonzero_intersection(out_code))
	    (*travels)[i] = true;
    }
}


// PUSH OR PULL PROCESSING

/** @brief Return the element's processing specifier.
 *
 * An element class overrides this virtual function to return a C string
 * describing which of its ports are push, pull, or agnostic.  The string
 * gives acceptable input and output ranges, separated by a slash; the
 * characters @c "h", @c "l", and @c "a" indicate push, pull, and agnostic
 * ports, respectively.  Examples:
 *
 * @arg @c "h/h" All input and output ports are push.
 * @arg @c "h/l" Push input ports and pull output ports.
 * @arg @c "a/ah" All input ports are agnostic.  The first output port is also
 * agnostic, but the second and subsequent output ports are push.
 * @arg @c "hl/hlh" Input port 0 and output port 0 are push.  Input port 1 and
 * output port 1 are pull.  All remaining inputs are pull; all remaining
 * outputs are push.
 * @arg @c "a" All input and output ports are agnostic.  (If no slash appears,
 * the text is used for both input and output ports.)
 *
 * Thus, each character indicates a single port's processing type, except that
 * the last character in the input section is used for all remaining input
 * ports (and similarly for outputs).  It's OK to have more characters than
 * ports; any extra characters are ignored.
 *
 * Click extracts processing specifiers from the source for use by tools.  For
 * Click to find a processing specifier, the function definition must appear
 * inline, on a single line, inside the element class's declaration, and must
 * return a C string constant.  It should also have public accessibility.
 * Here's an acceptable processing() definition:
 *
 * @code
 * const char *processing() const     { return "a/ah"; }
 * @endcode
 *
 * The default processing() method returns @c "a/a", which sets all ports to
 * agnostic.
 *
 * The following names are available for common processing specifiers.
 *
 * @arg @c AGNOSTIC for @c "a/a"
 * @arg @c PUSH for @c "h/h"
 * @arg @c PULL for @c "l/l"
 * @arg @c PUSH_TO_PULL for @c "h/l"
 * @arg @c PULL_TO_PUSH for @c "l/h"
 * @arg @c PROCESSING_A_AH for @c "a/ah"
 *
 * Since processing() should simply return a C string constant, it shouldn't
 * matter when it's called; nevertheless, it is called before configure().
 */
const char*
Element::processing() const
{
    return AGNOSTIC;
}

int
Element::next_processing_code(const char*& p, ErrorHandler* errh)
{
    switch (*p) {

      case 'h': case 'H':
	p++;
	return Element::VPUSH;

      case 'l': case 'L':
	p++;
	return Element::VPULL;

      case 'a': case 'A':
	p++;
	return Element::VAGNOSTIC;

      case 'd': case 'D':
	p++;
	return Element::VDOUBLE;

      case '/': case 0:
	return -2;

      default:
	if (errh)
	    errh->error("bad processing code");
	p++;
	return -1;

    }
}

void
Element::processing_vector(int* in_v, int* out_v, ErrorHandler* errh) const
{
    const char* p_in = processing();
    int val = 0;

    const char* p = p_in;
    int last_val = 0;
    for (int i = 0; i < ninputs(); i++) {
	if (last_val >= 0)
	    last_val = next_processing_code(p, errh);
	if (last_val >= 0)
	    val = last_val;
	in_v[i] = val;
    }

    while (*p && *p != '/')
	p++;
    if (!*p)
	p = p_in;
    else
	p++;

    last_val = 0;
    for (int i = 0; i < noutputs(); i++) {
	if (last_val >= 0)
	    last_val = next_processing_code(p, errh);
	if (last_val >= 0)
	    val = last_val;
	out_v[i] = val;
    }
}

/** @brief Return the element's flags.
 *
 * @warning This interface is not stable.
 *
 * This virtual function is called to fetch a string describing the element's
 * flags.  A flags word includes one or more space-separated flag settings,
 * where a flag setting consists of an uppercase letter optionally followed by
 * a number.  The following flags are currently defined.
 *
 * <dl>
 *
 * <dt><tt>A</tt></dt> <dd>This element requires AlignmentInfo information.
 * The click-align tool only generates AlignmentInfo for <tt>A</tt>-flagged
 * elements.</dd>
 *
 * <dt><tt>S0</tt></dt> <dd>This element neither generates nor consumes
 * packets.  In other words, every packet received on its inputs will be
 * emitted on its outputs, and every packet emitted on its outputs must have
 * originated from its inputs.  Notification uses this flag to discover
 * certain idle paths.  For example, packet schedulers (RoundRobinSched,
 * PrioSched) never generate packets and so declare the <tt>S0</tt> flag.  As
 * a result, degenerate paths like "RoundRobinSched -> ToDevice", where
 * RoundRobinSched has 0 inputs, are idle rather than busy, and waste no
 * CPU time.</dd>
 *
 * </dl>
 */
const char*
Element::flags() const
{
    return "";
}

/** @brief Return the flag value for @a flag in flags().
 * @param flag the flag
 *
 * Returns the numeric flag value if @a flag was specified in flags(), 1 if @a
 * flag was specified without a numeric flag value, and -1 if @a flag was not
 * specified. */
int
Element::flag_value(int flag) const
{
    assert(flag > 0 && flag < 256);
    for (const unsigned char *data = reinterpret_cast<const unsigned char *>(flags()); *data; ++data)
	if (*data == flag) {
	    if (data[1] && isdigit(data[1])) {
		int value = 0;
		for (++data; isdigit(*data); ++data)
		    value = 10 * value + *data - '0';
		return value;
	    } else
		return 1;
	} else
	    while (isspace(*data))
		++data;
    return -1;
}

// CLONING AND CONFIGURING

/** @brief Return the element's configure phase, which determines the
 * order in which elements are configured and initialized.
 *
 * Click configures and initializes elements in increasing order of
 * configure_phase().  An element with configure phase 1 will always be
 * configured (have its configure() method called) before an element with
 * configure phase 2.  Thus, if two element classes must be configured in a
 * given order, they should define configure_phase() functions to enforce that
 * order.  For example, the @e AddressInfo element defines address
 * abbreviations for other elements to use; it should thus be configured
 * before other elements, and its configure_phase() method returns a low
 * value.
 *
 * Configure phases should be defined relative to the following constants,
 * which are listed in increasing order.
 *
 * <dl>
 * <dt><tt>CONFIGURE_PHASE_FIRST</tt></dt>
 * <dd>Configure before other elements.  Used by @e AddressInfo.</dd>
 *
 * <dt><tt>CONFIGURE_PHASE_INFO</tt></dt>
 * <dd>Configure early.  Appropriate for most information elements, such as @e ScheduleInfo.</dd>
 *
 * <dt><tt>CONFIGURE_PHASE_PRIVILEGED</tt></dt>
 * <dd>Intended for elements that require root
 * privilege when run at user level, such as @e FromDevice and
 * @e ToDevice.  The @e ChangeUID element, which reliquishes root
 * privilege, runs at configure phase @c CONFIGURE_PHASE_PRIVILEGED + 1.</dd>
 *
 * <dt><tt>CONFIGURE_PHASE_DEFAULT</tt></dt> <dd>The default implementation
 * returns @c CONFIGURE_PHASE_DEFAULT, so most elements are configured at this
 * phase.  Appropriate for most elements.</dd>
 *
 * <dt><tt>CONFIGURE_PHASE_LAST</tt></dt>
 * <dd>Configure after other elements.</dd>
 * </dl>
 *
 * The body of a configure_phase() method should consist of a single @c return
 * statement returning some constant.  Although it shouldn't matter when it's
 * called, it is called before configure().
 */
int
Element::configure_phase() const
{
    return CONFIGURE_PHASE_DEFAULT;
}

/** @brief Parse the element's configuration arguments.
 *
 * @param conf configuration arguments
 * @param errh error handler
 *
 * The configure() method is passed the element's configuration arguments.  It
 * should parse them, report any errors, and initialize the element's internal
 * state.
 *
 * The @a conf argument is the element's configuration string, divided into
 * configuration arguments by splitting at commas and removing comments and
 * leading and trailing whitespace (see cp_argvec()).  If @a conf is empty,
 * the element was not supplied with a configuration string (or its
 * configuration string contained only comments and whitespace).  It is safe
 * to modify @a conf; modifications will be thrown away when the function
 * returns.
 *
 * Any errors, warnings, or messages should be reported to @a errh.  Messages
 * need not specify the element name or type, since this information will be
 * provided as context.  @a errh.nerrors() is initially zero.
 *
 * configure() should return a negative number if configuration fails.
 * Returning a negative number prevents the router from initializing.  The
 * default configure() method succeeds if and only if there are no
 * configuration arguments.
 *
 * configure() methods are called in order of configure_phase().  All
 * elements' configure() methods are called, even if an early configure()
 * method fails; this is to report all relevant error messages to the user,
 * rather than just the first.
 *
 * configure() is called early in the initialization process, and cannot check
 * whether a named handler exists.  That function must be left for
 * initialize().  Assuming all router connections are valid and all
 * configure() methods succeed, the add_handlers() functions will be called
 * next.
 *
 * A configure() method should avoid potentially harmful actions, such
 * as truncating files or attaching to devices.  These actions should be left
 * for the initialize() method, which is called later.  This avoids harm if
 * another element cannot be configured, or if the router is incorrectly
 * connected, since in those cases initialize() will never be called.
 *
 * Elements that support live reconfiguration (see can_live_reconfigure())
 * should expect configure() to be called at run time, when a user writes to
 * the element's @c config handler.  In that case, configure() must be careful
 * not to disturb the existing configuration unless the new configuration is
 * error-free.
 *
 * @note In previous releases, configure() could not determine whether a port
 * is push or pull or query the router for information about neighboring
 * elements.  Those functions had to be left for initialize().  Even in the
 * current release, if any element in a configuration calls the deprecated
 * set_ninputs() or set_noutputs() function from configure(), then all push,
 * pull, and neighbor information is invalidated until initialize() time.
 *
 * @sa live_reconfigure, args.hh for argument parsing
 */
int
Element::configure(Vector<String> &conf, ErrorHandler *errh)
{
    return Args(conf, this, errh).complete();
}

/** @brief Install the element's handlers.
 *
 * The add_handlers() method should install any handlers the element provides
 * by calling add_read_handler(), add_write_handler(), and set_handler().
 * These functions may also be called from configure(), initialize(), or even
 * later, during router execution.  However, it is better in most cases to
 * initialize handlers in configure() or add_handlers(), since elements that
 * depend on other handlers often check in initialize() whether those handlers
 * exist.
 *
 * add_handlers() is called after configure() and before initialize().  When
 * it runs, it is guaranteed that every configure() method succeeded and that
 * all connections are correct (push and pull match up correctly and there are
 * no unused or badly-connected ports).
 *
 * Most add_handlers() methods simply call add_read_handler(),
 * add_write_handler(), add_task_handlers(), and possibly set_handler() one or
 * more times.  The default add_handlers() method does nothing.
 *
 * Click automatically provides five handlers for each element: @c class, @c
 * name, @c config, @c ports, and @c handlers.  There is no need to provide
 * these yourself.
 */
void
Element::add_handlers()
{
}

/**
 * @brief Platform event handler
 *
 * This is the evolution of the initialize phase, allowing to launch multiple
 *  kind of initialization events and decouple them in different phase.
 * Event may also send back a positive integer to re-start
 */
int
Element::event(ErrorHandler *errh, EventType phase)
{
    switch(phase) {
        case __NEVER_OVERRIDE: //NEVER COPY THIS, NEVER OVERRIDE
            return 982732; //Magic to check the function is not overwritten
        case INIT_INITIALIZE: {
            int e = initialize(errh);
            if (e >= 0) {
                return 0;
            } else {
                return e;
            }
            break;
        }
        default:
            return 0;
    }
}

/** @brief Initialize the element.
 *
 * @param errh error handler
 *
 * The initialize() method is called just before the router is placed on
 * line. It performs any final initialization, and provides the last chance to
 * abort router installation with an error.  Any errors, warnings, or messages
 * should be reported to @a errh.  Messages need not specify the element
 * name; this information will be supplied externally.  @a errh.nerrors()
 * is initially zero.
 *
 * initialize() should return zero if initialization succeeds, or a negative
 * number if it fails.  Returning a negative number prevents the router from
 * initializing.  The default initialize() method always returns zero
 * (success).
 *
 * initialize() methods are called in order of configure_phase(), using the
 * same order as for configure().  When an initialize() method fails, router
 * initialization stops immediately, and no more initialize() methods are
 * called.  Thus, at most one initialize() method can fail per router
 * configuration.
 *
 * initialize() is called after add_handlers() and before take_state().  When
 * it runs, it is guaranteed that every configure() method succeeded, that all
 * connections are correct (push and pull match up correctly and there are no
 * unused or badly-connected ports), and that every add_handlers() method has
 * been called.
 *
 * If every element's initialize() method succeeds, then the router is
 * installed, and will remain installed until another router replaces it.  Any
 * errors that occur later than initialize() -- during take_state(), push(),
 * or pull(), for example -- will not take the router off line.
 *
 * Strictly speaking, the only task that @e must go in initialize() is
 * checking whether a handler exists, since that information isn't available
 * at configure() time.  It's often convenient, however, to put other
 * functionality in initialize().  For example, opening files for writing fits
 * well in initialize(): if the configuration has errors before the relevant
 * element is initialized, any existing file will be left as is.  Common tasks
 * performed in initialize() methods include:
 *
 *   - Initializing Task objects.
 *   - Allocating memory.
 *   - Opening files.
 *   - Initializing network devices.
 *
 * @note initialize() methods may not create or destroy input and output
 * ports, but this functionality is deprecated anyway.
 *
 * @note In previous releases, configure() could not determine whether a port
 * was push or pull or query the router for information about neighboring
 * elements, so those tasks were relegated to initialize() methods.  In the
 * current release, configure() can perform these tasks too.
 */
int
Element::initialize(ErrorHandler *errh)
{
    (void) errh;
    return 0;
}

/** @brief Initialize the element for hotswap, where the element should take
 * @a old_element's state, if possible.
 *
 * @param old_element element in the old configuration; result of
 * hotswap_element()
 * @param errh error handler
 *
 * The take_state() method supports hotswapping, and is the last stage of
 * configuration installation.  When a configuration is successfully installed
 * with the hotswap option, the driver (1) stops the old configuration, (2)
 * searches the two configurations for pairs of compatible elements, (3) calls
 * take_state() on the new elements in those pairs to give them a chance to
 * take state from the old elements, and (4) starts the new configuration.
 *
 * take_state() is called only when a configuration is hotswapped in.  The
 * default take_state() implementation does nothing; there's no need to
 * override it unless your element has state you want preserved across
 * hotswaps.
 *
 * The @a old_element argument is an element from the old configuration (that
 * is, from router()->@link Router::hotswap_router() hotswap_router()@endlink)
 * obtained by calling hotswap_element().  If hotswap_element() returns null,
 * take_state() will not be called.  The default hotswap_element() returns an
 * @a old_element has the same name() as this element.  This is often too
 * loose; for instance, @a old_element might have a completely different
 * class.  Thus, most take_state() methods begin by attempting to cast() @a
 * old_element to a compatible class, and silently returning if the result is
 * null.  Alternatively, you can override hotswap_element() and put the check
 * there.
 *
 * Errors and warnings should be reported to @a errh, but the router will be
 * installed whether or not there are errors.  take_state() should always
 * leave this element in a state that's safe to run, and @a old_element in a
 * state that's safe to cleanup().
 *
 * take_state() is called after initialize().  When it runs, it is guaranteed
 * that this element's configuration will shortly be installed.  Every
 * configure() and initialize() method succeeded, all connections are correct
 * (push and pull match up correctly and there are no unused or
 * badly-connected ports), and every add_handlers() method has been called.
 * It is also guaranteed that the old configuration (of which old_element is a
 * part) had been successfully installed, but that none of its tasks are
 * running at the moment.
 */
void
Element::take_state(Element *old_element, ErrorHandler *errh)
{
    (void) old_element, (void) errh;
}

/** @brief Return a compatible element in the hotswap router.
 *
 * hotswap_element() searches the hotswap router, router()->@link
 * Router::hotswap_router() hotswap_router()@endlink, for an element
 * compatible with this element.  It returns that element, if any.  If there's
 * no compatible element, or no hotswap router, then it returns 0.
 *
 * The default implementation searches for an element with the same name as
 * this element.  Thus, it returns 0 or an element that satisfies this
 * constraint: hotswap_element()->name() == name().
 *
 * Generally, this constraint is too loose.  A @e Queue element can't hotswap
 * state from an @e ARPResponder, even if they do have the same name.  Most
 * elements also check that hotswap_element() has the right class, using the
 * cast() function.  This check can go either in hotswap_element() or in
 * take_state() itself, whichever is easier; Click doesn't use the result of
 * hotswap_element() except as an argument to take_state().
 *
 * @sa take_state, Router::hotswap_router
 */
Element *
Element::hotswap_element() const
{
    if (Router *r = router()->hotswap_router())
	if (Element *e = r->find(name()))
	    return e;
    return 0;
}

/** @brief Clean up the element's state.
 *
 * @param stage this element's maximum initialization stage
 *
 * The cleanup() method should clean up any state allocated by the
 * initialization process.  For example, it should close any open files, free
 * up memory, and unhook from network devices.  Click calls cleanup() when it
 * determines that an element's state is no longer needed, either because a
 * router configuration is about to be removed or because the router
 * configuration failed to initialize properly.  Click will call the cleanup()
 * method exactly once on every element it creates.
 *
 * The @a stage parameter is an enumeration constant indicating how far the
 * element made it through the initialization process.  Possible values are,
 * in increasing order:
 *
 * <dl>
 * <dt><tt>CLEANUP_BEFORE_CONFIGURE</tt></dt>
 * <dd>The element's configure() method was not called.  This happens when
 *   some element's port counts or push/pull processing was wrong.</dd>
 *
 * <dt><tt>CLEANUP_CONFIGURE_FAILED</tt></dt>
 * <dd>The element's configure() method was called, but it failed.</dd>
 *
 * <dt><tt>CLEANUP_CONFIGURED</tt></dt> <dd>The element's configure() method
 * was called and succeeded, but its initialize() method was not called
 * (because some other element's configure() method failed, or there was a
 * problem with the configuration's connections).</dd>
 *
 * <dt><tt>CLEANUP_INITIALIZE_FAILED</tt></dt> <dd>The element's configure()
 * and initialize() methods were both called.  configure() succeeded, but
 * initialize() failed.</dd>
 *
 * <dt><tt>CLEANUP_INITIALIZED</tt></dt> <dd>The element's configure() and
 * initialize() methods were called and succeeded, but its router was never
 * installed (because some other element's initialize() method failed).</dd>
 *
 * <dt><tt>CLEANUP_ROUTER_INITIALIZED</tt></dt> <dd>The element's configure()
 * and initialize() methods were called and succeeded, and the router of which
 * it is a part was successfully installed.</dd>
 *
 * <dt><tt>CLEANUP_MANUAL</tt></dt> <dd>Never used by Click.  Intended for use
 * when element code calls cleanup() explicitly.</dd>
 * </dl>
 *
 * A configuration's cleanup() methods are called in the reverse of the
 * configure_phase() order used for configure() and initialize().
 *
 * The default cleanup() method does nothing.
 *
 * cleanup() serves some of the same functions as an element's destructor.
 * However, cleanup() may be called long before an element is destroyed.
 * Elements that are part of an erroneous router are cleaned up, but kept
 * around for debugging purposes until another router is installed.
 */
void
Element::cleanup(CleanupStage stage)
{
    (void) stage;
}


// LIVE CONFIGURATION

/** @brief Return whether an element supports live reconfiguration.
 *
 * Returns true iff this element can be reconfigured as the router is running.
 * Click will make the element's "config" handler writable if
 * can_live_reconfigure() returns true; when that handler is written, Click
 * will call the element's live_reconfigure() function.  The default
 * implementation returns false.
 */
bool
Element::can_live_reconfigure() const
{
  return false;
}

/** @brief Reconfigure the element while the router is running.
 *
 * @param conf configuration arguments
 * @param errh error handler
 *
 * This function should parse the configuration arguments in @a conf, set the
 * element's state accordingly, and report any error messages or warnings to
 * @a errh.  This resembles configure().  However, live_reconfigure() is
 * called when the element's "config" handler is written, rather than at
 * router initialization time.  Thus, the element already has a working
 * configuration.  If @a conf has an error, live_reconfigure() should leave
 * this previous working configuration alone.
 *
 * can_live_reconfigure() must return true for live_reconfigure() to work.
 *
 * Return >= 0 on success, < 0 on error.  On success, Click will set the
 * element's old configuration arguments to @a conf, so that later reads of
 * the "config" handler will return @a conf.  (An element can override this
 * by defining its own "config" handler.)
 *
 * The default implementation simply calls configure(@a conf, @a errh).  This
 * is OK as long as configure() doesn't change the element's state on error.
 *
 * @sa can_live_reconfigure
 */
int
Element::live_reconfigure(Vector<String> &conf, ErrorHandler *errh)
{
  if (can_live_reconfigure())
    return configure(conf, errh);
  else
    return errh->error("cannot reconfigure %p{element} live", this);
}


/** @brief Return the element's current configuration string.
 *
 * The configuration string is obtained by calling the element's "config"
 * read handler.  The default read handler calls Router::econfiguration().
 */
String
Element::configuration() const
{
    if (const Handler *h = router()->handler(this, "config"))
	if (h->readable())
	    return h->call_read(const_cast<Element *>(this), 0);
    return router()->econfiguration(eindex());
}


/** @brief Return the element's home thread. */
RouterThread *
Element::home_thread() const
{
    return master()->thread(home_thread_id());
}

/** @brief Return the element's home thread id. */
int
Element::home_thread_id() const
{
    return router()->home_thread_id(this);
}

class InputThreadVisitor: public RouterVisitor {
public:
     Bitvector& bitmask;
     bool fullpush;
     Element* origin;

     InputThreadVisitor(Bitvector& b, Element* o): bitmask(b), fullpush(true), origin(o) {}

     virtual bool visit(Element *e, bool isoutput, int port,
                   Element *, int, int) {
         bool ret = e->get_spawning_threads(bitmask, isoutput, port);
         //TODO : the case of CPUswitch keeps fullpush but returns false...
         if (ret == false)
             fullpush = false;
         return ret;
     }
};

/**
 * Set threads in bitvector than will start pushing or pulling from this element
 * This function implements the expected behaviour, but should be overriden by
 * elements with another behaviour.
 * Default behaviour :
 *  - If Push to pull : stop traversing, spawn the home thread id if port is output
 *  - If Pull to push : stop traversing, spawn the home thread id if port is input
 *  - If no input, and output is push : spawn the home thread id
 *  - Else : Continue traversing, not spawning anything
 * @return false if this element is switching threads, so that the traversing
 *  to get all threads on this path should stop here. Queues would return false
 *  for example as an element after the queue will only be traversed by the
 *  threads of the queue, not the one before.
 */
bool Element::get_spawning_threads(Bitvector& bmp, bool isoutput, int port) {
    (void)isoutput;
    (void)port;
    unsigned int thisthread = home_thread_id();

    if (ninputs() > 0 && noutputs() > 0 && input_is_push(0) && output_is_pull(0)) {
        return false;
    } else if (ninputs() > 0 && noutputs() > 0 && input_is_pull(0) && output_is_push(0)) { //Pull to push
        bmp[thisthread] = 1;
        return false;
    } else if (ninputs() == 0 && noutputs() > 0 && output_is_push(0)) { //Task which outputs something
        bmp[thisthread] = 1;
    } else if (noutputs() == 0 && ninputs() > 0 && input_is_pull(0)) { //Task which pulls
        bmp[thisthread] = 1;
    } else if (noutputs() == 0 && ninputs() == 0) { //Task with no I/O, probably spawn his home thread
        bmp[thisthread] = 1;
    }

    return true;
}

Bitvector Element::get_passing_threads(bool forward, int port, Element* origin, bool& is_fullpush, int level, bool touching) {
    Bitvector b(master()->nthreads());
    InputThreadVisitor visitor(b, origin);
    router()->visit(this,forward,port,&visitor);

    if (origin != this) {//Prevent loop if we get passing thread of this, and it is not the first call
        if (origin == 0)
            origin = this;
        for (int i = 0; i < _remote_elements.size() ; i++) {
            click_chatter("%s has remote %s!",name().c_str(),_remote_elements[i]->name().c_str());
            b |= _remote_elements[i]->get_passing_threads(origin, level + 1, touching);
        }
    } else {
        if (origin != 0 && level > 0)
            click_chatter("loop avoided for %s",name().c_str());
    }
    if (!visitor.fullpush)
        is_fullpush = false;
    return b;
}

<<<<<<< HEAD
Bitvector Element::get_passing_threads(Element*, int level, bool touching) {
=======
Bitvector Element::get_pushing_threads() {
    Bitvector b(master()->nthreads());
    bool is_fullpush;
    for (int i = 0; i < ninputs(); i++) {
        if (input_is_push(i))
            b |= get_passing_threads(false, i, this, is_fullpush, 0);
    }
    return b;
}

Bitvector Element::get_passing_threads(Element*, int level) {
>>>>>>> ab206445
    bool is_fullpush = true;
    Bitvector b(master()->nthreads());
    for (int i = 0; i < ninputs(); i++) {
        if (input_is_push(i))
            b |= get_passing_threads(false, i, this, is_fullpush, level, touching);
        else
            is_fullpush = false;
    }
    for (int i = 0; i < noutputs(); i++) {
        if (output_is_pull(i))
            b |= get_passing_threads(true, i, this, is_fullpush, level, touching);
    }
    //Add ourself to the bitmap, but the user must know if his element
    // should keep is_fullpush or not
<<<<<<< HEAD
    get_spawning_threads(b, false);
    get_spawning_threads(b, true);

=======
    get_spawning_threads(b, false, -1);
    get_spawning_threads(b, true, -1);
>>>>>>> ab206445
#if HAVE_FULLPUSH_NONATOMIC
    this->_is_fullpush = is_fullpush;
#endif
    return b;
}

/**
 * Return the list of threads passing by this element
 * if touching is true (default) it will also return
 * the threads touching the element, such as remote tables,
 * multiple directions elements, handlers etc.
 */
Bitvector Element::get_passing_threads(bool touching) {
	return get_passing_threads(this, 0, touching);
}

bool Element::is_mt_safe() {
    return Lexer::get_lexer()->is_mt_safe(class_name());
}

bool Element::do_mt_safe_check(ErrorHandler* errh) {
    (void)errh;
    Bitvector bmp = get_passing_threads();
    int n = bmp.weight();
	if (n == 0) {
		/*This makes a lot of testie fails because this message is added in a lot of case where it is normal in
		test conditions where we use Idle to test only handlers. Before-reenabling this, add ignore line to all
		failing testies*/
		//errh->warning("%s seems to be traversed by no threads...",name().c_str());
		return true;
	}
    return n <= 1 || is_mt_safe();
}

void Element::add_remote_element(Element* e) {
	_remote_elements.push_back(e);
}

// SELECT

#if CLICK_USERLEVEL

/** @brief Handle a file descriptor event.
 *
 * @param fd the file descriptor
 * @param mask relevant events: bitwise-or of one or more of SELECT_READ, SELECT_WRITE
 *
 * Click's call to select() indicates that the file descriptor @a fd is
 * readable, writable, or both.  The overriding method should read or write
 * the file descriptor as appropriate.  The default implementation causes an
 * assertion failure.
 *
 * The element must have previously registered interest in @a fd with
 * add_select().
 *
 * @note Only available at user level.
 *
 * @sa add_select, remove_select
 */
void
Element::selected(int fd, int mask)
{
    (void) mask;
    selected(fd);
}

/** @brief Handle a file descriptor event.
 *
 * @param fd the file descriptor
 *
 * @deprecated Elements should define selected(@a fd, mask) in preference to
 * selected(@a fd).  The default implementation of selected(@a fd, mask) calls
 * selected(@a fd) for backwards compatibility.
 *
 * @note Only available at user level.
 *
 * @sa add_select, remove_select
 */
void
Element::selected(int fd)
{
    assert(0 /* selected not overridden */);
    (void) fd;
}

/** @brief Register interest in @a mask events on file descriptor @a fd.
 *
 * @param fd the file descriptor
 * @param mask relevant events: bitwise-or of one or more of SELECT_READ, SELECT_WRITE
 *
 * Click will register interest in readability and/or writability on file
 * descriptor @a fd.  When @a fd is ready, Click will call this element's
 * selected(@a fd, @a mask) method.
 *
 * add_select(@a fd, @a mask) overrides any previous add_select() for the same
 * @a fd and events in @a mask.  However, different elements may register
 * interest in different events for the same @a fd.
 *
 * @note Only available at user level.
 *
 * @note Selecting for writability with SELECT_WRITE normally requires more
 * care than selecting for readability with SELECT_READ.  You should
 * add_select(@a fd, SELECT_WRITE) only when there is data to write to @a fd.
 * Otherwise, Click will constantly poll your element's selected(@a fd, @a
 * mask) method.
 *
 * @sa remove_select, selected
 */
int
Element::add_select(int fd, int mask)
{
    return home_thread()->select_set().add_select(fd, this, mask);
}

/** @brief Remove interest in @a mask events on file descriptor @a fd.
 *
 * @param fd the file descriptor
 * @param mask relevant events: bitwise-or of one or more of SELECT_READ, SELECT_WRITE
 *
 * Click will remove any existing add_select() registrations for readability
 * and/or writability on file descriptor @a fd.  The named events on @a fd
 * will no longer cause a selected() call.
 *
 * @note Only available at user level.
 *
 * @sa add_select, selected
 */
int
Element::remove_select(int fd, int mask)
{
    return home_thread()->select_set().remove_select(fd, this, mask);
}

#endif


// HANDLERS

/** @brief Register a read handler named @a name.
 *
 * @param name handler name
 * @param read_callback function called when handler is read
 * @param user_data user data parameter passed to @a read_callback
 * @param flags flags to set
 *
 * Adds a read handler named @a name for this element.  Reading the handler
 * returns the result of the @a read_callback function, which is called like
 * this:
 *
 * @code
 * String result = read_callback(e, user_data);
 * @endcode
 *
 * @a e is this element pointer.
 *
 * add_read_handler(@a name) overrides any previous
 * add_read_handler(@a name) or set_handler(@a name), but any previous
 * add_write_handler(@a name) remains in effect.
 *
 * The added read handler takes no parameters.  To create a read handler with
 * parameters, use set_handler() or set_handler_flags().
 *
 * @sa read_positional_handler, read_keyword_handler: standard read handler
 * callback functions
 * @sa add_write_handler, set_handler, add_task_handlers
 */
void
Element::add_read_handler(const String &name, ReadHandlerCallback read_callback, const void *user_data, uint32_t flags)
{
    Router::add_read_handler(this, name, read_callback, (void *) user_data, flags);
}

/** @brief Register a read handler named @a name.
 *
 * This version of add_read_handler() is useful when @a user_data is an
 * integer.  Note that the @a read_callback function must still cast its
 * <tt>void *</tt> argument to <tt>intptr_t</tt> to obtain the integer value.
 */
void
Element::add_read_handler(const String &name, ReadHandlerCallback read_callback, int user_data, uint32_t flags)
{
    uintptr_t u = (uintptr_t) user_data;
    Router::add_read_handler(this, name, read_callback, (void *) u, flags);
}

/** @brief Register a read handler named @a name.
 *
 * This version of add_read_handler() is useful when @a name is a static
 * constant string.  @a name is passed to String::make_stable.  The memory
 * referenced by @a name must remain valid for as long as the router containing
 * this element.
 */
void
Element::add_read_handler(const char *name, ReadHandlerCallback read_callback, int user_data, uint32_t flags)
{
    uintptr_t u = (uintptr_t) user_data;
    Router::add_read_handler(this, String::make_stable(name), read_callback, (void *) u, flags);
}

/** @brief Register a write handler named @a name.
 *
 * @param name handler name
 * @param write_callback function called when handler is written
 * @param user_data user data parameter passed to @a write_callback
 * @param flags flags to set
 *
 * Adds a write handler named @a name for this element.  Writing the handler
 * calls the @a write_callback function like this:
 *
 * @code
 * int r = write_callback(data, e, user_data, errh);
 * @endcode
 *
 * @a e is this element pointer.  The return value @a r should be negative on
 * error, positive or zero on success.  Any messages should be reported to the
 * @a errh ErrorHandler object.
 *
 * add_write_handler(@a name) overrides any previous
 * add_write_handler(@a name) or set_handler(@a name), but any previous
 * add_read_handler(@a name) remains in effect.
 *
 * @sa reconfigure_positional_handler, reconfigure_keyword_handler: standard
 * write handler callback functions
 * @sa add_read_handler, set_handler, add_task_handlers
 */
void
Element::add_write_handler(const String &name, WriteHandlerCallback write_callback, const void *user_data, uint32_t flags)
{
    Router::add_write_handler(this, name, write_callback, (void *) user_data, flags);
}

/** @brief Register a write handler named @a name.
 *
 * This version of add_write_handler() is useful when @a user_data is an
 * integer.  Note that the @a write_callback function must still cast its
 * <tt>void *</tt> argument to <tt>intptr_t</tt> to obtain the integer value.
 */
void
Element::add_write_handler(const String &name, WriteHandlerCallback write_callback, int user_data, uint32_t flags)
{
    uintptr_t u = (uintptr_t) user_data;
    Router::add_write_handler(this, name, write_callback, (void *) u, flags);
}

/** @brief Register a write handler named @a name.
 *
 * This version of add_write_handler() is useful when @a name is a static
 * constant string.  @a name is passed to String::make_stable.  The memory
 * referenced by @a name must remain valid for as long as the router containing
 * this element.
 */
void
Element::add_write_handler(const char *name, WriteHandlerCallback write_callback, int user_data, uint32_t flags)
{
    uintptr_t u = (uintptr_t) user_data;
    Router::add_write_handler(this, String::make_stable(name), write_callback, (void *) u, flags);
}

/** @brief Register a comprehensive handler named @a name.
 *
 * @param name handler name
 * @param flags handler flags
 * @param callback function called when handler is written
 * @param read_user_data read user data parameter stored in the handler
 * @param write_user_data write user data parameter stored in the handler
 *
 * Registers a comprehensive handler named @a name for this element.  The
 * handler handles the operations specified by @a flags, which can include
 * Handler::f_read, Handler::f_write, Handler::f_read_param, and others.
 * Reading the handler calls the @a callback function like this:
 *
 * @code
 * String data;
 * int r = callback(Handler::f_read, data, e, h, errh);
 * @endcode
 *
 * Writing the handler calls it like this:
 *
 * @code
 * int r = callback(Handler::f_write, data, e, h, errh);
 * @endcode
 *
 * @a e is this element pointer, and @a h points to the Handler object for
 * this handler.  The @a data string is an out parameter for reading and an in
 * parameter for writing; when reading with parameters, @a data has the
 * parameters on input and should be replaced with the result on output.  The
 * return value @a r should be negative on error, positive or zero on success.
 * Any messages should be reported to the @a errh ErrorHandler object.
 *
 * set_handler(@a name) overrides any previous
 * add_read_handler(@a name), add_write_handler(@a name), or set_handler(@a
 * name).
 */
void
Element::set_handler(const String& name, int flags, HandlerCallback callback, const void *read_user_data, const void *write_user_data)
{
    Router::set_handler(this, name, flags, callback, (void *) read_user_data, (void *) write_user_data);
}

/** @brief Register a comprehensive handler named @a name.
 *
 * This version of set_handler() is useful when @a user_data is an integer.
 * Note that the Handler::user_data() methods still return <tt>void *</tt>
 * values.
 */
void
Element::set_handler(const String &name, int flags, HandlerCallback callback, int read_user_data, int write_user_data)
{
    uintptr_t u1 = (uintptr_t) read_user_data, u2 = (uintptr_t) write_user_data;
    Router::set_handler(this, name, flags, callback, (void *) u1, (void *) u2);
}

/** @brief Register a comprehensive handler named @a name.
 *
 * This version of set_handler() is useful when @a name is a static
 * constant string.  @a name is passed to String::make_stable.  The memory
 * referenced by @a name must remain valid for as long as the router containing
 * this element.
 */
void
Element::set_handler(const char *name, int flags, HandlerCallback callback, int read_user_data, int write_user_data)
{
    uintptr_t u1 = (uintptr_t) read_user_data, u2 = (uintptr_t) write_user_data;
    Router::set_handler(this, String::make_stable(name), flags, callback, (void *) u1, (void *) u2);
}

/** @brief Set flags for the handler named @a name.
 * @param name handler name
 * @param set_flags handler flags to set
 * @param clear_flags handler flags to clear
 *
 * Sets flags for any handlers named @a name for this element.  Fails if no @a
 * name handler exists.
 */
int
Element::set_handler_flags(const String& name, int set_flags, int clear_flags)
{
    return Router::set_handler_flags(this, name, set_flags, clear_flags);
}

static String
read_class_handler(Element *e, void *)
{
    return String(e->class_name());
}

static String
read_name_handler(Element *e, void *)
{
    return e->name();
}

static String
read_config_handler(Element *e, void *)
{
    return e->router()->econfiguration(e->eindex());
}

static int
write_config_handler(const String &str, Element *e, void *,
		     ErrorHandler *errh)
{
    Vector<String> conf;
    cp_argvec(str, conf);
    int r = e->live_reconfigure(conf, errh);
    if (r >= 0)
	e->router()->set_econfiguration(e->eindex(), str);
    return r;
}

static String
read_ports_handler(Element *e, void *)
{
    return e->router()->element_ports_string(e);
}

static String
read_threads_handler(Element *e, void * thunk)
{
    Bitvector b(e->master()->nthreads());
    switch (reinterpret_cast<intptr_t>(thunk)) {
      case 0:
        return e->get_passing_threads().unparse();
      case 1:
        e->get_spawning_threads(b, false, -1);
        e->get_spawning_threads(b, true, -1);
        return b.unparse();
      case 2:
        return String(e->router()->home_thread_id(e));
      case 3:
        return String(e->is_mt_safe());
      case 4:
        e->get_passing_threads();
        return String(e->is_fullpush());
    }
    return "";
}

String
Element::read_handlers_handler(Element *e, void *)
{
    Vector<int> hindexes;
    Router::element_hindexes(e, hindexes);
    StringAccum sa;
    for (int* hip = hindexes.begin(); hip < hindexes.end(); hip++) {
	const Handler* h = Router::handler(e->router(), *hip);
	if (h->read_visible() || h->write_visible()) {
	    sa << h->name() << '\t';
	    if (h->read_visible())
		sa << 'r';
	    if (h->write_visible())
		sa << 'w';
	    if (h->read_param())
		sa << '+';
	    if (h->flags() & Handler::f_raw)
		sa << '%';
	    if (h->flags() & Handler::f_calm)
		sa << '.';
	    if (h->flags() & Handler::f_expensive)
		sa << '$';
	    if (h->flags() & Handler::f_uncommon)
		sa << 'U';
	    if (h->flags() & Handler::f_deprecated)
		sa << 'D';
	    if (h->flags() & Handler::f_button)
		sa << 'b';
	    if (h->flags() & Handler::f_checkbox)
		sa << 'c';
	    sa << '\n';
	}
    }
    return sa.take_string();
}


#if CLICK_STATS >= 1

static String
read_icounts_handler(Element *f, void *)
{
  StringAccum sa;
  for (int i = 0; i < f->ninputs(); i++)
    if (f->input(i).active() || CLICK_STATS >= 2)
      sa << f->input(i).npackets() << "\n";
    else
      sa << "??\n";
  return sa.take_string();
}

static String
read_ocounts_handler(Element *f, void *)
{
  StringAccum sa;
  for (int i = 0; i < f->noutputs(); i++)
    if (f->output(i).active() || CLICK_STATS >= 2)
      sa << f->output(i).npackets() << "\n";
    else
      sa << "??\n";
  return sa.take_string();
}

#endif /* CLICK_STATS >= 1 */

#if CLICK_STATS >= 2
String
Element::read_cycles_handler(Element *e, void *)
{
    StringAccum sa;
    if (e->_task_calls)
	sa << "tasks " << e->_task_calls << ' ' << e->_task_own_cycles << '\n';
    if (e->_timer_calls)
	sa << "timers " << e->_timer_calls << ' ' << e->_timer_own_cycles << '\n';
    if (e->_xfer_calls)
	sa << "xfer " << e->_xfer_calls << ' ' << e->_xfer_own_cycles << '\n';
    return sa.take_string();
}

int
Element::write_cycles_handler(const String &, Element *e, void *, ErrorHandler *)
{
    e->reset_cycles();
    return 0;
}
#endif

void
Element::add_default_handlers(bool allow_write_config)
{
  add_read_handler("name", read_name_handler, 0, Handler::f_calm);
  add_read_handler("class", read_class_handler, 0, Handler::f_calm);
  add_read_handler("config", read_config_handler, 0, Handler::f_calm);
  if (allow_write_config && can_live_reconfigure())
    add_write_handler("config", write_config_handler, 0);
  add_read_handler("ports", read_ports_handler, 0, Handler::f_calm);
  add_read_handler("handlers", read_handlers_handler, 0, Handler::f_calm);
  add_read_handler("passing_threads", read_threads_handler, 0, Handler::f_expensive);
  add_read_handler("spawning_threads", read_threads_handler, 1, Handler::f_calm);
  add_read_handler("home_thread", read_threads_handler, 2, Handler::f_calm);
  add_read_handler("mt_safe", read_threads_handler, 3, Handler::f_calm);
  add_read_handler("is_fullpush", read_threads_handler, 4, Handler::f_calm);
#if CLICK_STATS >= 1
  add_read_handler("icounts", read_icounts_handler, 0);
  add_read_handler("ocounts", read_ocounts_handler, 0);
# if CLICK_STATS >= 2
  add_read_handler("cycles", read_cycles_handler, 0);
  add_write_handler("cycles", write_cycles_handler, 0);
# endif
#endif
}

#if HAVE_STRIDE_SCHED
static String
read_task_tickets(Element *e, void *thunk)
{
  Task *task = (Task *)((uint8_t *)e + (intptr_t)thunk);
  return String(task->tickets());
}

static int
write_task_tickets(const String &s, Element *e, void *thunk, ErrorHandler *errh)
{
  Task *task = (Task *)((uint8_t *)e + (intptr_t)thunk);
  int tix;
  if (!IntArg().parse_saturating(s, tix))
    return errh->error("syntax error");
  if (tix < 1) {
    errh->warning("tickets pinned at 1");
    tix = 1;
  } else if (tix > Task::MAX_TICKETS) {
    errh->warning("tickets pinned at %d", Task::MAX_TICKETS);
    tix = Task::MAX_TICKETS;
  }
  task->set_tickets(tix);
  return 0;
}
#endif

static String
read_task_scheduled(Element *e, void *thunk)
{
    Task *task = (Task *)((uint8_t *)e + (intptr_t)thunk);
#if CLICK_DEBUG_SCHEDULING
    StringAccum sa;
    sa << task->scheduled();
    if (!task->on_scheduled_list() && task->scheduled()) {
	sa << " /* not on list";
	if (task->on_pending_list())
	    sa << ", on pending";
	sa << " */";
    }
    return sa.take_string();
#else
    return String(task->scheduled());
#endif
}

static int
write_task_scheduled(const String &str, Element *e, void *thunk, ErrorHandler *errh)
{
    Task *task = (Task *)((uint8_t *)e + (intptr_t)thunk);
    bool scheduled;
    if (!BoolArg().parse(str, scheduled))
	return errh->error("syntax error");
    if (scheduled)
	task->reschedule();
    else
	task->unschedule();
    return 0;
}

#if CLICK_DEBUG_SCHEDULING
static String
read_notifier_signal(Element *e, void *thunk)
{
    NotifierSignal *signal = (NotifierSignal *) ((uint8_t *) e + (intptr_t) thunk);
    return signal->unparse(e->router());
}
#endif

#if HAVE_MULTITHREAD
static String
read_task_home_thread(Element *e, void *thunk)
{
    Task *task = (Task *)((uint8_t *)e + (intptr_t)thunk);
    return String(task->home_thread_id());
}

static int
write_task_home_thread(const String &str, Element *e, void *thunk, ErrorHandler *errh)
{
    Task *task = (Task *)((uint8_t *)e + (intptr_t)thunk);
    Master *m = task->master();
    int tid;
    if (!IntArg().parse(str, tid) || tid > m->nthreads())
	return errh->error("bad thread");
    task->move_thread(tid);
    return 0;
}
#endif

/** @brief Register handlers for a task.
 *
 * @param task Task object
 * @param signal optional NotifierSignal object
 * @param flags defines handlers to install
 * @param prefix prefix for each handler
 *
 * Adds a standard set of handlers for the task.  They can include:
 *
 * @li A "scheduled" read handler, which returns @c true if the task is
 * scheduled and @c false if not.
 * @li A "scheduled" write handler, which accepts a Boolean and unschedules
 * or reschedules the task as appropriate.
 * @li A "tickets" read handler, which returns the task's tickets.
 * @li A "tickets" write handler to set the task's tickets.
 * @li A "home_thread" read handler, which returns the task's home thread ID.
 * @li A "home_thread" write handler, which sets the task's home thread ID.
 *
 * The @a flags argument controls which handlers are installed.  By default,
 * this is all but the the "scheduled" write handler.  Individual flags are:
 *
 * @li TASKHANDLER_WRITE_SCHEDULED: A "scheduled" write handler.
 * @li TASKHANDLER_WRITE_TICKETS: A "tickets" write handler.
 * @li TASKHANDLER_WRITE_HOME_THREAD: A "home_thread" write handler.
 * @li TASKHANDLER_WRITE_ALL: All available write handlers.
 * @li TASKHANDLER_DEFAULT: Equals TASKHANDLER_WRITE_TICKETS |
 * TASKHANDLER_WRITE_HOME_THREAD.
 *
 * Depending on Click's configuration options, some of these handlers might
 * not be available.  If Click was configured with schedule debugging, the
 * "scheduled" read handler will additionally report whether an unscheduled
 * task is pending, and a "notifier" read handler will report the state of the
 * @a signal, if any.
 *
 * Each handler name is prefixed with the @a prefix string, so an element with
 * multiple Task objects can register handlers for each of them.
 *
 * @sa add_read_handler, add_write_handler, set_handler
 */
void
Element::add_task_handlers(Task *task, NotifierSignal *signal, int flags, const String &prefix)
{
    intptr_t task_offset = (uint8_t *)task - (uint8_t *)this;
    void *thunk = (void *)task_offset;
    add_read_handler(prefix + "scheduled", read_task_scheduled, thunk);
    if (flags & TASKHANDLER_WRITE_SCHEDULED)
	add_write_handler(prefix + "scheduled", write_task_scheduled, thunk);
#if HAVE_STRIDE_SCHED
    add_read_handler(prefix + "tickets", read_task_tickets, thunk);
    if (flags & TASKHANDLER_WRITE_TICKETS)
	add_write_handler(prefix + "tickets", write_task_tickets, thunk);
#endif
#if HAVE_MULTITHREAD
    add_read_handler(prefix + "home_thread", read_task_home_thread, thunk);
    if (flags & TASKHANDLER_WRITE_HOME_THREAD)
	add_write_handler(prefix + "home_thread", write_task_home_thread, thunk);
#endif
#if CLICK_DEBUG_SCHEDULING
    if (signal) {
	intptr_t signal_offset = (uint8_t *) signal - (uint8_t *) this;
	add_read_handler(prefix + "notifier", read_notifier_signal, (void *) signal_offset);
    }
#else
    (void) signal;
#endif
}

static int
uint8_t_data_handler(int op, String &str, Element *element, const Handler *h, ErrorHandler *errh)
{
    uint8_t *ptr = reinterpret_cast<uint8_t *>(reinterpret_cast<uintptr_t>(element) + reinterpret_cast<uintptr_t>(h->user_data(op)));
    int x;
    if (op == Handler::f_read) {
	str = String((int) *ptr);
	return 0;
    } else if (IntArg().parse(str, x) && x >= 0 && x < 256) {
	*ptr = x;
	return 0;
    } else
	return errh->error("expected uint8_t");
}

static int
bool_data_handler(int op, String &str, Element *element, const Handler *h, ErrorHandler *errh)
{
    bool *ptr = reinterpret_cast<bool *>(reinterpret_cast<uintptr_t>(element) + reinterpret_cast<uintptr_t>(h->user_data(op)));
    if (op == Handler::f_read) {
	str = String(*ptr);
	return 0;
    } else if (BoolArg().parse(str, *ptr))
	return 0;
    else
	return errh->error("expected boolean");
}

static int
uint16_t_data_handler(int op, String &str, Element *element, const Handler *h, ErrorHandler *errh)
{
    uint16_t *ptr = reinterpret_cast<uint16_t *>(reinterpret_cast<uintptr_t>(element) + reinterpret_cast<uintptr_t>(h->user_data(op)));
    int x;
    if (op == Handler::f_read) {
	str = String((int) *ptr);
	return 0;
    } else if (IntArg().parse(str, x) && x >= 0 && x < 65536) {
	*ptr = x;
	return 0;
    } else
	return errh->error("expected uint16_t");
}

static int
uint16_t_net_data_handler(int op, String &str, Element *element, const Handler *h, ErrorHandler *errh)
{
    uint16_t *ptr = reinterpret_cast<uint16_t *>(reinterpret_cast<uintptr_t>(element) + reinterpret_cast<uintptr_t>(h->user_data(op)));
    int x;
    if (op == Handler::f_read) {
	str = String((int) ntohs(*ptr));
	return 0;
    } else if (IntArg().parse(str, x) && x >= 0 && x < 65536) {
	*ptr = htons(x);
	return 0;
    } else
	return errh->error("expected uint16_t");
}

static int
uint32_t_net_data_handler(int op, String &str, Element *element, const Handler *h, ErrorHandler *errh)
{
    uint32_t *ptr = reinterpret_cast<uint32_t *>(reinterpret_cast<uintptr_t>(element) + reinterpret_cast<uintptr_t>(h->user_data(op)));
    uint32_t x;
    if (op == Handler::f_read) {
	str = String(ntohl(*ptr));
	return 0;
    } else if (IntArg().parse(str, x)) {
	*ptr = htonl(x);
	return 0;
    } else
	return errh->error("expected integer");
}

template <typename T> static int
integer_data_handler(int op, String &str, Element *element, const Handler *h, ErrorHandler *errh)
{
    T *ptr = reinterpret_cast<T *>(reinterpret_cast<uintptr_t>(element) + reinterpret_cast<uintptr_t>(h->user_data(op)));
    if (op == Handler::f_read) {
	str = String(*ptr);
	return 0;
    } else if (IntArg().parse(str, *ptr))
	return 0;
    else
	return errh->error("expected integer");
}

static int
atomic_uint32_t_data_handler(int op, String &str, Element *element, const Handler *h, ErrorHandler *errh)
{
    atomic_uint32_t *ptr = reinterpret_cast<atomic_uint32_t *>(reinterpret_cast<uintptr_t>(element) + reinterpret_cast<uintptr_t>(h->user_data(op)));
    uint32_t value;
    if (op == Handler::f_read) {
	str = String(ptr->value());
	return 0;
    } else if (IntArg().parse(str, value)) {
	*ptr = value;
	return 0;
    } else
	return errh->error("expected integer");
}

#if HAVE_FLOAT_TYPES
static int
double_data_handler(int op, String &str, Element *element, const Handler *h, ErrorHandler *errh)
{
    double *ptr = reinterpret_cast<double *>(reinterpret_cast<uintptr_t>(element) + reinterpret_cast<uintptr_t>(h->user_data(op)));
    if (op == Handler::f_read) {
	str = String(*ptr);
	return 0;
    } else if (DoubleArg().parse(str, *ptr))
	return 0;
    else
	return errh->error("expected real number");
}
#endif

static int
string_data_handler(int op, String &str, Element *element, const Handler *h, ErrorHandler *)
{
    String *ptr = reinterpret_cast<String *>(reinterpret_cast<uintptr_t>(element) + reinterpret_cast<uintptr_t>(h->user_data(op)));
    if (op == Handler::f_read)
	str = *ptr;
    else
	*ptr = str;
    return 0;
}

static int
ip_address_data_handler(int op, String &str, Element *element, const Handler *h, ErrorHandler *errh)
{
    IPAddress *ptr = reinterpret_cast<IPAddress *>(reinterpret_cast<uintptr_t>(element) + reinterpret_cast<uintptr_t>(h->user_data(op)));
    if (op == Handler::f_read) {
	str = ptr->unparse();
	return 0;
    } if (IPAddressArg().parse(str, *ptr, element))
	return 0;
    else
	return errh->error("expected IP address");
}

static int
ether_address_data_handler(int op, String &str, Element *element, const Handler *h, ErrorHandler *errh)
{
    EtherAddress *ptr = reinterpret_cast<EtherAddress *>(reinterpret_cast<uintptr_t>(element) + reinterpret_cast<uintptr_t>(h->user_data(op)));
    if (op == Handler::f_read) {
	str = ptr->unparse();
	return 0;
    } else if (cp_ethernet_address(str, ptr, element))
	return 0;
    else
	return errh->error("expected Ethernet address");
}

static int
timestamp_data_handler(int op, String &str, Element *element, const Handler *h, ErrorHandler *errh)
{
    Timestamp *ptr = reinterpret_cast<Timestamp *>(reinterpret_cast<uintptr_t>(element) + reinterpret_cast<uintptr_t>(h->user_data(op)));
    if (op == Handler::f_read) {
	str = ptr->unparse();
	return 0;
    } else if (cp_time(str, ptr))
	return 0;
    else
	return errh->error("expected timestamp");
}

static int
interval_data_handler(int op, String &str, Element *element, const Handler *h, ErrorHandler *errh)
{
    Timestamp *ptr = reinterpret_cast<Timestamp *>(reinterpret_cast<uintptr_t>(element) + reinterpret_cast<uintptr_t>(h->user_data(op)));
    if (op == Handler::f_read) {
	str = ptr->unparse_interval();
	return 0;
    } else if (cp_time(str, ptr, true))
	return 0;
    else
	return errh->error("expected time in seconds");
}

inline void
Element::add_data_handlers(const char *name, int flags, HandlerCallback callback, void *data)
{
    uintptr_t x = reinterpret_cast<uintptr_t>(data) - reinterpret_cast<uintptr_t>(this);
    set_handler(name, flags, callback, x, x);
}

/** @brief Register read and/or write handlers accessing @a data.
 *
 * @param name handler name
 * @param flags handler flags, containing at least one of Handler::f_read
 * and Handler::f_write
 * @param data pointer to data
 *
 * Registers read and/or write handlers named @a name for this element.  If
 * (@a flags & Handler::f_read), registers a read handler; if (@a flags &
 * Handler::f_write), registers a write handler.  These handlers read or set
 * the data stored at @a *data, which might, for example, be an element
 * instance variable.  This data is unparsed and/or parsed using the expected
 * functions; for example, the <tt>bool</tt> version uses BoolArg::unparse()
 * and BoolArg::parse().  @a name is passed to String::make_stable.  The memory
 * referenced by @a name must remain valid for as long as the router containing
 * this element.
 *
 * Overloaded versions of this function are available for many fundamental
 * data types.
 */
void
Element::add_data_handlers(const char *name, int flags, uint8_t *data)
{
    add_data_handlers(name, flags, uint8_t_data_handler, data);
}

/** @overload */
void
Element::add_data_handlers(const char *name, int flags, bool *data)
{
    add_data_handlers(name, flags, bool_data_handler, data);
}

/** @overload */
void
Element::add_data_handlers(const char *name, int flags, uint16_t *data)
{
    add_data_handlers(name, flags, uint16_t_data_handler, data);
}

/** @overload */
void
Element::add_data_handlers(const char *name, int flags, int *data)
{
    add_data_handlers(name, flags, integer_data_handler<int>, data);
}

/** @overload */
void
Element::add_data_handlers(const char *name, int flags, unsigned *data)
{
    add_data_handlers(name, flags, integer_data_handler<unsigned>, data);
}

/** @overload */
void
Element::add_data_handlers(const char *name, int flags, atomic_uint32_t *data)
{
    add_data_handlers(name, flags, atomic_uint32_t_data_handler, data);
}

/** @overload */
void
Element::add_data_handlers(const char *name, int flags, long *data)
{
    add_data_handlers(name, flags, integer_data_handler<long>, data);
}

/** @overload */
void
Element::add_data_handlers(const char *name, int flags, unsigned long *data)
{
    add_data_handlers(name, flags, integer_data_handler<unsigned long>, data);
}

#if HAVE_LONG_LONG
/** @overload */
void
Element::add_data_handlers(const char *name, int flags, long long *data)
{
    add_data_handlers(name, flags, integer_data_handler<long long>, data);
}

/** @overload */
void
Element::add_data_handlers(const char *name, int flags, unsigned long long *data)
{
    add_data_handlers(name, flags, integer_data_handler<unsigned long long>, data);
}
#endif

#if HAVE_FLOAT_TYPES
/** @overload */
void
Element::add_data_handlers(const char *name, int flags, double *data)
{
    add_data_handlers(name, flags, double_data_handler, data);
}
#endif

/** @overload */
void
Element::add_data_handlers(const char *name, int flags, IPAddress *data)
{
    add_data_handlers(name, flags, ip_address_data_handler, data);
}

/** @overload */
void
Element::add_data_handlers(const char *name, int flags, EtherAddress *data)
{
    add_data_handlers(name, flags, ether_address_data_handler, data);
}

/** @brief Register read and/or write handlers accessing @a data.
 *
 * This function's read handler returns *@a data unchanged, and its write
 * handler sets *@a data to the input string as received, without unquoting or
 * removing leading and trailing whitespace.
 */
void
Element::add_data_handlers(const char *name, int flags, String *data)
{
    add_data_handlers(name, flags, string_data_handler, data);
}

/** @brief Register read and/or write handlers accessing @a data.
 * @param name handler name
 * @param flags handler flags, containing at least one of Handler::f_read
 * and Handler::f_write
 * @param data pointer to data
 * @param is_interval If true, the read handler unparses *@a data as an
 *   interval. */
void
Element::add_data_handlers(const char *name, int flags, Timestamp *data,
			   bool is_interval)
{
    if (is_interval)
	add_data_handlers(name, flags, interval_data_handler, data);
    else
	add_data_handlers(name, flags, timestamp_data_handler, data);
}

/** @brief Register read and/or write handlers accessing @a data in network
 * byte order.
 *
 * @param name handler name
 * @param flags handler flags, containing at least one of Handler::f_read
 * and Handler::f_write
 * @param data pointer to data
 *
 * Registers read and/or write handlers named @a name for this element.  If
 * (@a flags & Handler::f_read), registers a read handler; if (@a flags &
 * Handler::f_write), registers a write handler.  These handlers read or set
 * the data stored at @a *data, which might, for example, be an element
 * instance variable.
 */
void
Element::add_net_order_data_handlers(const char *name, int flags, uint16_t *data)
{
    add_data_handlers(name, flags, uint16_t_net_data_handler, data);
}

/** @overload */
void
Element::add_net_order_data_handlers(const char *name, int flags, uint32_t *data)
{
    add_data_handlers(name, flags, uint32_t_net_data_handler, data);
}


static int
configuration_handler(int operation, String &str, Element *e,
		      int argno, const char *keyword, ErrorHandler *errh)
{
    Vector<String> conf;
    cp_argvec(e->configuration(), conf);

    if (keyword && *keyword >= '0' && *keyword <= '9' && keyword[1] == ' ') {
	argno = *keyword - '0';
	keyword += 2;
    }

    bool found = false, found_positional = false;
    String value, rest;
    if (keyword)
	(void) Args(e).bind(conf)
	    .read(keyword, AnyArg(), value).read_status(found)
	    .consume();
    if (!found && argno >= 0 && conf.size() > argno
	&& (!keyword || !cp_keyword(conf[argno], &value, &rest) || !rest))
	found = found_positional = true;

    if (operation == Handler::f_read) {
	if (found_positional)
	    str = conf[argno];
	else if (found)
	    str = value;
	else
	    str = String();
    } else if (keyword || found_positional) {
	if (found_positional)
	    conf[argno] = str;
	else
	    conf.push_back(String(keyword) + " " + str);

	// create new configuration before calling live_reconfigure(), in case
	// it mucks with the 'conf' array
	String new_config = cp_unargvec(conf);

	int r = e->live_reconfigure(conf, errh);
	if (r < 0)
	    return r;
	e->router()->set_econfiguration(e->eindex(), new_config);
    } else
	return errh->error("missing mandatory arguments");

    return 0;
}

/** @brief Standard read handler returning a positional argument.
 *
 * Use this function to define a handler that returns one of an element's
 * positional configuration arguments.  The @a thunk argument is a typecast
 * integer that specifies which one.  For instance, to add "first", "second",
 * and "third" read handlers that return the element's first three
 * configuration arguments:
 *
 * @code
 * add_read_handler("first", read_positional_handler, 0);
 * add_read_handler("second", read_positional_handler, 1);
 * add_read_handler("third", read_positional_handler, 2);
 * @endcode
 *
 * Returns the empty string if there aren't enough arguments.
 *
 * @warning
 * Prefer read_keyword_handler() to read_positional_handler().
 *
 * @sa configuration: used to obtain the element's current configuration.
 * @sa read_keyword_handler, reconfigure_positional_handler, add_read_handler
 */
String
Element::read_positional_handler(Element *element, void *user_data)
{
    String str;
    SilentErrorHandler errh;
    (void) configuration_handler(Handler::f_read, str, element, (uintptr_t) user_data, 0, &errh);
    return str;
}

/** @brief Standard read handler returning a keyword argument.
 *
 * Use this function to define a handler that returns one of an element's
 * keyword configuration arguments.  The @a user_data argument is a C string
 * that specifies which one.  For instance, to add a "data" read handler that
 * returns the element's "DATA" keyword argument:
 *
 * @code
 * add_read_handler("data", read_keyword_handler, "DATA");
 * @endcode
 *
 * Returns the empty string if the configuration doesn't have the specified
 * keyword.
 *
 * The keyword might have been passed as a mandatory positional argument.
 * Click will find it anyway if you prefix the keyword name with the
 * mandatory position.  For example, this tells reconfigure_keyword_handler to
 * use the first positional argument for "DATA" if the keyword itself is
 * missing:
 *
 * @code
 * add_write_handler("data", reconfigure_keyword_handler, "0 DATA");
 * @endcode
 *
 * @sa configuration: used to obtain the element's current configuration.
 * @sa read_positional_handler, reconfigure_keyword_handler, add_read_handler
 */
String
Element::read_keyword_handler(Element *element, void *user_data)
{
    String str;
    SilentErrorHandler errh;
    (void) configuration_handler(Handler::f_read, str, element, -1, (const char *) user_data, &errh);
    return str;
}

/** @brief Standard write handler for reconfiguring an element by changing one
 * of its positional arguments.
 *
 * @warning
 * Prefer reconfigure_keyword_handler() to reconfigure_positional_handler().
 *
 * Use this function to define a handler that, when written, reconfigures an
 * element by changing one of its positional arguments.  The @a user_data
 * argument is a typecast integer that specifies which one.  For typecast
 * integer that specifies which one.  For instance, to add "first", "second",
 * and "third" write handlers that change the element's first three
 * configuration arguments:
 *
 * @code
 * add_write_handler("first", reconfigure_positional_handler, 0);
 * add_write_handler("second", reconfigure_positional_handler, 1);
 * add_write_handler("third", reconfigure_positional_handler, 2);
 * @endcode
 *
 * When one of these handlers is written, Click will call the element's
 * configuration() method to obtain the element's current configuration,
 * change the relevant argument, and call live_reconfigure() to reconfigure
 * the element.
 *
 * @sa configuration: used to obtain the element's current configuration.
 * @sa live_reconfigure: used to reconfigure the element.
 * @sa reconfigure_keyword_handler, read_positional_handler, add_write_handler
 */
int
Element::reconfigure_positional_handler(const String &arg, Element *e,
					void *user_data, ErrorHandler *errh)
{
    String str = arg;
    return configuration_handler(Handler::f_write, str, e, (uintptr_t) user_data, 0, errh);
}

/** @brief Standard write handler for reconfiguring an element by changing one
 * of its keyword arguments.
 *
 * Use this function to define a handler that, when written, reconfigures an
 * element by changing one of its keyword arguments.  The @a thunk argument is
 * a C string that specifies which one.  For typecast integer that specifies
 * which one.  For instance, to add a "data" write handler that changes the
 * element's "DATA" configuration argument:
 *
 * @code
 * add_write_handler("data", reconfigure_keyword_handler, "DATA");
 * @endcode
 *
 * When this handler is written, Click will obtain the element's current
 * configuration, remove any previous occurrences of the keyword, add the new
 * keyword argument to the end, and call live_reconfigure() to reconfigure the
 * element.
 *
 * The keyword might have been passed as a mandatory positional argument.
 * Click will find it anyway if you prefix the keyword name with the
 * mandatory position.  For example, this tells reconfigure_keyword_handler to
 * use the first positional argument for "DATA" if the keyword itself is
 * missing:
 *
 * @code
 * add_write_handler("data", reconfigure_keyword_handler, "0 DATA");
 * @endcode
 *
 * @sa configuration: used to obtain the element's current configuration.
 * @sa live_reconfigure: used to reconfigure the element.
 * @sa reconfigure_positional_handler, read_keyword_handler, add_write_handler
 */
int
Element::reconfigure_keyword_handler(const String &arg, Element *e,
				     void *user_data, ErrorHandler *errh)
{
    String str = arg;
    return configuration_handler(Handler::f_write, str, e, -1, (const char *) user_data, errh);
}

/** @brief Handle a low-level remote procedure call.
 *
 * @param command command number
 * @param[in,out] data pointer to any data for the command
 * @return >= 0 on success, < 0 on failure
 *
 * Low-level RPCs are a lightweight mechanism for communicating between
 * user-level programs and a Click kernel module, although they're also
 * available in user-level Click.  Rather than open a file, write ASCII data
 * to the file, and close it, as for handlers, the user-level program calls @c
 * ioctl() on an open file.  Click intercepts the @c ioctl and calls the
 * llrpc() method, passing it the @c ioctl number and the associated @a data
 * pointer.  The llrpc() method should read and write @a data as appropriate.
 * @a data may be either a kernel pointer (i.e., directly accessible) or a
 * user pointer (i.e., requires special macros to access), depending on the
 * LLRPC number; see <click/llrpc.h> for more.
 *
 * A negative return value is interpreted as an error and returned to the user
 * in @c errno.  Overriding implementations should handle @a commands they
 * understand as appropriate, and call their parents' llrpc() method to handle
 * any other commands.  The default implementation simply returns @c -EINVAL.
 *
 * Click elements should never call each other's llrpc() methods directly; use
 * local_llrpc() instead.
 */
int
Element::llrpc(unsigned command, void *data)
{
    (void) command, (void) data;
    return -EINVAL;
}

/** @brief Execute an LLRPC from within the configuration.
 *
 * @param command command number
 * @param[in,out] data pointer to any data for the command
 *
 * Call this function to execute an element's LLRPC from within another
 * element's code.  It executes any setup code necessary to initialize memory
 * state, then calls llrpc().
 */
int
Element::local_llrpc(unsigned command, void *data)
{
#if CLICK_LINUXMODULE
  mm_segment_t old_fs = get_fs();
  set_fs(get_ds());

  int result = llrpc(command, data);

  set_fs(old_fs);
  return result;
#else
  return llrpc(command, data);
#endif
}

// RUNNING

/** @brief Push packet @a p onto push input @a port.
 *
 * @param port the input port number on which the packet arrives
 * @param p the packet
 *
 * An upstream element transferred packet @a p to this element over a push
 * connection.  This element should process the packet as necessary and
 * return.  The packet arrived on input port @a port.  push() must account for
 * the packet either by pushing it further downstream, by freeing it, or by
 * storing it temporarily.
 *
 * The default implementation calls simple_action().
 */
void
Element::push(int port, Packet *p)
{
    p = simple_action(p);
    if (p)
	output(port).push(p);
}

/** @brief Pull a packet from pull output @a port.
 *
 * @param port the output port number receiving the pull request.
 * @return a packet
 *
 * A downstream element initiated a packet transfer from this element over a
 * pull connection.  This element should return a packet pointer, or null if
 * no packet is available.  The pull request arrived on output port @a port.
 *
 * Often, pull() methods will request packets from upstream using
 * input(i).pull().  The default implementation calls simple_action().
 */
Packet *
Element::pull(int port)
{
    Packet *p = input(port).pull();
    if (p)
	p = simple_action(p);
    return p;
}

#if HAVE_BATCH
void Element::push_batch(int port, PacketBatch* batch) {
#if HAVE_AUTO_BATCH == AUTO_BATCH_PORT || HAVE_AUTO_BATCH == AUTO_BATCH_JUMP
    for (int i = 0; i < noutputs(); i++) {
        if (output_is_push(i))
            _ports[1][i].start_batch();
    }
#elif HAVE_AUTO_BATCH == AUTO_BATCH_LIST
    for each e in list
        e->start_batch();
#endif
    FOR_EACH_PACKET_SAFE(batch,p) {
        push(port,p);
    }
#if HAVE_AUTO_BATCH == AUTO_BATCH_PORT || HAVE_AUTO_BATCH == AUTO_BATCH_JUMP
    for (int i = 0; i < noutputs(); i++) {
        if (output_is_push(i))
            _ports[1][i].end_batch();
    }
#elif HAVE_AUTO_BATCH == AUTO_BATCH_LIST
    for each e in list
        e->end_batch();
#endif
}

PacketBatch* Element::pull_batch(int port, unsigned max) {
    PacketBatch* batch;
    MAKE_BATCH(pull(port),batch,max);
    return batch;
}
#endif

/** @brief Process a packet for a simple packet filter.
 *
 * @param p the input packet
 * @return the output packet, or null
 *
 * Many elements act as simple packet filters: they receive a packet from
 * upstream using input 0, process that packet, and forward it downstream
 * using output 0.  The simple_action() method automates this process.  The @a
 * p argument is the input packet.  simple_action() should process the packet
 * and return a packet pointer -- either the same packet, a different packet,
 * or null.  If the return value isn't null, Click will forward that packet
 * downstream.
 *
 * simple_action() must account for @a p, either by returning it, by freeing
 * it, or by emitting it on some alternate push output port.  (An optional
 * second push output port 1 is often used to emit erroneous packets.)
 *
 * simple_action() works equally well for push or pull port pairs.  The
 * default push() method calls simple_action() this way:
 *
 * @code
 * if ((p = simple_action(p)))
 *     output(0).push(p);
 * @endcode
 *
 * The default pull() method calls it this way instead:
 *
 * @code
 * if (Packet *p = input(0).pull())
 *     if ((p = simple_action(p)))
 *         return p;
 * return 0;
 * @endcode
 *
 * An element that implements its processing with simple_action() should have
 * a processing() code like AGNOSTIC or "a/ah", and a flow_code() like
 * COMPLETE_FLOW or "x/x" indicating that packets can flow between the first
 * input and the first output.
 *
 * Most elements that use simple_action() have exactly one input and one
 * output.  However, simple_action() may be used for any number of inputs and
 * outputs; a packet arriving on input port P will be emitted or output port
 * P.
 *
 * For technical branch prediction-related reasons, elements that use
 * simple_action() can perform quite a bit slower than elements that use
 * push() and pull() directly.  The devirtualizer (click-devirtualize) can
 * mitigate this effect.
 */
Packet *
Element::simple_action(Packet *p)
{
    return p;
}

/** @brief Run the element's task.
 *
 * @return true if the task accomplished some meaningful work, false otherwise
 *
 * The Task(Element *) constructor creates a Task object that calls this
 * method when it fires.  Most elements that have tasks use this method.
 *
 * @note The default implementation causes an assertion failure.
 */
bool
Element::run_task(Task *)
{
    assert(0 /* run_task implementation missing */);
    return false;
}

bool
Element::run_idle_task(IdleTask *)
{
    assert(0 /* run_task implementation missing */);
    return false;
}

/** @brief Run the element's timer.
 *
 * @param timer the timer object that fired
 *
 * The Timer(Element *) constructor creates a Timer object that calls this
 * method when it fires.  Most elements that have timers use this method.
 *
 * @note The default implementation causes an assertion failure.
 */
void
Element::run_timer(Timer *timer)
{
    assert(0 /* run_timer implementation missing */);
    (void) timer;
}

CLICK_ENDDECLS<|MERGE_RESOLUTION|>--- conflicted
+++ resolved
@@ -1784,32 +1784,20 @@
             origin = this;
         for (int i = 0; i < _remote_elements.size() ; i++) {
             click_chatter("%s has remote %s!",name().c_str(),_remote_elements[i]->name().c_str());
-            b |= _remote_elements[i]->get_passing_threads(origin, level + 1, touching);
+            b |= _remote_elements[i]->get_passing_threads(origin, level + 1);
         }
     } else {
         if (origin != 0 && level > 0)
             click_chatter("loop avoided for %s",name().c_str());
     }
+
     if (!visitor.fullpush)
         is_fullpush = false;
+
     return b;
 }
 
-<<<<<<< HEAD
 Bitvector Element::get_passing_threads(Element*, int level, bool touching) {
-=======
-Bitvector Element::get_pushing_threads() {
-    Bitvector b(master()->nthreads());
-    bool is_fullpush;
-    for (int i = 0; i < ninputs(); i++) {
-        if (input_is_push(i))
-            b |= get_passing_threads(false, i, this, is_fullpush, 0);
-    }
-    return b;
-}
-
-Bitvector Element::get_passing_threads(Element*, int level) {
->>>>>>> ab206445
     bool is_fullpush = true;
     Bitvector b(master()->nthreads());
     for (int i = 0; i < ninputs(); i++) {
@@ -1824,14 +1812,9 @@
     }
     //Add ourself to the bitmap, but the user must know if his element
     // should keep is_fullpush or not
-<<<<<<< HEAD
-    get_spawning_threads(b, false);
-    get_spawning_threads(b, true);
-
-=======
-    get_spawning_threads(b, false, -1);
-    get_spawning_threads(b, true, -1);
->>>>>>> ab206445
+    get_spawning_threads(b, false, touching);
+    get_spawning_threads(b, true, touching);
+
 #if HAVE_FULLPUSH_NONATOMIC
     this->_is_fullpush = is_fullpush;
 #endif
