--- conflicted
+++ resolved
@@ -1217,14 +1217,10 @@
                 e->receives_batch = false;
                 continue; //This element is traversed by packets... nothing to do.
             } else if (e->in_batch_mode == Element::BATCH_MODE_NEEDED) {
-<<<<<<< HEAD
-                click_chatter("%s needs to receive batch ! Please check your configuration.",e->name().c_str());
-=======
                 click_chatter("%p{element} is a batch-only element ! Please "
                         "check that all elements sending packets to it are "
                         "producing batches of packets instead of single "
                         "packets.",this);
->>>>>>> 696964b9
                 all_ok = false;
                 break;
             }
