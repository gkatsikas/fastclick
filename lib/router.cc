--- conflicted
+++ resolved
@@ -35,13 +35,10 @@
 #include <click/notifier.hh>
 #include <click/nameinfo.hh>
 #include <click/bighashmap_arena.hh>
-<<<<<<< HEAD
 #include <click/allocator.hh>
-=======
 #if HAVE_DPDK_PACKET_POOL
 #include <click/dpdkdevice.hh>
 #endif
->>>>>>> ff11fe2f
 #if HAVE_NETMAP_PACKET_POOL
 #include <click/netmapdevice.hh>
 #endif
@@ -112,8 +109,6 @@
 {
     if (_refcount != 0)
         click_chatter("deleting router while ref count = %d", _refcount.value());
-
-    pool_allocator_mt_base::set_dying(true);
 
     // unuse the hotswap router
     if (_hotswap_router)
@@ -613,6 +608,7 @@
     return errh->nerrors() == before_all ? 0 : -1;
 }
 
+
 // PORT INDEXES
 
 static int
@@ -1341,58 +1337,32 @@
     if (all_ok) {
         _state = ROUTER_PREINITIALIZE;
         initialize_handlers(true, true);
-        Element::EventType events[] = {Element::__NEVER_OVERRIDE, Element::INIT_PLATFORM, Element::INIT_INITIALIZE};
-        for (int e = 0; e < 3; e++) {
-            Element::EventType event = events[e];
-            int turn = 0;
-            again:
-            for (int ord = 0; all_ok && ord < _elements.size(); ord++) {
-                int i = _element_configure_order[ord];
-                if (e == 0) {
-                assert(element_stage[i] == Element::CLEANUP_CONFIGURED);
-    #if CLICK_DMALLOC
-                sprintf(dmalloc_buf, "i%d  ", i);
-                CLICK_DMALLOC_REG(dmalloc_buf);
-    #endif
-    /*#if HAVE_NETMAP_PACKET_POOL
-                if (element_stage[i] < Element::CONFIGURE_PHASE_PRIVILEGED && !NetmapBufQ::initialized()) {
-                    click_chatter("You have to add NetmapDevices to use netmap packet pool functionnality. You may pass --disable-netmap-pool to configure script to disable this feature.");
-                    all_ok = false;
-                    break;
-                }
-    #endif*/
-                }
-                RouterContextErrh cerrh(errh, "While initializing", element(i));
-                assert(!cerrh.nerrors());
-                int r = _elements[i]->event(&cerrh, event);
-                if (event == Element::__NEVER_OVERRIDE) {
-                    if (r != 982732) {
-                        cerrh.error("Element has a bad implementation. It overrides event.");
-                    }
-                } else {
-
-                    if (r == 0) {
-                        element_stage[i] = Element::CLEANUP_INITIALIZED;
-                    } else if (r > 0 ){
-                        turn++;
-                        if (turn > _elements.size()) {
-                            all_ok = false;
-                            errh->error("Too many re-initializations");
-                            break;
-                        }
-                        goto again;
-                    } else {
-                        // don't report 'unspecified error' for ErrorElements:
-                        // keep error messages clean
-                        if (!cerrh.nerrors() && !_elements[i]->cast("Error"))
-                            cerrh.error("unspecified error");
-                        element_stage[i] = Element::CLEANUP_INITIALIZE_FAILED;
-                        all_ok = false;
-                    }
-                }
+        for (int ord = 0; all_ok && ord < _elements.size(); ord++) {
+            int i = _element_configure_order[ord];
+            assert(element_stage[i] == Element::CLEANUP_CONFIGURED);
+#if CLICK_DMALLOC
+            sprintf(dmalloc_buf, "i%d  ", i);
+            CLICK_DMALLOC_REG(dmalloc_buf);
+#endif
+#if HAVE_NETMAP_PACKET_POOL
+            if (element_stage[i] < Element::CONFIGURE_PHASE_PRIVILEGED && !NetmapBufQ::initialized()) {
+                click_chatter("You have to add NetmapDevices to use netmap packet pool functionnality. You may pass --disable-netmap-pool to configure script to disable this feature.");
+                all_ok = false;
+                break;
             }
-            if (!all_ok)
-                break;
+#endif
+            RouterContextErrh cerrh(errh, "While initializing", element(i));
+            assert(!cerrh.nerrors());
+            if (_elements[i]->initialize(&cerrh) >= 0)
+                element_stage[i] = Element::CLEANUP_INITIALIZED;
+            else {
+                // don't report 'unspecified error' for ErrorElements:
+                // keep error messages clean
+                if (!cerrh.nerrors() && !_elements[i]->cast("Error"))
+                    cerrh.error("unspecified error");
+                element_stage[i] = Element::CLEANUP_INITIALIZE_FAILED;
+                all_ok = false;
+            }
         }
     }
 
