--- conflicted
+++ resolved
@@ -1075,7 +1075,6 @@
 
 };
 }
-
 
 /** @brief Search for elements downstream from @a e.
  * @param e element to start search
@@ -2452,11 +2451,7 @@
     }
 }
 
-<<<<<<< HEAD
-enum { GH_VERSION, GH_CONFIG, GH_FLATCONFIG, GH_LIST, GH_LOAD, GH_REQUIREMENTS,
-=======
 enum { GH_VERSION, GH_CONFIG, GH_FLATCONFIG, GH_LIST, GH_LOAD, GH_LOAD_CYCLES, GH_USEFUL_CYCLES, GH_REQUIREMENTS,
->>>>>>> ee2939c1
        GH_DRIVER, GH_ACTIVE_PORTS, GH_ACTIVE_PORT_STATS, GH_STRING_PROFILE,
        GH_STRING_PROFILE_LONG, GH_SCHEDULING_PROFILE, GH_STOP,
        GH_ELEMENT_CYCLES, GH_CLASS_CYCLES, GH_RESET_CYCLES };
@@ -2537,16 +2532,6 @@
                 sa << r->_element_names[i] << "\n";
         }
         break;
-#if HAVE_CLICK_LOAD
-      case GH_LOAD: {
-        int n = r->master()->nthreads();
-        for (int i = 0; i < n; i++) {
-            sa << r->master()->thread(i)->load();;
-            if (i < n - 1)
-                sa << " ";
-        }
-        break; }
-#endif
       case GH_REQUIREMENTS:
         if (r)
             for (int i = 0; i < r->_requirements.size(); i++)
@@ -2742,13 +2727,9 @@
         add_read_handler(0, "handlers", Element::read_handlers_handler, 0);
         add_read_handler(0, "list", router_read_handler, (void *)GH_LIST);
 #if HAVE_CLICK_LOAD
-<<<<<<< HEAD
-        add_read_handler(0, "load", router_read_handler, (void *)GH_LOAD);
-=======
         set_handler(0, "load", Handler::h_read | Handler::f_read_param, router_handler, (void *)GH_LOAD, (void *)0);
         set_handler(0, "load_cycles", Handler::h_read | Handler::f_read_param, router_handler, (void *)GH_LOAD_CYCLES, (void *)0);
         set_handler(0, "useful_kcycles", Handler::h_read | Handler::f_read_param, router_handler, (void *)GH_USEFUL_CYCLES, (void *)0);
->>>>>>> ee2939c1
 #endif
         add_write_handler(0, "stop", router_write_handler, (void *)GH_STOP);
 #if CLICK_STATS >= 1
