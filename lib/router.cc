--- conflicted
+++ resolved
@@ -87,7 +87,7 @@
       _configuration(configuration),
       _notifier_signals(0),
       _arena_factory(new HashMap_ArenaFactory),
-      _hotswap_router(0), _thread_sched(0), _name_info(0), _next_router(0), _is_fullpush(false)
+      _hotswap_router(0), _thread_sched(0), _name_info(0), _next_router(0)
 {
     _refcount = 0;
     _runcount = 0;
@@ -568,17 +568,17 @@
 
     // check that connections don't reuse active ports
     if (_conn.size())
-	for (int p = 0; p < 2; ++p) {
-	    int ci = (p ? _conn_output_sorter[0] : 0);
-	    Port last = _conn[ci][p];
-	    for (int cix = 1; cix < _conn.size(); ++cix) {
-		ci = (p ? _conn_output_sorter[cix] : cix);
-		if (likely(last != _conn[ci][p]))
-		    last = _conn[ci][p];
-		else if (_elements[last.idx]->port_active(p, last.port) && !_conn[ci]._double)
-		    hookup_error(last, p, "illegal reuse of %<%p{element}%> %s %d", errh, true);
-	    }
-	}
+        for (int p = 0; p < 2; ++p) {
+            int ci = (p ? _conn_output_sorter[0] : 0);
+            Port last = _conn[ci][p];
+            for (int cix = 1; cix < _conn.size(); ++cix) {
+                ci = (p ? _conn_output_sorter[cix] : cix);
+                if (likely(last != _conn[ci][p]))
+                    last = _conn[ci][p];
+                else if (_elements[last.idx]->port_active(p, last.port))
+                    hookup_error(last, p, "illegal reuse of %<%p{element}%> %s %d", errh, true);
+            }
+        }
 
     // check for unused ports
     for (int p = 0; p < 2; ++p) {
@@ -710,15 +710,15 @@
     Vector<Connection> conn = _conn;
     Bitvector bv;
     for (int ei = 0, *inputp = input_pers.begin(); ei < _elements.size(); ++ei) {
-	assert(inputp - input_pers.begin() == gport(false, Port(ei, 0)));
-	for (int port = 0; port < _elements[ei]->ninputs(); ++port, ++inputp)
-	    if (*inputp == Element::VAGNOSTIC || *inputp == Element::VDOUBLE) {
-		_elements[ei]->port_flow(false, port, &bv);
-		int og = gport(true, Port(ei, 0));
-		for (int j = 0; j < bv.size(); ++j)
-		    if (bv[j] && output_pers[og + j] == Element::VAGNOSTIC)
-			conn.push_back(Connection(ei, j, ei, port));
-	    }
+        assert(inputp - input_pers.begin() == gport(false, Port(ei, 0)));
+        for (int port = 0; port < _elements[ei]->ninputs(); ++port, ++inputp)
+            if (*inputp == Element::VAGNOSTIC || *inputp == Element::VDOUBLE) {
+                _elements[ei]->port_flow(false, port, &bv);
+                int og = gport(true, Port(ei, 0));
+                for (int j = 0; j < bv.size(); ++j)
+                    if (bv[j] && output_pers[og + j] == Element::VAGNOSTIC)
+                        conn.push_back(Connection(ei, j, ei, port));
+        }
     }
 
     int before = errh->nerrors();
@@ -727,59 +727,60 @@
     // spread personalities
     while (true) {
 
-	bool changed = false;
-	for (Connection *cp = conn.begin(); cp != conn.end(); ++cp) {
-	    if ((*cp)[1].idx < 0)
-		continue;
-
-	    int gf = gport(true, (*cp)[1]);
-	    int gt = gport(false, (*cp)[0]);
-	    int pf = output_pers[gf];
-	    int pt = input_pers[gt];
-	    switch (pt) {
-	      case Element::VDOUBLE:
-	    if (!cp->_double) {
-	        if (pf == Element::VDOUBLE) {
-	            input_pers[gt] = Element::VPUSH;
-	        } else {
-	        	if (pf == Element::VAGNOSTIC)
-	        		input_pers[gt] = Element::VPUSH;
-	        	else
-	        		input_pers[gt] = pf;
-	        }
-	        changed = true;
-
-	    	break;
-	    }
-	    if (pt != Element::VDOUBLE) {
-	        input_pers[gt] = pf;
-	        changed = true;
-	        click_chatter("%<%p{element}%> -> %<%p{element}%> now a %d, allowed : %d",_elements[(*cp)[1].idx],_elements[(*cp)[0].idx],pf,cp->_double);
-	    }
-	    break;
-	      case Element::VAGNOSTIC:
-		if (pf != Element::VAGNOSTIC) {
-		    input_pers[gt] = pf;
-		    changed = true;
-		}
-		break;
-
-	      case Element::VPUSH:
-	      case Element::VPULL:
-		if (pf == Element::VAGNOSTIC || pf == Element::VDOUBLE) {
-		    output_pers[gf] = pt;
-		    changed = true;
-		} else if (pf != pt) {
-		    processing_error(*cp, cp >= first_agnostic, pf, errh);
-		    (*cp)[1].idx = -1;
-		}
-		break;
-
-	    }
-	}
-
-	if (!changed)
-	    break;
+        bool changed = false;
+        for (Connection *cp = conn.begin(); cp != conn.end(); ++cp) {
+            if ((*cp)[1].idx < 0)
+                continue;
+
+            int gf = gport(true, (*cp)[1]);
+            int gt = gport(false, (*cp)[0]);
+            int pf = output_pers[gf];
+            int pt = input_pers[gt];
+
+            switch (pt) {
+              case Element::VDOUBLE:
+            if (!cp->_double) {
+                if (pf == Element::VDOUBLE) {
+                    input_pers[gt] = Element::VPUSH;
+                } else {
+                        if (pf == Element::VAGNOSTIC)
+                                input_pers[gt] = Element::VPUSH;
+                        else
+                                input_pers[gt] = pf;
+                }
+                changed = true;
+
+                    break;
+            }
+            if (pt != Element::VDOUBLE) {
+                input_pers[gt] = pf;
+                changed = true;
+                click_chatter("%<%p{element}%> -> %<%p{element}%> now a %d, allowed : %d",_elements[(*cp)[1].idx],_elements[(*cp)[0].idx],pf,cp->_double);
+            }
+            break;
+              case Element::VAGNOSTIC:
+                if (pf != Element::VAGNOSTIC) {
+                    input_pers[gt] = pf;
+                    changed = true;
+                }
+                break;
+
+              case Element::VPUSH:
+              case Element::VPULL:
+                if (pf == Element::VAGNOSTIC || pf == Element::VDOUBLE) {
+                    output_pers[gf] = pt;
+                    changed = true;
+                } else if (pf != pt) {
+                    processing_error(*cp, cp >= first_agnostic, pf, errh);
+                    (*cp)[1].idx = -1;
+                }
+                break;
+
+            }
+        }
+
+        if (!changed)
+            break;
     }
 
     if (errh->nerrors() != before)
@@ -1192,21 +1193,13 @@
         //In the first phase we propagate batch mode from all BATCH_MODE_YES elements, being the one instanciating batches
         for (int ord = 0; ord < _elements.size(); ord++) {
             int i = _element_configure_order[ord];
-<<<<<<< HEAD
-            BatchElement* e = dynamic_cast<BatchElement*>(_elements[i]);
-            if (e != NULL && e->batch_mode() == Element::BATCH_MODE_YES) {
-# if BATCH_DEBUG && HAVE_VERBOSE_BATCH
-                click_chatter("%s is in batch mode",e->name().c_str());
-# endif
-=======
             Element* e = _elements[i];
             if (e != NULL && e->in_batch_mode == Element::BATCH_MODE_YES) {
->>>>>>> 40ea749e
                 BatchElement::BatchModePropagate p;
                 p.ispush = true;
                 for (int i = 0; i < e->noutputs(); i++) {
-			if (e->output_is_push(i))
-				visit(e,true,i,&p);
+                    if (e->output_is_push(i))
+                        visit(e,true,i,&p);
                 }
 
                 p.ispush = false;
@@ -1219,35 +1212,14 @@
 
         for (int ord = 0; ord < _elements.size(); ord++) {
             int i = _element_configure_order[ord];
-<<<<<<< HEAD
-            BatchElement* e = dynamic_cast<BatchElement*>(_elements[i]);
-            if (e != NULL) {
-                switch (e->batch_mode()) {
-                case Element::BATCH_MODE_NO:
-                    e->receives_batch = false;
-                    break;
-                case Element::BATCH_MODE_IFPOSSIBLE:
-                    e->in_batch_mode = Element::BATCH_MODE_NO;
-                    e->receives_batch = false;
-#if HAVE_VERBOSE_BATCH
-            click_chatter("%s won't be in batch mode because no element produces or sends batches to it.",e->name().c_str());
-#endif
-                    break;
-                case Element::BATCH_MODE_NEEDED:
-                    click_chatter("%s needs to receive batch ! Please check your configuration.",e->name().c_str());
-                    all_ok = false;
-                    break;
-                case Element::BATCH_MODE_YES:
-                    e->upgrade_ports();
-                    e->bind_ports();
-                    break;
-                }
-=======
             Element* e = _elements[i];
             if (e->in_batch_mode == Element::BATCH_MODE_NO) {
                 e->receives_batch = false;
                 continue; //This element is traversed by packets... nothing to do.
->>>>>>> 40ea749e
+            } else if (e->in_batch_mode == Element::BATCH_MODE_NEEDED) {
+                click_chatter("%s needs to receive batch ! Please check your configuration.",e->name().c_str());
+                all_ok = false;
+                break;
             }
         }
     }
