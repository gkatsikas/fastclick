--- conflicted
+++ resolved
@@ -28,16 +28,12 @@
 #include <click/straccum.hh>
 #include <click/elemfilter.hh>
 #include <click/routervisitor.hh>
-#include <click/batchelement.hh>
 #include <click/confparse.hh>
 #include <click/timer.hh>
 #include <click/master.hh>
 #include <click/notifier.hh>
 #include <click/nameinfo.hh>
 #include <click/bighashmap_arena.hh>
-#if HAVE_NETMAP_PACKET_POOL
-#include <click/netmapdevice.hh>
-#endif
 #if CLICK_STATS >= 2
 # include <click/hashtable.hh>
 #endif
@@ -87,7 +83,7 @@
       _configuration(configuration),
       _notifier_signals(0),
       _arena_factory(new HashMap_ArenaFactory),
-      _hotswap_router(0), _thread_sched(0), _is_fullpush(true), _name_info(0), _next_router(0)
+      _hotswap_router(0), _thread_sched(0), _name_info(0), _next_router(0)
 {
     _refcount = 0;
     _runcount = 0;
@@ -1169,54 +1165,6 @@
         }
     }
 
-#if HAVE_BATCH
-    if (all_ok) {
-		//In the first phase we propagate batch mode from all BATCH_MODE_YES elements, being the one instanciating batches
-        for (int ord = 0; ord < _elements.size(); ord++) {
-            int i = _element_configure_order[ord];
-            BatchElement* e = dynamic_cast<BatchElement*>(_elements[i]);
-            if (e != NULL && e->batch_mode() == Element::BATCH_MODE_YES && !e->ports_upgraded) {
-                BatchElement::BatchModePropagate p;
-                p.ispush = true;
-                for (int i = 0; i < e->noutputs(); i++) {
-                    if (e->output_is_push(i))
-                        visit(e,true,i,&p);
-                }
-
-                p.ispush = false;
-
-                for (int i = 0; i < e->ninputs(); i++) {
-                    if (e->input_is_pull(i))
-                        visit(e,false,i,&p);
-                }
-            }
-        }
-
-        for (int ord = 0; ord < _elements.size(); ord++) {
-            int i = _element_configure_order[ord];
-            BatchElement* e = dynamic_cast<BatchElement*>(_elements[i]);
-            if (e != NULL) {
-                if (e->batch_mode() == Element::BATCH_MODE_NO) {
-                    e->receives_batch = false;
-                    continue; //This element is traversed by packets... nothing to do.
-                }
-
-                if (e->batch_mode() == Element::BATCH_MODE_IFPOSSIBLE) {
-                    e->in_batch_mode = Element::BATCH_MODE_NO;
-                    e->receives_batch = false;
-#if HAVE_VERBOSE_BATCH
-			click_chatter("%s won't be in batch mode because no element produces or sends batches to it.",e->name().c_str());
-#endif
-                    continue;
-                }
-                e->upgrade_ports();
-                e->bind_ports();
-            }
-        }
-    }
-
-#endif
-
 #if CLICK_DMALLOC
     CLICK_DMALLOC_REG("iHoo");
 #endif
@@ -1232,30 +1180,6 @@
             sprintf(dmalloc_buf, "i%d  ", i);
             CLICK_DMALLOC_REG(dmalloc_buf);
 #endif
-<<<<<<< HEAD
-#if HAVE_NETMAP_PACKET_POOL
-	if (element_stage[i] < Element::CONFIGURE_PHASE_PRIVILEGED && !NetmapBufQ::initialized()) {
-		click_chatter("You have to add NetmapDevices to use netmap packet pool functionnality. You may pass --disable-netmap-packet-pool to configure script to disable this feature.");
-		all_ok = false;
-		break;
-	}
-
-#endif
-
-	    RouterContextErrh cerrh(errh, "While initializing", element(i));
-	    assert(!cerrh.nerrors());
-	    if (_elements[i]->initialize(&cerrh) >= 0)
-		element_stage[i] = Element::CLEANUP_INITIALIZED;
-	    else {
-		// don't report 'unspecified error' for ErrorElements:
-		// keep error messages clean
-		if (!cerrh.nerrors() && !_elements[i]->cast("Error"))
-		    cerrh.error("unspecified error");
-		element_stage[i] = Element::CLEANUP_INITIALIZE_FAILED;
-		all_ok = false;
-	    }
-	}
-=======
             RouterContextErrh cerrh(errh, "While initializing", element(i));
             assert(!cerrh.nerrors());
             if (_elements[i]->initialize(&cerrh) >= 0)
@@ -1269,7 +1193,6 @@
                 all_ok = false;
             }
         }
->>>>>>> cfe73a5c
     }
 
 #if CLICK_DMALLOC
