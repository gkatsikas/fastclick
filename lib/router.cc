// -*- c-basic-offset: 4; related-file-name: "../include/click/router.hh" -*-
/*
 * router.{cc,hh} -- a Click router configuration
 * Eddie Kohler
 *
 * Copyright (c) 1999-2000 Massachusetts Institute of Technology
 * Copyright (c) 2000 Mazu Networks, Inc.
 * Copyright (c) 2004-2007 Regents of the University of California
 * Copyright (c) 2008 Meraki, Inc.
 *
 * Permission is hereby granted, free of charge, to any person obtaining a
 * copy of this software and associated documentation files (the "Software"),
 * to deal in the Software without restriction, subject to the conditions
 * listed in the Click LICENSE file. These conditions include: you must
 * preserve this copyright notice, and you cannot mention the copyright
 * holders in advertising related to the Software without their permission.
 * The Software is provided WITHOUT ANY WARRANTY, EXPRESS OR IMPLIED. This
 * notice is a summary of the Click LICENSE file; the license in that file is
 * legally binding.
 */

#define WANT_MOD_USE_COUNT 1
#include <click/config.h>
#include <click/router.hh>
#include <click/routerthread.hh>
#include <click/bitvector.hh>
#include <click/error.hh>
#include <click/straccum.hh>
#include <click/elemfilter.hh>
#include <click/routervisitor.hh>
#include <click/batchelement.hh>
#include <click/confparse.hh>
#include <click/timer.hh>
#include <click/master.hh>
#include <click/notifier.hh>
#include <click/nameinfo.hh>
#include <click/bighashmap_arena.hh>
#include <click/allocator.hh>
#if HAVE_DPDK_PACKET_POOL
#include <click/dpdkdevice.hh>
#endif
#if HAVE_NETMAP_PACKET_POOL
#include <click/netmapdevice.hh>
#endif
#if CLICK_STATS >= 2
# include <click/hashtable.hh>
#endif
#include <click/standard/errorelement.hh>
#include <click/standard/threadsched.hh>
#if CLICK_BSDMODULE
# include <machine/stdarg.h>
#else
# include <stdarg.h>
#endif
#if CLICK_USERLEVEL || CLICK_MINIOS
# include <unistd.h>
#endif
#if CLICK_NS
# include "../elements/ns/fromsimdevice.hh"
#endif

CLICK_DECLS

/** @file router.hh
 * @brief The Router class implementing a router configuration.
 */

/** @class Router
 * @brief A router configuration.
 */

const Handler* Handler::the_blank_handler;
static Handler* globalh;
static int nglobalh;
static int globalh_cap;

/** @brief  Create a router.
 *  @param  configuration  router configuration
 *  @param  master         Master object
 *
 *  Users generally do not call this function directly, instead creating a
 *  router object by calling Lexer functions (this function doesn't actually
 *  parse the configuration string).  The router is registered with the Master
 *  object, but not initialized or activated. */
Router::Router(const String &configuration, Master *master)
    : _master(0), _state(ROUTER_NEW),
      _have_connections(false), _conn_sorted(true), _have_configuration(true),
      _running(RUNNING_INACTIVE), _last_landmarkid(0),
      _handler_bufs(0), _nhandlers_bufs(0), _free_handler(-1),
      _root_element(0),
      _configuration(configuration),
      _notifier_signals(0),
      _arena_factory(new HashMap_ArenaFactory),
      _hotswap_router(0), _thread_sched(0), _name_info(0), _next_router(0)
{
    _refcount = 0;
    _runcount = 0;
    _root_element = new ErrorElement;
    _root_element->attach_router(this, -1);
    master->register_router(this);
}

/** @brief  Destroy the router.
 *  @invariant  The reference count must be zero.
 *
 *  Users generally do not destroy Router objects directly, instead calling
 *  Router::unuse(). */
Router::~Router()
{
    if (_refcount != 0)
        click_chatter("deleting router while ref count = %d", _refcount.value());

    pool_allocator_mt_base::set_dying(true);

    // unuse the hotswap router
    if (_hotswap_router)
        _hotswap_router->unuse();

    // Delete the ArenaFactory, which detaches the Arenas
    delete _arena_factory;

    // Clean up elements in reverse configuration order
    if (_state == ROUTER_LIVE) {
        // Unschedule tasks and timers
        if (_master)
            _master->kill_router(this);
        for (int ord = _elements.size() - 1; ord >= 0; ord--)
            _elements[ _element_configure_order[ord] ]->cleanup(Element::CLEANUP_ROUTER_INITIALIZED);
    } else if (_state != ROUTER_DEAD) {
        assert(_element_configure_order.size() == 0 && _state <= ROUTER_PRECONFIGURE);
        for (int i = _elements.size() - 1; i >= 0; i--)
            _elements[i]->cleanup(Element::CLEANUP_NO_ROUTER);
    }

    // Delete elements in reverse configuration order
    if (_element_configure_order.size())
        for (int ord = _elements.size() - 1; ord >= 0; ord--)
            delete _elements[ _element_configure_order[ord] ];
    else
        for (int i = 0; i < _elements.size(); i++)
            delete _elements[i];

    delete _root_element;

#if CLICK_LINUXMODULE
    // decrement module use counts
    for (struct module **m = _modules.begin(); m < _modules.end(); m++) {
# if LINUX_VERSION_CODE >= KERNEL_VERSION(2, 6, 0)
        module_put(*m);
# else
        __MOD_DEC_USE_COUNT(*m);
# endif
    }
#endif

    for (int i = 0; i < _nhandlers_bufs; i += HANDLER_BUFSIZ)
        delete[] _handler_bufs[i / HANDLER_BUFSIZ];
    delete[] _handler_bufs;
    while (notifier_signals_t *ns = _notifier_signals) {
        _notifier_signals = ns->next;
        delete ns;
    }
    delete _name_info;
    if (_master)
        _master->unregister_router(this);
}

/** @brief  Decrement the router's reference count.
 *
 *  Destroys the router if the reference count decrements to zero. */
void
Router::unuse()
{
    assert(_refcount);
    if (_refcount.dec_and_test())
        delete this;
}


// ACCESS

static int
element_name_sorter_compar(const void *ap, const void *bp, void *user_data)
{
    int a = *reinterpret_cast<const int *>(ap);
    int b = *reinterpret_cast<const int *>(bp);
    const Vector<String> &element_names = *reinterpret_cast<Vector<String> *>(user_data);
    return String::compare(element_names[a], element_names[b]);
}

/** @brief  Finds an element named @a name.
 *  @param  name     element name
 *  @param  context  compound element context
 *  @param  errh     optional error handler
 *
 *  Searches for an element named @a name in the compound element context
 *  specified by @a context, returning the first element found.  For example,
 *  if @a context was <tt>"aaa/bbb/ccc/"</tt>, then find() would search for
 *  elements named <tt>aaa/bbb/ccc/name</tt>, <tt>aaa/bbb/name</tt>,
 *  <tt>aaa/name</tt>, and finally <tt>name</tt>, returning the first element
 *  found.  If nonempty, @a context should end with a slash.
 *
 *  If no element named @a name is found, reports an error to @a errh and
 *  returns null.  The error is "<tt>no element named 'name'</tt>".  If @a
 *  errh is null, no error is reported.
 */
Element *
Router::find(const String &name, String context, ErrorHandler *errh) const
{
    if (_element_name_sorter.size() != _element_names.size()) {
        while (_element_name_sorter.size() != _element_names.size())
            _element_name_sorter.push_back(_element_name_sorter.size());
        click_qsort(_element_name_sorter.begin(), _element_name_sorter.size(),
                    sizeof(_element_name_sorter[0]),
                    element_name_sorter_compar, (void *) &_element_names);
    }

    while (1) {
        String n = context + name;
        int *l = _element_name_sorter.begin();
        int *r = _element_name_sorter.end();
        while (l < r) {
            int *m = l + (r - l) / 2;
            int cmp = String::compare(n, _element_names[*m]);
            if (cmp < 0)
                r = m;
            else if (cmp > 0)
                l = m + 1;
            else
                return _elements[*m];
        }

        if (!context)
            break;

        int slash = context.find_right('/', context.length() - 2);
        context = (slash >= 0 ? context.substring(0, slash + 1) : String());
    }

    if (errh)
        errh->error("no element named %<%s%>", name.c_str());
    return 0;
}

/** @brief  Finds an element named @a name.
 *  @param  name     element name
 *  @param  context  compound element context
 *  @param  errh     optional error handler
 *
 *  Searches for an element named @a name in the compound element context
 *  specified by @a context, returning the first element found.  For example,
 *  if ename(@a context) was <tt>"aaa/bbb/element"</tt>, then find(@a name, @a
 *  context, @a errh) is equivalent to find(@a name, <tt>"aaa/bbb/"</tt>, @a
 *  errh), and will search for elements named <tt>aaa/bbb/name</tt>,
 *  <tt>aaa/name</tt>, and finally <tt>name</tt>.
 *
 *  If no element named @a name is found, reports an error to @a errh and
 *  returns null.  The error is "<tt>no element named 'name'</tt>".  If @a
 *  errh is null, no error is reported. */
Element *
Router::find(const String &name, const Element *context, ErrorHandler *errh) const
{
  String prefix = ename(context->eindex());
  int slash = prefix.find_right('/');
  return find(name, (slash >= 0 ? prefix.substring(0, slash + 1) : String()), errh);
}

/** @brief  Return @a router's element with index @a eindex.
 *  @param  router  the router (may be null)
 *  @param  eindex  element index, or -1 for router->root_element()
 *
 *  This function returns @a router's element with index @a eindex.  If
 *  @a router is null or @a eindex is out of range, returns null. */
Element *
Router::element(const Router *router, int eindex)
{
    if (router && eindex >= 0 && eindex < router->nelements())
        return router->_elements[eindex];
    else if (router && eindex == -1)
        return router->root_element();
    else
        return 0;
}

/** @brief  Returns element index @a eindex's name.
 *  @param  eindex  element index
 *
 *  Returns the empty string if @a eindex is out of range. */
const String &
Router::ename(int eindex) const
{
    if ((unsigned) eindex < (unsigned) nelements())
        return _element_names[eindex];
    else
        return String::make_empty();
}

/** @brief  Returns element index @a eindex's name context.
 *  @param  eindex  element index
 *
 *  The result is the context prefix for the element's name. This is the
 *  string up to, and including, the last slash in the element's name.
 *  Returns the empty string if @a eindex is out of range. */
String
Router::ename_context(int eindex) const
{
    String s = ename(eindex);
    int slash = s.find_right('/');
    return slash < 0 ? String() : s.substring(0, slash + 1);
}

/** @brief  Returns element index @a eindex's configuration string.
 *  @param  eindex  element index
 *
 *  Returns the empty string if @a eindex is out of range.
 *
 *  @note econfiguration() returns the element's most recently specified
 *  static configuration string, which might differ from the element's active
 *  configuration string.  For the active configuration, call
 *  Element::configuration(), which might include post-initialization
 *  changes. */
const String &
Router::econfiguration(int eindex) const
{
    if (eindex < 0 || eindex >= nelements())
        return String::make_empty();
    else
        return _element_configurations[eindex];
}

/** @brief  Sets element index @a eindex's configuration string.
 *  @param  eindex  element index
 *  @param  conf    configuration string
 *
 *  Does nothing if @a eindex is out of range. */
void
Router::set_econfiguration(int eindex, const String &conf)
{
    if (eindex >= 0 && eindex < nelements())
        _element_configurations[eindex] = conf;
}

/** @brief  Returns element index @a eindex's landmark.
 *  @param  eindex  element index
 *
 *  A landmark is a short string specifying where the element was defined.  A
 *  typical landmark has the form "file:linenumber", as in
 *  <tt>"file.click:30"</tt>.  Returns the empty string if @a eindex is out of
 *  range. */
String
Router::elandmark(int eindex) const
{
    if (eindex < 0 || eindex >= nelements())
        return String::make_empty();

    // binary search over landmarks
    uint32_t x = _element_landmarkids[eindex];
    uint32_t l = 0, r = _element_landmarks.size();
    while (l < r) {
        uint32_t m = l + ((r - l) >> 1);
        uint32_t y = _element_landmarks[m].first_landmarkid;
        if (x < y)
            r = m;
        else
            l = m + 1;
    }

    const String &filename = _element_landmarks[r - 1].filename;
    unsigned lineno = x - _element_landmarks[r - 1].first_landmarkid;

    if (!lineno)
        return filename;
    else if (filename && (filename.back() == ':' || isspace((unsigned char) filename.back())))
        return filename + String(lineno);
    else
        return filename + String(':') + String(lineno);
}

int
Router::hard_home_thread_id(const Element *e) const
{
    int &x = _element_home_thread_ids[e->eindex() + 1];
    if (x == ThreadSched::THREAD_UNKNOWN && _thread_sched)
        x = _thread_sched->initial_home_thread_id(e);
    if (x == ThreadSched::THREAD_UNKNOWN)
        return 0;
    return x;
}


// CREATION

#if CLICK_LINUXMODULE
int
Router::add_module_ref(struct module *module)
{
    if (!module)
        return 0;
    for (struct module **m = _modules.begin(); m < _modules.end(); m++)
        if (*m == module)
            return 0;
# if LINUX_VERSION_CODE >= KERNEL_VERSION(2, 6, 9)
    if (try_module_get(module) == 0)
        return -1;
# else
    __MOD_INC_USE_COUNT(module);
# endif
    _modules.push_back(module);
    return 0;
}
#endif

int
Router::add_element(Element *e, const String &ename, const String &conf,
                    const String &filename, unsigned lineno)
{
    if (_state != ROUTER_NEW || !e || e->router())
        return -1;

    _elements.push_back(e);
    _element_names.push_back(ename);
    _element_configurations.push_back(conf);

    uint32_t lmid;
    if (_element_landmarks.size()
        && _element_landmarks.back().filename == filename)
        lmid = _element_landmarks.back().first_landmarkid + lineno;
    else {
        element_landmark_t lm;
        lm.first_landmarkid = _last_landmarkid;
        lm.filename = filename;
        _element_landmarks.push_back(lm);
        lmid = _last_landmarkid + lineno;
    }
    _element_landmarkids.push_back(lmid);
    if (lmid >= _last_landmarkid)
        _last_landmarkid = lmid + 1;

    // router now owns the element
    int i = _elements.size() - 1;
    e->attach_router(this, i);
    return i;
}

int
Router::add_connection(int from_idx, int from_port, int to_idx, int to_port, bool allow_double, bool is_context, String context)
{
    assert(from_idx >= 0 && from_port >= 0 && to_idx >= 0 && to_port >= 0);
    if (_state != ROUTER_NEW)
        return -1;

    Connection c(from_idx, from_port, to_idx, to_port, allow_double, is_context, context);

    // check for continuing sorted order
    if (_conn_sorted && _conn.size() && c < _conn.back())
        _conn_sorted = false;

    // check for duplicate connections, which are not errors
    // (but which, if included in _conn, would cause errors later)
    if (!_conn_sorted) {
        for (int i = 0; i < _conn.size(); i++)
            if (_conn[i] == c)
                return 0;
    } else {
        if (_conn.size() && _conn.back() == c)
            return 0;
    }

    _conn.push_back(c);
    return 0;
}

void
Router::add_requirement(const String &type, const String &requirement)
{
    assert(cp_is_word(type));
    _requirements.push_back(type);
    _requirements.push_back(requirement);
    if (type.equals("compact_config", 14)) {
        _have_configuration = false;
        _configuration = String();
    }
}


// CHECKING HOOKUP

Router::Connection *
Router::remove_connection(Connection *cp)
{
    assert(cp >= _conn.begin() && cp < _conn.end());
    *cp = _conn.back();
    _conn.pop_back();
    _conn_sorted = false;
    return cp;
}

void
Router::hookup_error(const Port &p, bool isoutput, const char *message,
                     ErrorHandler *errh, bool active)
{
    const char *kind;
    if (active)
        kind = (isoutput ? "push output" : "pull input");
    else
        kind = (isoutput ? "output" : "input");
    element_lerror(errh, _elements[p.idx], message,
                   _elements[p.idx], kind, p.port);
}

int
Router::check_hookup_elements(ErrorHandler *errh)
{
    if (!errh)
        errh = ErrorHandler::default_handler();
    int before = errh->nerrors();

    // Check each hookup to ensure it connects valid elements
    for (Connection *cp = _conn.begin(); cp != _conn.end(); ) {
        int before = errh->nerrors();
        for (int p = 0; p < 2; ++p) {
            if ((*cp)[p].idx < 0 || (*cp)[p].idx >= nelements()
                || !_elements[(*cp)[p].idx])
                errh->error("bad element number %<%d%>", (*cp)[p].idx);
            if ((*cp)[p].port < 0)
                errh->error("bad port number %<%d%>", (*cp)[p].port);
        }
        if (errh->nerrors() != before)
            cp = remove_connection(cp);
        else
            ++cp;
    }

    return (errh->nerrors() == before ? 0 : -1);
}

int
Router::check_hookup_range(ErrorHandler *errh)
{
    int before_all = errh->nerrors();

    // Count inputs and outputs, and notify elements how many they have
    Vector<int> nin(nelements(), -1);
    Vector<int> nout(nelements(), -1);
    for (Connection *cp = _conn.begin(); cp != _conn.end(); ++cp) {
        if ((*cp)[1].port > nout[(*cp)[1].idx])
            nout[(*cp)[1].idx] = (*cp)[1].port;
        if ((*cp)[0].port > nin[(*cp)[0].idx])
            nin[(*cp)[0].idx] = (*cp)[0].port;
    }
    for (int f = 0; f < nelements(); f++)
        _elements[f]->notify_nports(nin[f] + 1, nout[f] + 1, errh);

    // Check each hookup to ensure its port numbers are within range
    for (Connection *cp = _conn.begin(); cp != _conn.end(); ) {
        int before = errh->nerrors();
        for (int p = 0; p < 2; ++p)
            if ((*cp)[p].port >= _elements[(*cp)[p].idx]->nports(p))
                hookup_error((*cp)[p], p, "%<%p{element}%> has no %s %d", errh);
        if (errh->nerrors() != before)
            cp = remove_connection(cp);
        else
            ++cp;
    }

    return errh->nerrors() == before_all ? 0 : -1;
}

int
Router::check_hookup_completeness(ErrorHandler *errh)
{
    sort_connections();
    int before_all = errh->nerrors();

    // check that connections don't reuse active ports
    if (_conn.size())
        for (int p = 0; p < 2; ++p) {
            int ci = (p ? _conn_output_sorter[0] : 0);
            Port last = _conn[ci][p];
            for (int cix = 1; cix < _conn.size(); ++cix) {
                ci = (p ? _conn_output_sorter[cix] : cix);
                if (likely(last != _conn[ci][p]))
                    last = _conn[ci][p];
                else if (_elements[last.idx]->port_active(p, last.port) && !_conn[ci]._context)
                    hookup_error(last, p, "illegal reuse of %<%p{element}%> %s %d", errh, true);
            }
        }

    // check for unused ports
    for (int p = 0; p < 2; ++p) {
        int cix = 0;
        Port conn(-1, 0), all(0, 0);
        while (all.idx < _elements.size())
            if (all.port >= _elements[all.idx]->nports(p)) {
                ++all.idx;
                all.port = 0;
            } else if (conn < all && cix >= _conn.size())
                conn.idx = _elements.size();
            else if (conn < all) {
                int ci = (p ? _conn_output_sorter[cix] : cix);
                conn = _conn[ci][p];
                ++cix;
            } else {
                if (unlikely(conn != all))
                    hookup_error(all, p, "%<%p{element}%> %s %d unused", errh);
                ++all.port;
            }
    }

    return errh->nerrors() == before_all ? 0 : -1;
}


// PORT INDEXES

static int
conn_output_sorter_compar(const void *ap, const void *bp, void *user_data)
{
    int a = *reinterpret_cast<const int *>(ap);
    int b = *reinterpret_cast<const int *>(bp);
    const Vector<Router::Connection> &conn = *reinterpret_cast<Vector<Router::Connection> *>(user_data);
    if (conn[a][1] < conn[b][1])
        return -1;
    else if (conn[a][1] == conn[b][1]) {
        if (conn[a][0] < conn[b][0])
            return -1;
        else if (conn[a][0] == conn[b][0])
            return 0;
    }
    return 1;
}

void
Router::sort_connections() const
{
    if (!_conn_sorted) {
        click_qsort(_conn.begin(), _conn.size());
        _conn_output_sorter.clear();
        _conn_sorted = true;
    }
    if (_conn_output_sorter.size() != _conn.size()) {
        while (_conn_output_sorter.size() != _conn.size())
            _conn_output_sorter.push_back(_conn_output_sorter.size());
        click_qsort(_conn_output_sorter.begin(), _conn_output_sorter.size(),
                    sizeof(_conn_output_sorter[0]),
                    conn_output_sorter_compar, (void *) &_conn);
    }
}

int
Router::connindex_lower_bound(bool isoutput, const Port &p) const
{
    assert(_conn_sorted && _conn_output_sorter.size() == _conn.size());
    int l = 0, r = _conn.size();
    while (l < r) {
        int m = l + (r - l) / 2;
        int ci = (isoutput ? _conn_output_sorter[m] : m);
        if (p <= _conn[ci][isoutput])
            r = m;
        else
            l = m + 1;
    }
    return r;
}

void
Router::make_gports()
{
    _element_gport_offset[0].assign(1, 0);
    _element_gport_offset[1].assign(1, 0);
    for (Element **ep = _elements.begin(); ep != _elements.end(); ++ep) {
        _element_gport_offset[0].push_back(_element_gport_offset[0].back() + (*ep)->ninputs());
        _element_gport_offset[1].push_back(_element_gport_offset[1].back() + (*ep)->noutputs());
    }
}

inline int
Router::gport(bool isoutput, const Port &h) const
{
    return _element_gport_offset[isoutput][h.idx] + h.port;
}

// PROCESSING

int
Router::processing_error(const Connection &c, bool aggie,
                         int processing_from, ErrorHandler *errh)
{
    const char *type1 = (processing_from == Element::VPUSH ? "push" : "pull");
    const char *type2 = (processing_from == Element::VPUSH ? "pull" : "push");
    if (!aggie)
        errh->error("%<%p{element}%> %s output %d connected to %<%p{element}%> %s input %d",
                    _elements[c[1].idx], type1, c[1].port,
                    _elements[c[0].idx], type2, c[0].port);
    else
        errh->error("agnostic %<%p{element}%> in mixed context: %s input %d, %s output %d",
                    _elements[c[1].idx], type2, c[0].port, type1, c[1].port);
    return -1;
}

int
Router::check_push_and_pull(ErrorHandler *errh)
{
    if (!errh)
        errh = ErrorHandler::default_handler();

    // set up processing vectors
    Vector<int> input_pers(ngports(false), 0);
    Vector<int> output_pers(ngports(true), 0);
    for (int ei = 0; ei < nelements(); ++ei)
        _elements[ei]->processing_vector
            (input_pers.begin() + gport(false, Port(ei, 0)),
             output_pers.begin() + gport(true, Port(ei, 0)), errh);

    // add fake connections for agnostics
    Vector<Connection> conn = _conn;
    Bitvector bv;
    for (int ei = 0, *inputp = input_pers.begin(); ei < _elements.size(); ++ei) {
        assert(inputp - input_pers.begin() == gport(false, Port(ei, 0)));
        for (int port = 0; port < _elements[ei]->ninputs(); ++port, ++inputp)
            if (*inputp == Element::VAGNOSTIC || *inputp == Element::VDOUBLE) {
                _elements[ei]->port_flow(false, port, &bv);
                int og = gport(true, Port(ei, 0));
                for (int j = 0; j < bv.size(); ++j)
                    if (bv[j] && output_pers[og + j] == Element::VAGNOSTIC)
                        conn.push_back(Connection(ei, j, ei, port));
        }
    }

    int before = errh->nerrors();
    Connection *first_agnostic = conn.begin() + _conn.size();

    // spread personalities
    while (true) {

        bool changed = false;
        for (Connection *cp = conn.begin(); cp != conn.end(); ++cp) {
            if ((*cp)[1].idx < 0)
                continue;

            int gf = gport(true, (*cp)[1]);
            int gt = gport(false, (*cp)[0]);
            int pf = output_pers[gf];
            int pt = input_pers[gt];

            switch (pt) {
              case Element::VDOUBLE:
            if (!cp->_double) {
                if (pf == Element::VDOUBLE) {
                    input_pers[gt] = Element::VPUSH;
                } else {
                        if (pf == Element::VAGNOSTIC)
                                input_pers[gt] = Element::VPUSH;
                        else
                                input_pers[gt] = pf;
                }
                changed = true;

                    break;
            }
            if (pt != Element::VDOUBLE) {
                input_pers[gt] = pf;
                changed = true;
                click_chatter("%<%p{element}%> -> %<%p{element}%> now a %d, allowed : %d",_elements[(*cp)[1].idx],_elements[(*cp)[0].idx],pf,cp->_double);
            }
            break;
              case Element::VAGNOSTIC:
                if (pf != Element::VAGNOSTIC) {
                    input_pers[gt] = pf;
                    changed = true;
                }
                break;

              case Element::VPUSH:
              case Element::VPULL:
                if (pf == Element::VAGNOSTIC || pf == Element::VDOUBLE) {
                    output_pers[gf] = pt;
                    changed = true;
                } else if (pf != pt) {
                    processing_error(*cp, cp >= first_agnostic, pf, errh);
                    (*cp)[1].idx = -1;
                }
                break;

            }
        }

        if (!changed)
            break;
    }

    if (errh->nerrors() != before)
        return -1;

    for (int ei = 0; ei < nelements(); ++ei)
        _elements[ei]->initialize_ports
            (input_pers.begin() + gport(false, Port(ei, 0)),
             output_pers.begin() + gport(true, Port(ei, 0)));
    return 0;
}


// SET CONNECTIONS

int
Router::element_lerror(ErrorHandler *errh, Element *e,
                       const char *format, ...) const
{
    va_list val;
    va_start(val, format);
    String l = ErrorHandler::make_landmark_anno(elandmark(e->eindex()));
    errh->xmessage(ErrorHandler::e_error + l, format, val);
    va_end(val);
    return -1;
}

void
Router::set_connections()
{
    // actually assign ports
    for (Connection *cp = _conn.begin(); cp != _conn.end(); ++cp) {
        Element *frome = _elements[(*cp)[1].idx];
        Element *toe = _elements[(*cp)[0].idx];
        frome->connect_port(true, (*cp)[1].port, toe, (*cp)[0].port);
        toe->connect_port(false, (*cp)[0].port, frome, (*cp)[1].port);
    }
    _have_connections = true;
}


// RUNCOUNT

/** @brief  Set the runcount.
 *  @param  rc  new runcount
 *
 *  Sets the runcount to a specific value.  If the new runcount is zero or
 *  negative, stops the router; see adjust_runcount(). */
void
Router::set_runcount(int32_t rc)
{
    _runcount = rc;
    if (rc <= 0)
        _master->request_stop();
}

/** @brief  Adjust the runcount by @a delta.
 *  @param  delta  runcount adjustment
 *
 *  Essentially performs the assignment "runcount += delta" with compensation
 *  for integer overflow.  (For instance, if runcount is INT_MAX and delta is
 *  INT_MAX, the resulting runcount will be INT_MAX, not -2.)  Uses atomic
 *  operations to ensure that runcount adjustments are not lost.
 *
 *  If the adjusted runcount is zero or negative, the router is asked to stop
 *  its normal processing.  This will happen soon, although not necessarily
 *  immediately.  Once it stops, the router will search for an element to
 *  manage the stop event (see the Script and DriverManager elements).  If no
 *  such element exists, or the script completes without raising the runcount,
 *  the router stops permanently. */
void
Router::adjust_runcount(int32_t delta)
{
    // beware of overflow
    uint32_t old_value, new_value;
    do {
        old_value = _runcount;
        if (delta > 0 && (int32_t) old_value > 0x7FFFFFFF - delta)
            new_value = 0x7FFFFFFF;
        else if (delta < 0 && (int32_t) old_value < STOP_RUNCOUNT - delta)
            new_value = STOP_RUNCOUNT;
        else
            new_value = old_value + delta;
    } while (_runcount.compare_swap(old_value, new_value) != old_value);
    if ((int32_t) new_value <= 0)
        _master->request_stop();
}


// FLOWS

const char *
Router::hard_flow_code_override(int eindex) const
{
    for (int i = _flow_code_override.size() - 1; i >= 0; --i)
        if (_flow_code_override_eindex[i] == eindex)
            return _flow_code_override[i].c_str();
    return 0;
}

void
Router::set_flow_code_override(int eindex, const String &flow_code)
{
    _flow_code_override_eindex.push_back(eindex);
    _flow_code_override.push_back(flow_code);
}

/** @brief Traverse the router configuration from one of @a e's ports, maximum once per port.
 * @param e element to start search
 * @param forward true to search down from outputs, false to search up from
 *   inputs
 * @param port port (or -1 to search all ports)
 * @param visitor RouterVisitor traversal object
 * @return 0 on success, -1 in early router configuration stages
 *
 * Calls @a visitor ->@link RouterVisitor::visit visit() @endlink on each
 * reachable port starting from a port on @a e.  Follows connections and
 * traverses inside elements from port to port by Element::flow_code().  The
 * visitor can stop a traversal path by returning false from visit().
 *
 * @a visitor ->@link RouterVisitor::visit visit() is called on input
 * ports if @a forward is true and output ports if @a forward is false.
 *
 * Equivalent to either visit_downstream() or visit_upstream(), depending on
 * @a forward.
 *
 * @sa visit_downstream(), visit_upstream()
 */
int
Router::visit(Element *first_element, bool forward, int first_port,
              RouterVisitor *visitor, bool all_paths) const
{
    if (!_have_connections || first_element->router() != this)
        return -1;

    sort_connections();

    Bitvector result_bv(ngports(!forward), false), scratch;

    typedef Pair<Port,int> PortDistance;
    Vector<PortDistance> sources;
    if (first_port < 0) {
        for (int port = 0; port < first_element->nports(forward); ++port) {
<<<<<<< HEAD
            int distance = visitor->distance(_elements[first_element->eindex()], 0);
            sources.push_back(PortDistance{Port(first_element->eindex(), port), distance});
        }
    } else if (first_port < first_element->nports(forward)) {
        int distance = visitor->distance(_elements[first_element->eindex()], 0);
        sources.push_back(PortDistance{Port(first_element->eindex(), first_port), distance});
=======
            sources.push_back(PortDistance{Port(first_element->eindex(), port), 0});
        }
    } else if (first_port < first_element->nports(forward)) {
        sources.push_back(PortDistance{Port(first_element->eindex(), first_port), 0});
>>>>>>> 37a70963
    }

    Vector<PortDistance> next_sources;

    while (sources.size()) {
        next_sources.clear();

        for (PortDistance *spd = sources.begin(); spd != sources.end(); ++spd) {
            Port* sp = &spd->first;
            for (int cix = connindex_lower_bound(forward, *sp);
                 cix < _conn.size(); ++cix) {
                int ci = (forward ? _conn_output_sorter[cix] : cix);
                if (_conn[ci][forward] != *sp)
                    break;
                Port connpt = _conn[ci][!forward];
                int conng = gport(!forward, connpt);
                if (!all_paths && result_bv[conng])
                    continue;
                result_bv[conng] = true;
                int distance = spd->second + visitor->distance(_elements[connpt.idx], _elements[sp->idx]);
                if (!visitor->visit(_elements[connpt.idx], !forward, connpt.port,
                                    _elements[sp->idx], sp->port, distance))
                    continue;
                _elements[connpt.idx]->port_flow(!forward, connpt.port, &scratch);
                for (int port = 0; port < scratch.size(); ++port)
                    if (scratch[port])
                        next_sources.push_back(PortDistance{Port(connpt.idx, port),distance});
            }
        }

        sources.swap(next_sources);
    }

    return 0;
}

class ReachVisitor : public RouterVisitor { public:
    Element* _target;
    bool _reached;

<<<<<<< HEAD
    ReachVisitor(Element* t) : _reached(false), _target(t) {

    }

    bool visit(Element *e, bool isoutput, int port,
               Element *from_e, int from_port, int distance) {
=======
    ReachVisitor(Element* t) : _target(t), _reached(false) {

    }

    bool visit(Element *e, bool, int,
               Element *, int, int) {
>>>>>>> 37a70963
        if (e == _target) {
            _reached = true;
            return false;
        }
        return true;
    }

    bool reached() {
        return _reached;
    }
};

bool
Router::element_can_reach(Element* a, Element* b) {
    ReachVisitor r(b);
    visit(a, true, -1, &r);
    if (!r.reached())
        visit(a, false, -1, &r);
    return r.reached();
}

/** @brief Traverse the router configuration from one of @a e's ports, passing per each ports
 * @param e element to start search
 * @param forward true to search down from outputs, false to search up from
 *   inputs
 * @param port port (or -1 to search all ports)
 * @param visitor RouterVisitor traversal object
 * @return 0 on success, -1 in early router configuration stages
 *
 * Calls @a visitor ->@link RouterVisitor::visit visit() @endlink on each
 * reachable port starting from a port on @a e.  Follows connections and
 * traverses inside elements from port to port by Element::flow_code().  The
 * visitor can stop a traversal path by returning false from visit().
 *
 * @a visitor ->@link RouterVisitor::visit visit() is called on input
 * ports if @a forward is true and output ports if @a forward is false.
 *
 * Equivalent to either visit_downstream() or visit_upstream(), depending on
 * @a forward.
 *
 * @sa visit_downstream(), visit_upstream()
 */
int
Router::visit_ports(Element *first_element, bool forward, int first_port,
              RouterVisitor *visitor) const
{
    if (!_have_connections || first_element->router() != this)
        return -1;

    sort_connections();

    Bitvector result_e(nelements(),false),scratch;

    Vector<Port> sources;
    if (first_port < 0) {
        for (int port = 0; port < first_element->nports(forward); ++port)
            sources.push_back(Port(first_element->eindex(), port));
    } else if (first_port < first_element->nports(forward))
        sources.push_back(Port(first_element->eindex(), first_port));

    Vector<Port> next_sources;
    int distance = 1;

    while (sources.size()) {
        next_sources.clear();

        for (Port *sp = sources.begin(); sp != sources.end(); ++sp)
            for (int cix = connindex_lower_bound(forward, *sp);
                 cix < _conn.size(); ++cix) {
                int ci = (forward ? _conn_output_sorter[cix] : cix);
                if (_conn[ci][forward] != *sp)
                    break;
                Port connpt = _conn[ci][!forward];
<<<<<<< HEAD
                int conng = gport(!forward, connpt);
=======
                gport(!forward, connpt);
>>>>>>> 37a70963

                if (!visitor->visit(_elements[connpt.idx], !forward, connpt.port,
                                    _elements[sp->idx], sp->port, distance))
                    continue;
                if (result_e[connpt.idx])
                    continue;
                result_e[connpt.idx] = true;
                _elements[connpt.idx]->port_flow(!forward, connpt.port, &scratch);
                for (int port = 0; port < scratch.size(); ++port)
                    if (scratch[port])
                        next_sources.push_back(Port(connpt.idx, port));
            }

        sources.swap(next_sources);
        ++distance;
    }

    return 0;
}

namespace {
class ElementFilterRouterVisitor : public RouterVisitor { public:

    ElementFilterRouterVisitor(ElementFilter *filter,
                               Vector<Element *> &results)
        : _filter(filter), _results(results) {
        _results.clear();
    }

    bool visit(Element *e, bool isoutput, int port,
               Element *, int, int) {
        if (find(_results.begin(), _results.end(), e) == _results.end())
            _results.push_back(e);
        return _filter ? !_filter->check_match(e, isoutput, port) : true;
    }

  private:

    ElementFilter *_filter;
    Vector<Element *> &_results;

};
}


/** @brief Search for elements downstream from @a e.
 * @param e element to start search
 * @param port output port (or -1 to search all output ports)
 * @param filter ElementFilter naming elements that stop the search
 * @param result stores results
 * @return 0 on success, -1 in early router configuration stages
 *
 * @deprecated This function is deprecated.  Use visit_downstream() instead.
 *
 * This function searches the router configuration graph, starting from @a e's
 * output port @a port and proceeding downstream along element connections,
 * and inside elements from port to port by Element::flow_code(). All found
 * elements are stored in @a result.
 *
 * If @a filter != NULL, then each found port is passed to @a filter's
 * ElementFilter::check_match() function to check whether to stop the search.
 * For example, if @a filter is CastElementFilter("Storage"), then the search
 * will stop after any Storage element.  The @a result will then include the
 * Storage elements and any elements in between @a e and the Storage elements.
 *
 * @sa upstream_elements()
 */
int
Router::downstream_elements(Element *e, int port, ElementFilter *filter, Vector<Element *> &result)
{
    ElementFilterRouterVisitor visitor(filter, result);
    return visit(e, true, port, &visitor);
}

/** @brief Search for elements upstream from @a e.
 * @param e element to start search
 * @param port input port (or -1 to search all ports)
 * @param filter ElementFilter naming elements that stop the search
 * @param result stores results
 * @return 0 on success, -1 in early router configuration stages
 *
 * @deprecated This function is deprecated.  Use visit_upstream() instead.
 *
 * This function searches the router configuration graph, starting from @a e's
 * input port @a port and proceeding upstream along element connections,
 * and inside elements from port to port by Element::flow_code(). All found
 * elements are stored in @a result.
 *
 * If @a filter != NULL, then each found port is passed to @a filter's
 * ElementFilter::check_match() function to check whether to stop the search.
 * For example, if @a filter is CastElementFilter("Storage"), then the search
 * will stop after any Storage element.  The @a result will then include the
 * Storage elements and any elements in between @a e and the Storage elements.
 *
 * @sa downstream_elements()
 */
int
Router::upstream_elements(Element *e, int port, ElementFilter *filter, Vector<Element *> &result)
{
    ElementFilterRouterVisitor visitor(filter, result);
    return visit(e, false, port, &visitor);
}


// INITIALIZATION

class Router::RouterContextErrh : public ContextErrorHandler { public:

    RouterContextErrh(ErrorHandler *errh, const char *message, Element *e)
        : ContextErrorHandler(errh, ""), _message(message), _element(e) {
    }

    String decorate(const String &str) {
        if (!context_printed()) {
            StringAccum sa;
            sa << _message << " %<%p{element}%>:";
            String str = format(sa.c_str(), _element);
            if (String s = _element->router()->elandmark(_element->eindex()))
                str = combine_anno(str, make_landmark_anno(s));
            set_context(str);
        }
        return ContextErrorHandler::decorate(str);
    }

  private:

    const char *_message;
    Element *_element;

};

static int
configure_order_compar(const void *athunk, const void *bthunk, void *copthunk)
{
    const int* a = (const int*) athunk, *b = (const int*) bthunk;
    const int* configure_order_phase = (const int*) copthunk;
    return configure_order_phase[*a] - configure_order_phase[*b];
}

inline Handler*
Router::xhandler(int hi) const
{
    return &_handler_bufs[hi / HANDLER_BUFSIZ][hi % HANDLER_BUFSIZ];
}

void
Router::initialize_handlers(bool defaults, bool specifics)
{
    _ehandler_first_by_element.assign(nelements(), -1);
    _ehandler_to_handler.clear();
    _ehandler_next.clear();

    _handler_first_by_name.clear();

    for (int i = 0; i < _nhandlers_bufs; i += HANDLER_BUFSIZ)
        delete[] _handler_bufs[i / HANDLER_BUFSIZ];
    _nhandlers_bufs = 0;
    _free_handler = -1;

    if (defaults)
        for (int i = 0; i < _elements.size(); i++)
            _elements[i]->add_default_handlers(specifics);

    if (specifics)
        for (int i = 0; i < _elements.size(); i++)
            _elements[i]->add_handlers();
}

Router::InitFuture::InitFuture() : _children() {

}

Router::InitFuture::~InitFuture() {
}

int
Router::InitFuture::solve_initialize(ErrorHandler* errh) {
    bool all_ok = true;
    for (int i = 0; i < _children.size(); i++) {
        if (_children[i]->solve_initialize(errh) < 0) {
            all_ok = false;
        }
    }
    if (!all_ok)
        return -1;
    return 0;
}

void
Router::InitFuture::postOnce(InitFuture* future) {
    for (int i = 0; i < _children.size(); i++) {
            if (_children[i] == future)
                break;
    }
    post(future);
}

class FctFuture : public Router::InitFuture { public:

    FctFuture(std::function<int(void)> f) : _f(f) {
    };

    ~FctFuture() {};

    int solve_initialize(ErrorHandler* errh) {
        int r = _f();
        delete this;
        return r;
    };

    std::function<int(void)> _f;
};

void
Router::InitFuture::post(std::function<int(void)> f) {
    InitFuture* future = new FctFuture(f);
    post(future);
}

void
Router::InitFuture::post(InitFuture* future) {
    _children.push_back(future);
}


int
Router::initialize(ErrorHandler *errh)
{
    if (_state != ROUTER_NEW)
        return errh->error("second attempt to initialize router");
    _state = ROUTER_PRECONFIGURE;

    // initialize handlers to empty
    initialize_handlers(false, false);

    // clear attachments
    _attachment_names.clear();
    _attachments.clear();

    if (check_hookup_elements(errh) < 0)
        return -1;

    // prepare thread IDs
    _element_home_thread_ids.assign(nelements() + 1, ThreadSched::THREAD_UNKNOWN);

    // set up configuration order
    _element_configure_order.assign(nelements(), 0);
    if (_element_configure_order.size()) {
        Vector<int> configure_phase(nelements(), 0);
        for (int i = 0; i < _elements.size(); i++) {
            configure_phase[i] = _elements[i]->configure_phase();
            _element_configure_order[i] = i;
        }
        click_qsort(&_element_configure_order[0], _element_configure_order.size(), sizeof(int), configure_order_compar, configure_phase.begin());
    }

    // remember how far the configuration process got for each element
    Vector<int> element_stage(nelements(), Element::CLEANUP_BEFORE_CONFIGURE);
    bool all_ok = false;

    // check connections
    if (check_hookup_range(errh) >= 0) {
        make_gports();
        if (check_push_and_pull(errh) >= 0
            && check_hookup_completeness(errh) >= 0) {
            set_connections();
            all_ok = true;
        }
    }

    // prepare master
    _runcount = 1;
    _master->prepare_router(this);
#if CLICK_DMALLOC
    char dmalloc_buf[12];
#endif

    // Configure all elements in configure order. Remember the ones that failed
    if (all_ok) {
        Vector<String> conf;
        // Set the random seed to a "truly random" value by default.
        click_random_srandom();
        for (int ord = 0; ord < _elements.size(); ord++) {
            int i = _element_configure_order[ord], r;
#if CLICK_DMALLOC
            sprintf(dmalloc_buf, "c%d  ", i);
            CLICK_DMALLOC_REG(dmalloc_buf);
#endif
            RouterContextErrh cerrh(errh, "While configuring", element(i));
            assert(!cerrh.nerrors());
            conf.clear();
            cp_argvec(_element_configurations[i], conf);
            if ((r = _elements[i]->configure(conf, &cerrh)) < 0) {
                element_stage[i] = Element::CLEANUP_CONFIGURE_FAILED;
                all_ok = false;
                if (!cerrh.nerrors()) {
                    if (r == -ENOMEM)
                        cerrh.error("out of memory");
                    else
                        cerrh.error("unspecified error");
                }
            } else
                element_stage[i] = Element::CLEANUP_CONFIGURED;
        }
    }

#if HAVE_DPDK_PACKET_POOL
    if (all_ok) {
        //DPDK initialization may be affected by some configuration and needed by some element initialization (Packet::make with --enable-dpdk-pool)
        all_ok = DPDKDevice::static_initialize(ErrorHandler::default_handler()) == 0;
    }
#endif

#if HAVE_BATCH
    if (all_ok) {
        //In the first phase we propagate batch mode from all BATCH_MODE_YES elements, being the one instantiating batches
        for (int ord = 0; ord < _elements.size(); ord++) {
            int i = _element_configure_order[ord];
            Element* e = _elements[i];
            if (e != NULL && e->in_batch_mode == Element::BATCH_MODE_YES) {
                BatchElement::BatchModePropagate p;
                p.ispush = true;
                for (int i = 0; i < e->noutputs(); i++) {
                    if (e->output_is_push(i))
                        visit(e,true,i,&p);
                }

                p.ispush = false;
                for (int i = 0; i < e->ninputs(); i++) {
                    if (e->input_is_pull(i))
                        visit(e,false,i,&p);
                }
            }
        }

        for (int ord = 0; ord < _elements.size(); ord++) {
            int i = _element_configure_order[ord];
            Element* e = _elements[i];
            if (e->in_batch_mode == Element::BATCH_MODE_NO) {
                e->receives_batch = false;
                continue; //This element is traversed by packets... nothing to do.
            } else if (e->in_batch_mode == Element::BATCH_MODE_NEEDED) {
                click_chatter("%p{element} is a batch-only element ! Please "
                        "check that all elements sending packets to it are "
                        "producing batches of packets instead of single "
<<<<<<< HEAD
                        "packets.",e);
=======
                        "packets.", e);
>>>>>>> 37a70963
                all_ok = false;
                break;
            } else if (e->in_batch_mode == Element::BATCH_MODE_IFPOSSIBLE) {
                e->in_batch_mode = Element::BATCH_MODE_NO;
                e->receives_batch = false;
#if HAVE_VERBOSE_BATCH
                click_chatter("%s won't be in batch mode because no element produces or sends batches to it.",e->name().c_str());
#endif
                continue;
            } else if (e->in_batch_mode == Element::BATCH_MODE_NEEDED) {
                click_chatter("%p{element} is a batch-only element ! Please "
                        "check that all elements sending packets to it are "
                        "producing batches of packets instead of single "
                        "packets.",e);
                all_ok = false;
                break;
            }
            assert(e->in_batch_mode == Element::BATCH_MODE_YES || e->in_batch_mode == Element::BATCH_MODE_NO); //Element must be in batch mode or not
        }
    }
#endif

#if CLICK_DMALLOC
    CLICK_DMALLOC_REG("iHoo");
#endif

    // Initialize elements if OK so far.
    if (all_ok) {
        _state = ROUTER_PREINITIALIZE;
        initialize_handlers(true, true);
        Element::EventType events[] = {Element::__NEVER_OVERRIDE, Element::INIT_PLATFORM, Element::INIT_INITIALIZE};
        for (int e = 0; e < 3; e++) {
            Element::EventType event = events[e];
            int turn = 0;
            again:
            for (int ord = 0; all_ok && ord < _elements.size(); ord++) {
                int i = _element_configure_order[ord];
                if (e == 0) {
                assert(element_stage[i] == Element::CLEANUP_CONFIGURED);
    #if CLICK_DMALLOC
                sprintf(dmalloc_buf, "i%d  ", i);
                CLICK_DMALLOC_REG(dmalloc_buf);
    #endif
    /*#if HAVE_NETMAP_PACKET_POOL
                if (element_stage[i] < Element::CONFIGURE_PHASE_PRIVILEGED && !NetmapBufQ::initialized()) {
                    click_chatter("You have to add NetmapDevices to use netmap packet pool functionnality. You may pass --disable-netmap-pool to configure script to disable this feature.");
                    all_ok = false;
                    break;
                }
    #endif*/
                }
                RouterContextErrh cerrh(errh, "While initializing", element(i));
                assert(!cerrh.nerrors());
                int r = _elements[i]->event(&cerrh, event);
                if (event == Element::__NEVER_OVERRIDE) {
                    if (r != 982732) {
                        cerrh.error("Element has a bad implementation. It overrides event.");
                    }
                } else {

                    if (r == 0) {
                        element_stage[i] = Element::CLEANUP_INITIALIZED;
                    } else if (r > 0 ){
                        turn++;
                        if (turn > _elements.size()) {
                            all_ok = false;
                            errh->error("Too many re-initializations");
                            break;
                        }
                        goto again;
                    } else {
                        // don't report 'unspecified error' for ErrorElements:
                        // keep error messages clean
                        if (!cerrh.nerrors() && !_elements[i]->cast("Error"))
                            cerrh.error("unspecified error");
                        element_stage[i] = Element::CLEANUP_INITIALIZE_FAILED;
                        all_ok = false;
                    }
                }
            }
            if (!all_ok)
                break;
        }
        if (_root_init_future.solve_initialize(errh) < 0) {
            if (!errh->nerrors())
                errh->error("unspecified error");
            all_ok = false;
        }
    }

#if CLICK_DMALLOC
    CLICK_DMALLOC_REG("iXXX");
#endif

    // If there were errors, uninitialize any elements that we initialized
    // successfully and return -1 (error). Otherwise, we're all set!
    if (all_ok) {
        // Get a home thread for every element, not just the ones that have
        // been explicitly queried so far.
        for (int i = 0; i <= nelements(); ++i) {
            int &x = _element_home_thread_ids[i];
            if (x == ThreadSched::THREAD_UNKNOWN)
                x = hard_home_thread_id(i ? _elements[i - 1] : _root_element);
        }

        _state = ROUTER_LIVE;
#ifdef CLICK_NAMEDB_CHECK
        NameInfo::check(_root_element, errh);
#endif
        return 0;
    } else {
        _state = ROUTER_DEAD;
        errh->error("Router could not be initialized!");

        // Unschedule tasks and timers
        master()->kill_router(this);

        // Clean up elements
        for (int ord = _elements.size() - 1; ord >= 0; ord--) {
            int i = _element_configure_order[ord];
            _elements[i]->cleanup((Element::CleanupStage) element_stage[i]);
        }

        // Remove element-specific handlers
        initialize_handlers(true, false);

        _runcount = 0;
        return -1;
    }
}

void
Router::activate(bool foreground, ErrorHandler *errh)
{
    if (_state != ROUTER_LIVE || _running != RUNNING_PREPARING)
        return;

    // Take state if appropriate
    if (_hotswap_router && _hotswap_router->_state == ROUTER_LIVE) {
        // Unschedule tasks and timers
        master()->kill_router(_hotswap_router);

        for (int i = 0; i < _elements.size(); i++) {
            Element *e = _elements[_element_configure_order[i]];
            if (Element *other = e->hotswap_element()) {
                RouterContextErrh cerrh(errh, "While hot-swapping state into", element(i));
                e->take_state(other, &cerrh);
            }
        }
    }
    if (_hotswap_router) {
        _hotswap_router->unuse();
        _hotswap_router = 0;
    }

    // Activate router
    master()->run_router(this, foreground);
    // sets _running to RUNNING_BACKGROUND or RUNNING_ACTIVE
}


// steal state

void
Router::set_hotswap_router(Router *r)
{
    assert(_state == ROUTER_NEW && !_hotswap_router && (!r || r->initialized()));
    _hotswap_router = r;
    if (_hotswap_router)
        _hotswap_router->use();
}


// HANDLERS

/** @class Handler
    @brief Represents a router's handlers.

    Each handler is represented by a Handler object.  Handlers are not
    attached to specific elements, allowing a single handler object to be
    shared among multiple elements with the same basic handler definition.
    Handlers cannot be created directly; to create one, call methods such as
    Router::add_read_handler(), Router::add_write_handler(),
    Router::set_handler(), Element::add_read_handler(),
    Element::add_write_handler(), and Element::set_handler().

    The HandlerCall class simplifies interaction with handlers and is
    preferred to direct Handler calls for most purposes. */

inline void
Handler::combine(const Handler &x)
{
    // Takes relevant data from 'x' and adds it to this handler.
    // If this handler has no read version, add x's read handler, if any.
    // If this handler has no write version, add x's write handler, if any.
    // If this handler has no read or write version, make sure we copy both
    // of x's user_data arguments, since set-handler may have set them both.
    if (!(_flags & f_read) && (x._flags & f_read)) {
        _read_hook = x._read_hook;
        _read_user_data = x._read_user_data;
        _flags |= x._flags & (f_read | f_read_comprehensive | ~f_special);
    }
    if (!(_flags & f_write) && (x._flags & f_write)) {
        _write_hook = x._write_hook;
        _write_user_data = x._write_user_data;
        _flags |= x._flags & (f_write | f_write_comprehensive | ~f_special);
    }
    if (!(_flags & (f_read | f_write))) {
        _read_user_data = x._read_user_data;
        _write_user_data = x._write_user_data;
    }
}

inline bool
Handler::compatible(const Handler &x) const
{
    return (_read_hook.r == x._read_hook.r
            && _write_hook.w == x._write_hook.w
            && _read_user_data == x._read_user_data
            && _write_user_data == x._write_user_data
            && _flags == x._flags);
}

String
Handler::call_read(Element* e, const String& param, ErrorHandler* errh) const
{
    LocalErrorHandler lerrh(errh);
    if (param && !(_flags & f_read_param))
        lerrh.error("read handler %<%s%> does not take parameters", unparse_name(e).c_str());
    else if ((_flags & (f_read | f_read_comprehensive)) == f_read)
        return _read_hook.r(e, _read_user_data);
    else if (_flags & f_read) {
        String s(param);
        if (_read_hook.h(f_read, s, e, this, &lerrh) >= 0)
            return s;
    } else
        lerrh.error("%<%s%> not a read handler", unparse_name(e).c_str());
    // error cases get here
    return String();
}

int
Handler::call_write(const String& value, Element* e, ErrorHandler* errh) const
{
    LocalErrorHandler lerrh(errh);
    if ((_flags & (f_write | f_write_comprehensive)) == f_write)
        return _write_hook.w(value, e, _write_user_data, &lerrh);
    else if (_flags & f_write) {
        String s(value);
        return _write_hook.h(f_write, s, e, this, &lerrh);
    } else {
        lerrh.error("%<%s%> not a write handler", unparse_name(e).c_str());
        return -EACCES;
    }
}

String
Handler::unparse_name(Element *e, const String &hname)
{
    if (e && e->eindex() >= 0)
        return e->name() + "." + hname;
    else
        return hname;
}

String
Handler::unparse_name(Element *e) const
{
    if (this == the_blank_handler)
        return _name;
    else
        return unparse_name(e, _name);
}


// Private functions for finding and storing handlers

// 11.Jul.2000 - We had problems with handlers for medium-sized configurations
// (~400 elements): the Linux kernel would crash with a "kmalloc too large".
// The solution: Observe that most handlers are shared. For example, all
// 'name' handlers can share a Handler structure, since they share the same
// read function, read thunk, write function (0), write thunk, and name. This
// introduced a bunch of structure to go from elements to handler indices and
// from handler names to handler indices, but it was worth it: it reduced the
// amount of space required by a normal set of Handlers by about a factor of
// 100 -- there used to be 2998 Handlers, now there are 30.  (Some of this
// space is still not available for system use -- it gets used up by the
// indexing structures, particularly _ehandlers. Every element has its own
// list of "element handlers", even though most elements with element class C
// could share one such list. The space cost is about (48 bytes * # of
// elements) more or less. Detecting this sharing would be harder to
// implement.)

int
Router::find_ehandler(int eindex, const String &hname, bool allow_star) const
{
    int eh = _ehandler_first_by_element[eindex];
    int star_h = -1;
    while (eh >= 0) {
        int h = _ehandler_to_handler[eh];
        const String &hn = xhandler(h)->name();
        if (hn == hname)
            return eh;
        else if (hn.length() == 1 && hn[0] == '*')
            star_h = h;
        eh = _ehandler_next[eh];
    }
    if (allow_star && star_h >= 0 && xhandler(star_h)->writable()) {
        // BEWARE: hname might be a fake string pointing to mutable data, so
        // make a copy of the string before it might escape.
        String real_hname(hname.data(), hname.length());
        if (xhandler(star_h)->call_write(real_hname, element(eindex), ErrorHandler::default_handler()) >= 0)
            eh = find_ehandler(eindex, real_hname, false);
    }
    return eh;
}

inline Handler
Router::fetch_handler(const Element* e, const String& name)
{
    if (const Handler* h = handler(e, name))
        return *h;
    else
        return Handler(name);
}

void
Router::store_local_handler(int eindex, Handler &to_store)
{
    int old_eh = find_ehandler(eindex, to_store.name(), false);
    if (old_eh >= 0) {
        Handler *old_h = xhandler(_ehandler_to_handler[old_eh]);
        to_store.combine(*old_h);
        old_h->_use_count--;
    }

    // find the offset in _name_handlers
    int name_index;
    {
        int *l = _handler_first_by_name.begin();
        int *r = _handler_first_by_name.end();
        while (l < r) {
            int *m = l + (r - l) / 2;
            int cmp = String::compare(to_store._name, xhandler(*m)->_name);
            if (cmp < 0)
                r = m;
            else if (cmp > 0)
                l = m + 1;
            else {
                // discourage the storage of multiple copies of the same name
                to_store._name = xhandler(*m)->_name;
                l = m;
                break;
            }
        }
        if (l >= r)
            l = _handler_first_by_name.insert(l, -1);
        name_index = l - _handler_first_by_name.begin();
    }

    // find a similar handler, if any exists
    int* prev_h = &_handler_first_by_name[name_index];
    int h = *prev_h;
    int* blank_prev_h = 0;
    int blank_h = -1;
    int stored_h = -1;
    while (h >= 0) {
        Handler* han = xhandler(h);
        if (han->compatible(to_store))
            stored_h = h;
        else if (han->_use_count == 0)
            blank_h = h, blank_prev_h = prev_h;
        prev_h = &han->_next_by_name;
        h = *prev_h;
    }

    // if none exists, assign this one to a blank spot
    if (stored_h < 0 && blank_h >= 0) {
        stored_h = blank_h;
        *xhandler(stored_h) = to_store;
        xhandler(stored_h)->_use_count = 0;
    }

    // if no blank spot, add a handler
    if (stored_h < 0) {
        if (_free_handler < 0) {
            int n_handler_bufs = _nhandlers_bufs / HANDLER_BUFSIZ;
            Handler** new_handler_bufs = new Handler*[n_handler_bufs + 1];
            Handler* new_handler_buf = new Handler[HANDLER_BUFSIZ];
            if (!new_handler_buf || !new_handler_bufs) {        // out of memory
                delete[] new_handler_bufs;
                delete[] new_handler_buf;
                if (old_eh >= 0)        // restore use count
                    xhandler(_ehandler_to_handler[old_eh])->_use_count++;
                return;
            }
            for (int i = 0; i < HANDLER_BUFSIZ - 1; i++)
                new_handler_buf[i]._next_by_name = _nhandlers_bufs + i + 1;
            _free_handler = _nhandlers_bufs;
            if (n_handler_bufs)
                memcpy(new_handler_bufs, _handler_bufs, sizeof(Handler*) * n_handler_bufs);
            new_handler_bufs[n_handler_bufs] = new_handler_buf;
            delete[] _handler_bufs;
            _handler_bufs = new_handler_bufs;
            _nhandlers_bufs += HANDLER_BUFSIZ;
        }
        stored_h = _free_handler;
        _free_handler = xhandler(stored_h)->_next_by_name;
        *xhandler(stored_h) = to_store;
        xhandler(stored_h)->_use_count = 0;
        xhandler(stored_h)->_next_by_name = _handler_first_by_name[name_index];
        _handler_first_by_name[name_index] = stored_h;
    }

    // point ehandler list at new handler
    if (old_eh >= 0)
        _ehandler_to_handler[old_eh] = stored_h;
    else {
        int new_eh = _ehandler_to_handler.size();
        _ehandler_to_handler.push_back(stored_h);
        _ehandler_next.push_back(_ehandler_first_by_element[eindex]);
        _ehandler_first_by_element[eindex] = new_eh;
    }

    // increment use count
    xhandler(stored_h)->_use_count++;

    // perhaps free blank_h
    if (blank_h >= 0 && xhandler(blank_h)->_use_count == 0) {
        *blank_prev_h = xhandler(blank_h)->_next_by_name;
        xhandler(blank_h)->_next_by_name = _free_handler;
        _free_handler = blank_h;
    }
}

void
Router::store_global_handler(Handler &h)
{
    for (int i = 0; i < nglobalh; i++)
        if (globalh[i]._name == h._name) {
            h.combine(globalh[i]);
            globalh[i] = h;
            globalh[i]._use_count = 1;
            return;
        }

    if (nglobalh >= globalh_cap) {
        int n = (globalh_cap ? 2 * globalh_cap : 4);
        Handler *hs = new Handler[n];
        if (!hs)                        // out of memory
            return;
        for (int i = 0; i < nglobalh; i++)
            hs[i] = globalh[i];
        delete[] globalh;
        globalh = hs;
        globalh_cap = n;
    }

    globalh[nglobalh] = h;
    globalh[nglobalh]._use_count = 1;
    nglobalh++;
}

inline void
Router::store_handler(const Element *e, Handler &to_store)
{
    if (e && e->eindex() >= 0)
        e->router()->store_local_handler(e->eindex(), to_store);
    else
        store_global_handler(to_store);
}


// Public functions for finding handlers

/** @brief Return @a router's handler with index @a hindex.
 * @param router the router
 * @param hindex handler index (Router::hindex())
 * @return the Handler, or null if no such handler exists
 *
 * Returns the Handler object on @a router with handler index @a hindex.  If
 * @a hindex >= FIRST_GLOBAL_HANDLER, then returns a global handler.  If @a
 * hindex is < 0 or corresponds to no existing handler, returns null.
 *
 * The return Handler pointer remains valid until the named handler is changed
 * in some way (add_read_handler(), add_write_handler(), set_handler(), or
 * set_handler_flags()).
 */
const Handler*
Router::handler(const Router *router, int hindex)
{
    if (router && hindex >= 0 && hindex < router->_nhandlers_bufs)
        return router->xhandler(hindex);
    else if (hindex >= FIRST_GLOBAL_HANDLER
             && hindex < FIRST_GLOBAL_HANDLER + nglobalh)
        return &globalh[hindex - FIRST_GLOBAL_HANDLER];
    else
        return 0;
}

/** @brief Return element @a e's handler named @a hname.
 * @param e element, if any
 * @param hname handler name
 * @return the Handler, or null if no such handler exists
 *
 * Searches for element @a e's handler named @a hname.  Returns NULL if no
 * such handler exists.  If @a e is NULL or equal to some root_element(), then
 * this function searches for a global handler named @a hname.
 *
 * The return Handler pointer remains valid until the named handler is changed
 * in some way (add_read_handler(), add_write_handler(), set_handler(), or
 * set_handler_flags()).
 */
const Handler *
Router::handler(const Element* e, const String& hname)
{
    if (e && e->eindex() >= 0) {
        const Router *r = e->router();
        int eh = r->find_ehandler(e->eindex(), hname, true);
        if (eh >= 0)
            return r->xhandler(r->_ehandler_to_handler[eh]);
    } else {                    // global handler
        for (int i = 0; i < nglobalh; i++)
            if (globalh[i]._name == hname)
                return &globalh[i];
    }
    return 0;
}

/** @brief Return the handler index for element @a e's handler named @a hname.
 * @param e element, if any
 * @param hname handler name
 * @return the handler index, or -1 if no such handler exists
 *
 * Searches for element @a e's handler named @a hname.  Returns -1 if no
 * such handler exists.  If @a e is NULL or equal to some root_element(), then
 * this function searches for a global handler named @a hname.
 *
 * The returned integer is a handler index, which is a number that identifies
 * the handler.  An integer >= FIRST_GLOBAL_HANDLER corresponds to a global
 * handler.
 */
int
Router::hindex(const Element *e, const String &hname)
{
    // BEWARE: This function must work correctly even if hname is a fake
    // string pointing to mutable data, so find_ehandler() makes a copy of the
    // string at the point where it might escape.
    if (e && e->eindex() >= 0) {
        const Router *r = e->router();
        int eh = r->find_ehandler(e->eindex(), hname, true);
        if (eh >= 0)
            return r->_ehandler_to_handler[eh];
    } else {                    // global handler
        for (int i = 0; i < nglobalh; i++)
            if (globalh[i]._name == hname)
                return FIRST_GLOBAL_HANDLER + i;
    }
    return -1;
}

/** @brief Return the handler indexes for element @a e's handlers.
 * @param e element, if any
 * @param result collector for handler indexes
 *
 * Iterates over all element @a e's handlers, and appends their handler
 * indexes to @a result.  If @a e is NULL or equal to some root_element(),
 * then iterates over the global handlers.
 */
void
Router::element_hindexes(const Element *e, Vector<int> &result)
{
    if (e && e->eindex() >= 0) {
        const Router *r = e->router();
        for (int eh = r->_ehandler_first_by_element[e->eindex()];
             eh >= 0;
             eh = r->_ehandler_next[eh])
            result.push_back(r->_ehandler_to_handler[eh]);
    } else {
        for (int i = 0; i < nglobalh; i++)
            result.push_back(FIRST_GLOBAL_HANDLER + i);
    }
}


// Public functions for storing handlers

/** @brief Add an @a e.@a hname read handler.
 * @param e element, if any
 * @param hname handler name
 * @param callback read callback
 * @param user_data user data for read callback
 * @param flags additional flags to set (Handler::flags())
 *
 * Adds a read handler named @a hname for element @a e.  If @a e is NULL or
 * equal to some root_element(), then adds a global read handler.  The
 * handler's callback function is @a callback.  When the read handler is
 * triggered, Click will call @a callback(@a e, @a user_data).
 *
 * Any previous read handler with the same name and element is replaced.  Any
 * comprehensive handler function (see set_handler()) is replaced.  Any
 * write-only handler (add_write_handler()) remains.
 *
 * The new handler's flags equal the old flags or'ed with @a flags.  Any
 * special flags in @a flags are ignored.
 *
 * To create a read handler with parameters, you must use @a set_handler().
 *
 * @sa add_write_handler(), set_handler(), set_handler_flags()
 */
void
Router::add_read_handler(const Element *e, const String &hname,
                         ReadHandlerCallback callback, void *user_data,
                         uint32_t flags)
{
    Handler to_add(hname);
    to_add._read_hook.r = callback;
    to_add._read_user_data = user_data;
    to_add._flags = Handler::f_read | (flags & ~Handler::f_special);
    store_handler(e, to_add);
}

/** @brief Add an @a e.@a hname write handler.
 * @param e element, if any
 * @param hname handler name
 * @param callback read callback
 * @param user_data user data for write callback
 * @param flags additional flags to set (Handler::flags())
 *
 * Adds a write handler named @a hname for element @a e.  If @a e is NULL or
 * equal to some root_element(), then adds a global write handler.  The
 * handler's callback function is @a callback.  When the write handler is
 * triggered, Click will call @a callback(data, @a e, @a user_data, errh).
 *
 * Any previous write handler with the same name and element is replaced.  Any
 * comprehensive handler function (see set_handler()) is replaced.  Any
 * read-only handler (add_read_handler()) remains.
 *
 * The new handler's flags equal the old flags or'ed with @a flags.  Any
 * special flags in @a flags are ignored.
 *
 * @sa add_read_handler(), set_handler(), set_handler_flags()
 */
void
Router::add_write_handler(const Element *e, const String &hname,
                          WriteHandlerCallback callback, void *user_data,
                          uint32_t flags)
{
    Handler to_add(hname);
    to_add._write_hook.w = callback;
    to_add._write_user_data = user_data;
    to_add._flags = Handler::f_write | (flags & ~Handler::f_special);
    store_handler(e, to_add);
}

/** @brief Add a comprehensive @a e.@a hname handler.
 * @param e element, if any
 * @param hname handler name
 * @param flags flags to set (Handler::flags())
 * @param callback comprehensive handler callback
 * @param read_user_data read user data for @a callback
 * @param write_user_data write user data for @a callback
 *
 * Sets a handler named @a hname for element @a e.  If @a e is NULL or equal
 * to some root_element(), then sets a global handler.  The handler's callback
 * function is @a callback.  The resulting handler is a read handler if @a flags
 * contains Handler::f_read, and a write handler if @a flags contains
 * Handler::f_write.  If the flags contain Handler::f_read_param, then any read
 * handler will accept parameters.
 *
 * When the handler is triggered, Click will call @a callback(operation, data,
 * @a e, h, errh), where:
 *
 * <ul>
 * <li>"operation" is Handler::f_read or Handler::f_write;</li>
 * <li>"data" is the handler data (empty for reads without parameters);</li>
 * <li>"h" is a pointer to a Handler object; and</li>
 * <li>"errh" is an ErrorHandler.</li>
 * </ul>
 *
 * Any previous handlers with the same name and element are replaced.
 *
 * @sa add_read_handler(), add_write_handler(), set_handler_flags()
 */
void
Router::set_handler(const Element *e, const String &hname, uint32_t flags,
                    HandlerCallback callback,
                    void *read_user_data, void *write_user_data)
{
    Handler to_add(hname);
    if (flags & Handler::f_read) {
        to_add._read_hook.h = callback;
        flags |= Handler::f_read_comprehensive;
    } else
        flags &= ~(Handler::f_read_comprehensive | Handler::f_read_param);
    if (flags & Handler::f_write) {
        to_add._write_hook.h = callback;
        flags |= Handler::f_write_comprehensive;
    } else
        flags &= ~Handler::f_write_comprehensive;
    to_add._read_user_data = read_user_data;
    to_add._write_user_data = write_user_data;
    to_add._flags = flags;
    store_handler(e, to_add);
}

/** @brief Change the @a e.@a hname handler's flags.
 * @param e element, if any
 * @param hname handler name
 * @param set_flags flags to set (Handler::flags())
 * @param clear_flags flags to clear (Handler::flags())
 * @return 0 if the handler existed, -1 otherwise
 *
 * Changes the handler flags for the handler named @a hname on element @a e.
 * If @a e is NULL or equal to some root_element(), then changes a global
 * handler.  The handler's flags are changed by clearing the @a clear_flags
 * and then setting the @a set_flags, except that the special flags
 * (Handler::f_special) are unchanged.
 *
 * @sa add_read_handler(), add_write_handler(), set_handler()
 */
int
Router::set_handler_flags(const Element *e, const String &hname,
                          uint32_t set_flags, uint32_t clear_flags)
{
    Handler to_add = fetch_handler(e, hname);
    if (to_add._use_count > 0) {        // only modify existing handlers
        clear_flags &= ~Handler::f_special;
        set_flags &= ~Handler::f_special;
        to_add._flags = (to_add._flags & ~clear_flags) | set_flags;
        store_handler(e, to_add);
        return 0;
    } else
        return -1;
}


// ATTACHMENTS

void*
Router::attachment(const String &name) const
{
    for (int i = 0; i < _attachments.size(); i++)
        if (_attachment_names[i] == name)
            return _attachments[i];
    return 0;
}

void*&
Router::force_attachment(const String &name)
{
    for (int i = 0; i < _attachments.size(); i++)
        if (_attachment_names[i] == name)
            return _attachments[i];
    _attachment_names.push_back(name);
    _attachments.push_back(0);
    return _attachments.back();
}

void *
Router::set_attachment(const String &name, void *value)
{
    for (int i = 0; i < _attachments.size(); i++)
        if (_attachment_names[i] == name) {
            void *v = _attachments[i];
            _attachments[i] = value;
            return v;
        }
    _attachment_names.push_back(name);
    _attachments.push_back(value);
    return 0;
}

ErrorHandler *
Router::chatter_channel(const String &name) const
{
    if (!name || name == "default")
        return ErrorHandler::default_handler();
    else if (void *v = attachment("ChatterChannel." + name))
        return (ErrorHandler *)v;
    else
        return ErrorHandler::silent_handler();
}

/** @brief Create a new basic signal.
 * @param name signal name
 * @param[out] signal set to new signal
 *
 * Creates a new basic NotifierSignal and stores it in @a signal.  The signal
 * is initially active.
 *
 * @note Users will not generally call this function directly;
 * Notifier::initialize() will call it as required.
 *
 * @return >= 0 on success, < 0 on failure
 * @sa NotifierSignal
 */
int
Router::new_notifier_signal(const char *name, NotifierSignal &signal)
{
    notifier_signals_t *ns;
    for (ns = _notifier_signals; ns && (ns->name != name || ns->nsig == ns->capacity); ns = ns->next)
        /* nada */;
    if (!ns) {
        if (!(ns = new notifier_signals_t(name, _notifier_signals)))
            return -1;
        _notifier_signals = ns;
    }
    signal = NotifierSignal(&ns->sig[ns->nsig / 32], 1 << (ns->nsig % 32));
    signal.set_active(true);
    ++ns->nsig;
    return 0;
}

String
Router::notifier_signal_name(const atomic_uint32_t *signal) const
{
    notifier_signals_t *ns;
    for (ns = _notifier_signals; ns; ns = ns->next)
        if (signal >= ns->sig && signal < ns->sig + (ns->capacity / 32))
            break;
    if (!ns)
        return String();
    int which = 0;
    for (notifier_signals_t *ns2 = ns->next; ns2; ns2 = ns2->next)
        if (ns2->name == ns->name)
            ++which;
    StringAccum sa;
    sa << ns->name;
    if (which)
        sa << (which + 1);
    sa << '.' << (signal - ns->sig);
    return sa.take_string();
}

int
ThreadSched::initial_home_thread_id(const Element *)
{
    return 0;
}

/** @cond never */
/** @brief  Create (if necessary) and return the NameInfo object for this router.
 *
 * Users never need to call this. */
NameInfo*
Router::force_name_info()
{
    if (!_name_info)
        _name_info = new NameInfo;
    return _name_info;
}
/** @endcond never */


// PRINTING

/** @brief Unparse the router's requirements into @a sa.
 *
 * Appends at most one require() statement to @a sa. */
void
Router::unparse_requirements(StringAccum &sa, const String &indent) const
{
    // requirements
    if (_requirements.size()) {
        sa << indent << "require(";
        for (int i = 0; i < _requirements.size(); i += 2) {
            sa << (i ? ", " : "") << _requirements[i];
            if (_requirements[i+1])
                sa << " " << cp_quote(_requirements[i+1]);
        }
        sa << ");\n\n";
    }
}

/** @brief Unparse declarations of the router's elements into @a sa.
 *
 * Appends this router's elements' declarations to @a sa.  If the router is
 * initialized, then each element's configuration string is found by
 * Element::configuration(), which might include post-initialization changes.
 */
void
Router::unparse_declarations(StringAccum &sa, const String &indent) const
{
  // element classes
  Vector<String> conf;
  for (int i = 0; i < nelements(); i++) {
    sa << indent << _element_names[i] << " :: " << _elements[i]->class_name();
    String conf = (initialized() ? _elements[i]->configuration() : _element_configurations[i]);
    if (conf.length())
      sa << "(" << conf << ")";
    sa << ";\n";
  }

  if (nelements() > 0)
    sa << "\n";
}

/** @brief Unparse the router's connections into @a sa.
 *
 * Appends this router's connections to @a sa in parseable format. */
void
Router::unparse_connections(StringAccum &sa, const String &indent) const
{
  int nc = _conn.size();
  Vector<int> next(nc, -1);
  Bitvector startchain(nc, true);
  for (int ci = 0; ci < nc; ++ci) {
    const Port &ht = _conn[ci][0];
    if (ht.port != 0) continue;
    int result = -1;
    for (int d = 0; d < nc; d++)
      if (d != ci && _conn[d][1] == ht) {
        result = d;
        if (_conn[d][0].port == 0)
          break;
      }
    if (result >= 0) {
      next[ci] = result;
      startchain[result] = false;
    }
  }

  // print hookup
  Bitvector used(nc, false);
  bool done = false;
  while (!done) {
    // print chains
    for (int ci = 0; ci < nc; ++ci) {
      if (used[ci] || !startchain[ci]) continue;

      const Port &hf = _conn[ci][1];
      sa << indent << _element_names[hf.idx];
      if (hf.port)
        sa << " [" << hf.port << "]";

      int d = ci;
      while (d >= 0 && !used[d]) {
        if (d == ci) sa << " -> ";
        else sa << "\n" << indent << "    -> ";
        const Port &ht = _conn[d][0];
        if (ht.port)
          sa << "[" << ht.port << "] ";
        sa << _element_names[ht.idx];
        used[d] = true;
        d = next[d];
      }

      sa << ";\n";
    }

    // add new chains to include cycles
    done = true;
    for (int ci = 0; ci < nc && done; ++ci)
      if (!used[ci])
        startchain[ci] = true, done = false;
  }
}

/** @brief Unparse this router into @a sa.
 *
 * Calls unparse_requirements(), unparse_declarations(), and
 * unparse_connections(), in that order.  Each line is prefixed by @a indent.
 */
void
Router::unparse(StringAccum &sa, const String &indent) const
{
    unparse_requirements(sa, indent);
    unparse_declarations(sa, indent);
    unparse_connections(sa, indent);
}

/** @brief Return a string representing @a e's ports.
 * @param e element
 *
 * The returned string is suitable for an element's <tt>ports</tt> handler.
 * It lists the input ports, then the output ports.  For example:
 *
 * <pre>
 * 1 input
 * push~   -       InfiniteSource@@1 [0], InfiniteSource@@4 [0]
 * 1 output
 * push~   -       [0] Align@@3
 * </pre>
 *
 * In the port lines, the first column describes the processing type (a tilde
 * suffix represents an agnostic port); the second column lists any packet
 * statistics available; and the third column lists other ports that are
 * connected to this port.
 */
String
Router::element_ports_string(const Element *e) const
{
    if (!e || e->eindex() < 0 || e->router() != this)
        return String();

    StringAccum sa;
    Vector<int> pers(e->ninputs() + e->noutputs(), 0);
    int *in_pers = pers.begin();
    int *out_pers = pers.begin() + e->ninputs();
    e->processing_vector(in_pers, out_pers, 0);

    sa << e->ninputs() << (e->ninputs() == 1 ? " input\n" : " inputs\n");
    for (int i = 0; i < e->ninputs(); i++) {
        // processing
        const char *persid = (e->input_is_pull(i) ? "pull" : "push");
        if (in_pers[i] == Element::VAGNOSTIC)
            sa << persid << "~\t";
        else
            sa << persid << "\t";

        // counts
#if CLICK_STATS >= 1
        if (e->input_is_pull(i) || CLICK_STATS >= 2)
            sa << e->input(i).npackets() << "\t";
        else
#endif
            sa << "-\t";

        // connections
        Port h(e->eindex(), i);
        const char *sep = "";
        for (const Connection *cp = _conn.begin(); cp != _conn.end(); ++cp)
            if ((*cp)[0] == h) {
                sa << sep << _element_names[(*cp)[1].idx]
                   << " [" << (*cp)[1].port << "]";
                sep = ", ";
            }
        sa << "\n";
    }

    sa << e->noutputs() << (e->noutputs() == 1 ? " output\n" : " outputs\n");
    for (int i = 0; i < e->noutputs(); i++) {
        // processing
        const char *persid = (e->output_is_push(i) ? "push" : "pull");
        if (out_pers[i] == Element::VAGNOSTIC)
            sa << persid << "~\t";
        else
            sa << persid << "\t";

        // counts
#if CLICK_STATS >= 1
        if (e->output_is_push(i) || CLICK_STATS >= 2)
            sa << e->output(i).npackets() << "\t";
        else
#endif
            sa << "-\t";

        // hookup
        Port h(e->eindex(), i);
        const char *sep = "";
        for (const Connection *cp = _conn.begin(); cp != _conn.end(); ++cp)
            if ((*cp)[1] == h) {
                sa << sep << "[" << (*cp)[0].port << "] "
                   << _element_names[(*cp)[0].idx];
                sep = ", ";
            }
        sa << "\n";
    }

    return sa.take_string();
}


// STATIC INITIALIZATION, DEFAULT GLOBAL HANDLERS

/** @brief  Returns the router's initial configuration string.
 *  @return The configuration string specified to the constructor. */
String
Router::configuration_string() const
{
    if (_have_configuration)
        return _configuration;
    else {
        StringAccum sa;
        unparse(sa);
        return sa.take_string();
    }
}

enum { GH_VERSION, GH_CONFIG, GH_FLATCONFIG, GH_LIST, GH_LOAD, GH_LOAD_CYCLES, GH_USEFUL_CYCLES, GH_REQUIREMENTS,
       GH_DRIVER, GH_ACTIVE_PORTS, GH_ACTIVE_PORT_STATS, GH_STRING_PROFILE,
       GH_STRING_PROFILE_LONG, GH_SCHEDULING_PROFILE, GH_STOP,
       GH_ELEMENT_CYCLES, GH_CLASS_CYCLES, GH_RESET_CYCLES };

#if CLICK_STATS >= 2
struct stats_info {
    click_cycles_t task_own_cycles, timer_own_cycles, xfer_own_cycles;
    uint32_t task_calls, timer_calls, xfer_calls, nelements;
};
#endif


int
Router::router_handler(int operation, String &data, Element *e,
			       const Handler *handler, ErrorHandler *errh) {
    Router *r = (e ? e->router() : 0);
    StringAccum sa;
    int opt = reinterpret_cast<intptr_t>(handler->_read_user_data);
    switch (opt) {
 #if HAVE_CLICK_LOAD
      case GH_LOAD:
      case GH_LOAD_CYCLES:
      case GH_USEFUL_CYCLES:
          {
        int index;
        IntArg arg;
        if (data && arg.parse(data, index, errh)) {
            sa << r->master()->thread(index)->load();
        } else {
            int n = r->master()->nthreads();
            for (int i = 0; i < n; i++) {
                if (opt == GH_LOAD) {
                    float l = r->master()->thread(i)->load();
                    sa << (l == 0 ? "0" : String(r->master()->thread(i)->load()));
                } else if (opt == GH_LOAD_CYCLES)
                    sa << String(r->master()->thread(i)->load_cycles());
                else
                    sa << String(r->master()->thread(i)->useful_kcycles());
                if (i < n - 1)
                    sa << " ";
            }
        }
        break;
        }
#endif
        default:
          data = "<error>";
          return -1;
    }
    data = sa.take_string();
    return 0;
}

String
Router::router_read_handler(Element *e, void *thunk)
{
    Router *r = (e ? e->router() : 0);
    StringAccum sa;
    switch (reinterpret_cast<intptr_t>(thunk)) {

      case GH_VERSION:
        return String(CLICK_VERSION);

      case GH_CONFIG:
        if (r)
            return r->configuration_string();
        break;

      case GH_FLATCONFIG:
        if (r)
            r->unparse(sa);
        break;

      case GH_LIST:
        if (r) {
            sa << r->nelements() << "\n";
            for (int i = 0; i < r->nelements(); i++)
                sa << r->_element_names[i] << "\n";
        }
        break;

      case GH_REQUIREMENTS:
        if (r)
            for (int i = 0; i < r->_requirements.size(); i++)
                sa << r->_requirements[i] << "\n";
        break;

      case GH_DRIVER:
#if CLICK_NS
        return String::make_stable("ns", 2);
#elif CLICK_USERLEVEL
        return String::make_stable("userlevel", 9);
#elif CLICK_LINUXMODULE
        return String::make_stable("linuxmodule", 11);
#elif CLICK_BSDMODULE
        return String::make_stable("bsdmodule", 9);
#elif CLICK_MINIOS
        return String::make_stable("clickos", 7);
#else
        break;
#endif

#if CLICK_STATS >= 1
    case GH_ACTIVE_PORTS:
        if (r)
            for (int ei = 0; ei < r->nelements(); ++ei) {
                Element *e = r->element(ei);
                for (int p = 0; p < e->ninputs(); ++p)
                    if (e->input_is_pull(p))
                        sa << e->name() << '\t' << 'i' << p << '\n';
                for (int p = 0; p < e->noutputs(); ++p)
                    if (e->output_is_push(p))
                        sa << e->name() << '\t' << 'o' << p << '\n';
            }
        break;

    case GH_ACTIVE_PORT_STATS:
        if (r)
            for (int ei = 0; ei < r->nelements(); ++ei) {
                Element *e = r->element(ei);
                for (int p = 0; p < e->ninputs(); ++p)
                    if (e->input_is_pull(p))
                        sa << e->input(p).npackets() << '\n';
                for (int p = 0; p < e->noutputs(); ++p)
                    if (e->output_is_push(p))
                        sa << e->output(p).npackets() << '\n';
            }
        break;
#endif

#if HAVE_STRING_PROFILING
    case GH_STRING_PROFILE:
        String::profile_report(sa);
        break;

    case GH_STRING_PROFILE_LONG:
        String::profile_report(sa, 2);
        break;
#endif

#if CLICK_DEBUG_MASTER || CLICK_DEBUG_SCHEDULING
    case GH_SCHEDULING_PROFILE:
        if (r)
            return r->master()->info();
        break;
#endif

#if CLICK_STATS >= 2
    case GH_ELEMENT_CYCLES:
        if (!r)
            break;
        sa << "name,class,task_calls,task_cycles,cycles_per_task,timer_calls,timer_cycles,cycles_per_timer,xfer_calls,xfer_cycles,cycles_per_xfer,any_cycles,cycles_per_any\n";
        for (int ei = 0; ei < r->nelements(); ++ei) {
            Element *e = r->element(ei);
            if (!(e->_task_own_cycles || e->_timer_own_cycles || e->_xfer_own_cycles))
                continue;
            sa << r->_element_names[ei] << ','
               << e->class_name() << ','
               << e->_task_calls << ','
               << e->_task_own_cycles << ','
               << int_divide(e->_task_own_cycles, e->_task_calls ? e->_task_calls : 1) << ','
               << e->_timer_calls << ','
               << e->_timer_own_cycles << ','
               << int_divide(e->_timer_own_cycles, e->_timer_calls ? e->_timer_calls : 1) << ','
               << e->_xfer_calls << ','
               << e->_xfer_own_cycles << ','
               << int_divide(e->_xfer_own_cycles, e->_xfer_calls ? e->_xfer_calls : 1) << ',';
            click_cycles_t any_cycles = e->_task_own_cycles + e->_timer_own_cycles + e->_xfer_own_cycles;
            uint32_t any_calls = e->_task_calls + e->_timer_calls + e->_xfer_calls;
            sa << any_cycles << ','
               << int_divide(any_cycles, any_calls ? any_calls : 1) << '\n';
        }
        break;

    case GH_CLASS_CYCLES: {
        if (!r)
            break;
        HashTable<String, int> class_map(-1);
        int nclasses = 0;
        for (int ei = 0; ei < r->nelements(); ++ei) {
            Element *e = r->element(ei);
            if (!(e->_task_own_cycles || e->_timer_own_cycles || e->_xfer_own_cycles))
                continue;
            int &x = class_map[e->class_name()];
            if (x < 0)
                x = nclasses++;
        }

        stats_info *si = new stats_info[nclasses];
        memset(si, 0, sizeof(stats_info) * nclasses);
        for (int ei = 0; ei < r->nelements(); ++ei) {
            Element *e = r->element(ei);
            int x = class_map.get(e->class_name());
            if (!(e->_task_own_cycles || e->_timer_own_cycles || e->_xfer_own_cycles) || x < 0)
                continue;
            stats_info &sii = si[x];
            sii.task_own_cycles += e->_task_own_cycles;
            sii.task_calls += e->_task_calls;
            sii.timer_own_cycles += e->_timer_own_cycles;
            sii.timer_calls += e->_timer_calls;
            sii.xfer_own_cycles += e->_xfer_own_cycles;
            sii.xfer_calls += e->_xfer_calls;
            sii.nelements += 1;
        }

        sa << "class,nelements,task_calls,task_cycles,cycles_per_task,timer_calls,timer_cycles,cycles_per_timer,xfer_calls,xfer_cycles,cycles_per_xfer,any_cycles,cycles_per_any\n";
        for (HashTable<String, int>::iterator it = class_map.begin();
             it != class_map.end(); ++it) {
            stats_info &sii = si[it.value()];
            sa << it.key() << ','
               << sii.nelements << ','
               << sii.task_calls << ','
               << sii.task_own_cycles << ','
               << int_divide(sii.task_own_cycles, sii.task_calls ? sii.task_calls : 1) << ','
               << sii.timer_calls << ','
               << sii.timer_own_cycles << ','
               << int_divide(sii.timer_own_cycles, sii.timer_calls ? sii.timer_calls : 1) << ','
               << sii.xfer_calls << ','
               << sii.xfer_own_cycles << ','
               << int_divide(sii.xfer_own_cycles, sii.xfer_calls ? sii.xfer_calls : 1) << ',';
            click_cycles_t any_cycles = sii.task_own_cycles + sii.timer_own_cycles + sii.xfer_own_cycles;
            uint32_t any_calls = sii.task_calls + sii.timer_calls + sii.xfer_calls;
            sa << any_cycles << ','
               << int_divide(any_cycles, any_calls ? any_calls : 1) << '\n';
        }

        delete[] si;
        break;
    }
#endif

    }
    return sa.take_string();
}

int
Router::router_write_handler(const String &s, Element *e, void *thunk, ErrorHandler *errh)
{
    Router *r = (e ? e->router() : 0);
    if (!r)
        return 0;
    switch ((uintptr_t) thunk) {
    case GH_STOP: {
        int n = 1;
        (void) IntArg().parse(s, n);
        if (r)
            r->adjust_runcount(-n);
        else
            errh->message("no router to stop");
        break;
    }
#if CLICK_STATS >= 2
    case GH_RESET_CYCLES:
        for (int i = 0; i < (r ? r->nelements() : 0); i++)
            r->_elements[i]->reset_cycles();
        break;
#endif
    default:
        break;
    }
    return 0;
}

void
Router::static_initialize()
{
    if (!nglobalh) {
        Handler::the_blank_handler = new Handler("<bad handler>");
        add_read_handler(0, "version", router_read_handler, (void *)GH_VERSION);
        add_read_handler(0, "driver", router_read_handler, (void *)GH_DRIVER);
        add_read_handler(0, "config", router_read_handler, (void *)GH_CONFIG);
        add_read_handler(0, "flatconfig", router_read_handler, (void *)GH_FLATCONFIG);
        add_read_handler(0, "requirements", router_read_handler, (void *)GH_REQUIREMENTS);
        add_read_handler(0, "handlers", Element::read_handlers_handler, 0);
        add_read_handler(0, "list", router_read_handler, (void *)GH_LIST);
#if HAVE_CLICK_LOAD
        set_handler(0, "load", Handler::h_read | Handler::f_read_param, router_handler, (void *)GH_LOAD, (void *)0);
        set_handler(0, "load_cycles", Handler::h_read | Handler::f_read_param, router_handler, (void *)GH_LOAD_CYCLES, (void *)0);
        set_handler(0, "useful_kcycles", Handler::h_read | Handler::f_read_param, router_handler, (void *)GH_USEFUL_CYCLES, (void *)0);
#endif
        add_write_handler(0, "stop", router_write_handler, (void *)GH_STOP);
#if CLICK_STATS >= 1
        add_read_handler(0, "active_ports", router_read_handler, (void *)GH_ACTIVE_PORTS);
        add_read_handler(0, "active_port_stats", router_read_handler, (void *)GH_ACTIVE_PORT_STATS);
#endif
#if HAVE_STRING_PROFILING
        add_read_handler(0, "string_profile", router_read_handler, (void *) GH_STRING_PROFILE);
# if HAVE_STRING_PROFILING > 1
        add_read_handler(0, "string_profile_long", router_read_handler, (void *) GH_STRING_PROFILE_LONG);
# endif
#endif
#if CLICK_DEBUG_MASTER || CLICK_DEBUG_SCHEDULING
        add_read_handler(0, "scheduling_profile", router_read_handler, (void *) GH_SCHEDULING_PROFILE);
#endif
#if CLICK_STATS >= 2
        add_read_handler(0, "element_cycles.csv", router_read_handler, (void *)GH_ELEMENT_CYCLES);
        add_read_handler(0, "class_cycles.csv", router_read_handler, (void *)GH_CLASS_CYCLES);
        add_write_handler(0, "reset_cycles", router_write_handler, (void *)GH_RESET_CYCLES);
#endif
    }
}

void
Router::static_cleanup()
{
    delete[] globalh;
    globalh = 0;
    nglobalh = globalh_cap = 0;
    delete Handler::the_blank_handler;
}


#if CLICK_NS

simclick_node_t *
Router::simnode() const
{
    return master()->simnode();
}

int
Router::sim_get_ifid(const char* ifname) {
    return simclick_sim_command(_master->simnode(), SIMCLICK_IFID_FROM_NAME, ifname);
}

Vector<int> *
Router::sim_listenvec(int ifid) {
  for (int i = 0; i < _listenvecs.size(); i++)
    if (_listenvecs[i]->at(0) == ifid)
      return _listenvecs[i];
  Vector<int> *new_vec = new Vector<int>(1, ifid);
  if (new_vec)
    _listenvecs.push_back(new_vec);
  return new_vec;
}

int
Router::sim_listen(int ifid, int element) {
  if (Vector<int> *vec = sim_listenvec(ifid)) {
    for (int i = 1; i < vec->size(); i++)
      if ((*vec)[i] == element)
        return 0;
    vec->push_back(element);
    return 0;
  } else
    return -1;
}

int
Router::sim_write(int ifid,int ptype,const unsigned char* data,int len,
                     simclick_simpacketinfo* pinfo) {
    return simclick_sim_send(_master->simnode(),ifid,ptype,data,len,pinfo);
}

int
Router::sim_if_ready(int ifid) {
    return simclick_sim_command(_master->simnode(), SIMCLICK_IF_READY, ifid);
}

int
Router::sim_incoming_packet(int ifid, int ptype, const unsigned char* data,
                            int len, simclick_simpacketinfo* pinfo) {
  if (Vector<int> *vec = sim_listenvec(ifid))
    for (int i = 1; i < vec->size(); i++)
      ((FromSimDevice *)element((*vec)[i]))->incoming_packet(ifid, ptype, data,
                                                             len, pinfo);
  return 0;
}

void
Router::sim_trace(const char* event) {
    simclick_sim_command(_master->simnode(), SIMCLICK_TRACE, event);
}

int
Router::sim_get_node_id() {
    return simclick_sim_command(_master->simnode(), SIMCLICK_GET_NODE_ID);
}

int
Router::sim_get_next_pkt_id() {
    return simclick_sim_command(_master->simnode(), SIMCLICK_GET_NEXT_PKT_ID);
}

int
Router::sim_if_promisc(int ifid) {
    return simclick_sim_command(_master->simnode(), SIMCLICK_IF_PROMISC, ifid);
}

#endif // CLICK_NS

CLICK_ENDDECLS<|MERGE_RESOLUTION|>--- conflicted
+++ resolved
@@ -930,19 +930,12 @@
     Vector<PortDistance> sources;
     if (first_port < 0) {
         for (int port = 0; port < first_element->nports(forward); ++port) {
-<<<<<<< HEAD
             int distance = visitor->distance(_elements[first_element->eindex()], 0);
             sources.push_back(PortDistance{Port(first_element->eindex(), port), distance});
         }
     } else if (first_port < first_element->nports(forward)) {
         int distance = visitor->distance(_elements[first_element->eindex()], 0);
         sources.push_back(PortDistance{Port(first_element->eindex(), first_port), distance});
-=======
-            sources.push_back(PortDistance{Port(first_element->eindex(), port), 0});
-        }
-    } else if (first_port < first_element->nports(forward)) {
-        sources.push_back(PortDistance{Port(first_element->eindex(), first_port), 0});
->>>>>>> 37a70963
     }
 
     Vector<PortDistance> next_sources;
@@ -983,21 +976,12 @@
     Element* _target;
     bool _reached;
 
-<<<<<<< HEAD
-    ReachVisitor(Element* t) : _reached(false), _target(t) {
-
-    }
-
-    bool visit(Element *e, bool isoutput, int port,
-               Element *from_e, int from_port, int distance) {
-=======
     ReachVisitor(Element* t) : _target(t), _reached(false) {
 
     }
 
     bool visit(Element *e, bool, int,
                Element *, int, int) {
->>>>>>> 37a70963
         if (e == _target) {
             _reached = true;
             return false;
@@ -1071,11 +1055,7 @@
                 if (_conn[ci][forward] != *sp)
                     break;
                 Port connpt = _conn[ci][!forward];
-<<<<<<< HEAD
-                int conng = gport(!forward, connpt);
-=======
                 gport(!forward, connpt);
->>>>>>> 37a70963
 
                 if (!visitor->visit(_elements[connpt.idx], !forward, connpt.port,
                                     _elements[sp->idx], sp->port, distance))
@@ -1421,11 +1401,7 @@
                 click_chatter("%p{element} is a batch-only element ! Please "
                         "check that all elements sending packets to it are "
                         "producing batches of packets instead of single "
-<<<<<<< HEAD
-                        "packets.",e);
-=======
                         "packets.", e);
->>>>>>> 37a70963
                 all_ok = false;
                 break;
             } else if (e->in_batch_mode == Element::BATCH_MODE_IFPOSSIBLE) {
@@ -1509,11 +1485,12 @@
             if (!all_ok)
                 break;
         }
-        if (_root_init_future.solve_initialize(errh) < 0) {
-            if (!errh->nerrors())
-                errh->error("unspecified error");
-            all_ok = false;
-        }
+    }
+
+    if (_root_init_future.solve_initialize(errh) < 0) {
+        if (!errh->nerrors())
+            errh->error("unspecified error");
+        all_ok = false;
     }
 
 #if CLICK_DMALLOC
