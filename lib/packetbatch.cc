// -*- related-file-name: "../include/click/packetbatch.hh" -*-
/*
 * packetbatch.{cc,hh} -- a batch of packet
 * Tom Barbette
 *
 * Copyright (c) 2015-2016 University of Liege
 *
 * Permission is hereby granted, free of charge, to any person obtaining a
 * copy of this software and associated documentation files (the "Software"),
 * to deal in the Software without restriction, subject to the conditions
 * listed in the Click LICENSE file. These conditions include: you must
 * preserve this copyright notice, and you cannot mention the copyright
 * holders in advertising related to the Software without their permission.
 * The Software is provided WITHOUT ANY WARRANTY, EXPRESS OR IMPLIED. This
 * notice is a summary of the Click LICENSE file; the license in that file is
 * legally binding.
 */

#include <click/config.h>
#include <click/packetbatch.hh>
#include <click/netmapdevice.hh>

CLICK_DECLS

#if HAVE_BATCH

# if HAVE_CLICK_PACKET_POOL
/**
 * Recycle a whole batch of unshared packets of the same type
 *
 * @precond No packet are shared
 */
void PacketBatch::recycle_batch(bool is_data) {
    if (is_data) {
        WritablePacket::recycle_data_batch(this,tail(),count());
    } else {
        WritablePacket::recycle_packet_batch(this,tail(),count());
    }
}

/**
<<<<<<< HEAD
 * Recycle a whole batch, faster in most cases as it add batches to the pool in
 * two calls.
 *
 * If you are iterating over all packets, consider doing the same than this
 *  function directly to avoid dual iteration.
=======
 * Recycle a whole batch, faster in most cases than a loop of kill
>>>>>>> ecb8473e
 */
void PacketBatch::fast_kill() {
    BATCH_RECYCLE_START();
    FOR_EACH_PACKET_SAFE(this,up) {
        WritablePacket* p = static_cast<WritablePacket*>(up);
        BATCH_RECYCLE_PACKET(p);
    }
    BATCH_RECYCLE_END();
}

/**
 * Recycle a whole batch, faster in most cases than a loop of kill_nonatomic
 */
void PacketBatch::fast_kill_nonatomic() {
    BATCH_RECYCLE_START();
    FOR_EACH_PACKET_SAFE(this,up) {
        WritablePacket* p = static_cast<WritablePacket*>(up);
        BATCH_RECYCLE_PACKET_NONATOMIC(p);
    }
    BATCH_RECYCLE_END();
}
# endif

/** @brief Create and return a batch of packets made from a contiguous buffer
 * @param count number of packets
 *
 * @param data data used in the new packet
 * @param length array of packets length
 * @param destructor destructor function
 * @param argument argument to destructor function
 * @return new packet batch, or null if no packet could be created
 *
 **/
PacketBatch *
PacketBatch::make_batch(unsigned char *data, uint16_t count, uint16_t *length,
        buffer_destructor_type destructor, void* argument )
{
#if CLICK_PACKET_USE_DPDK
assert(false); //TODO
#endif

# if HAVE_CLICK_PACKET_POOL
    WritablePacket *p = WritablePacket::pool_batch_allocate(count);
# else
    WritablePacket *p = new WritablePacket;
# endif
    WritablePacket *head = p;
    WritablePacket *last = p;
    uint16_t i = 0;
    while(p) {
        p->initialize();
        p->_head = p->_data = data;
        p->_tail = p->_end = data + length[i];
        data += length[i] & 63 ? (length[i] & ~63) + 64 : length[i];
        ++i;
        p->_destructor = destructor;
        p->_destructor_argument = argument;
        last = p;
#if HAVE_CLICK_PACKET_POOL
        p = static_cast<WritablePacket *>(p->next());
#else
        WritablePacket *p = new WritablePacket;
#endif
    }
    if (i != count) {
        click_chatter("Size of list %d, expected %d\n", i, count);
    }
    return PacketBatch::make_from_simple_list(head, last, i);
}

#endif //HAVE_BATCH

CLICK_ENDDECLS<|MERGE_RESOLUTION|>--- conflicted
+++ resolved
@@ -39,15 +39,11 @@
 }
 
 /**
-<<<<<<< HEAD
  * Recycle a whole batch, faster in most cases as it add batches to the pool in
  * two calls.
  *
  * If you are iterating over all packets, consider doing the same than this
  *  function directly to avoid dual iteration.
-=======
- * Recycle a whole batch, faster in most cases than a loop of kill
->>>>>>> ecb8473e
  */
 void PacketBatch::fast_kill() {
     BATCH_RECYCLE_START();
