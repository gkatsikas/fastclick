--- conflicted
+++ resolved
@@ -29,7 +29,6 @@
  * Recycle a whole batch of unshared packets of the same type
  *
  * @precond No packet are shared
- * @precond all packets are of the same type (data or without data)
  */
 void PacketBatch::recycle_batch(bool is_data) {
     if (is_data) {
@@ -40,11 +39,7 @@
 }
 
 /**
-<<<<<<< HEAD
- * Recycle a whole batch of unspecified packets (shared or not, data or not), faster in most cases
-=======
  * Recycle a whole batch, faster in most cases than a loop of kill
->>>>>>> 85189f6e
  */
 void PacketBatch::fast_kill() {
     BATCH_RECYCLE_START();
