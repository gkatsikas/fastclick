// -*- related-file-name: "../include/click/packet.hh" -*-
/*
 * packet.{cc,hh} -- a packet structure. In the Linux kernel, a synonym for
 * `struct sk_buff'
 * Eddie Kohler, Robert Morris, Nickolai Zeldovich
 *
 * Copyright (c) 1999-2001 Massachusetts Institute of Technology
 * Copyright (c) 2008-2011 Regents of the University of California
 *
 * Permission is hereby granted, free of charge, to any person obtaining a
 * copy of this software and associated documentation files (the "Software"),
 * to deal in the Software without restriction, subject to the conditions
 * listed in the Click LICENSE file. These conditions include: you must
 * preserve this copyright notice, and you cannot mention the copyright
 * holders in advertising related to the Software without their permission.
 * The Software is provided WITHOUT ANY WARRANTY, EXPRESS OR IMPLIED. This
 * notice is a summary of the Click LICENSE file; the license in that file is
 * legally binding.
 */

#include <click/config.h>
#define CLICK_PACKET_DEPRECATED_ENUM
#include <click/packet.hh>
#include <click/packet_anno.hh>
#include <click/glue.hh>
#include <click/sync.hh>
#include <click/ring.hh>
#include <click/vector.hh>
#include <click/netmapdevice.hh>
#if CLICK_USERLEVEL || CLICK_MINIOS
# include <unistd.h>
#endif
#if CLICK_DPDK_POOLS
# include <rte_lcore.h>
# include <rte_mempool.h>
# include <click/dpdkdevice.hh>
#endif
CLICK_DECLS

/** @file packet.hh
 * @brief The Packet class models packets in Click.
 */

/** @class Packet
 * @brief A network packet.
 * @nosubgrouping
 *
 * Click's Packet class represents network packets within a router.  Packet
 * objects are passed from Element to Element via the Element::push() and
 * Element::pull() functions.  The vast majority of elements handle packets.
 *
 * A packet consists of a <em>data buffer</em>, which stores the actual packet
 * wire data, and a set of <em>annotations</em>, which store extra information
 * calculated about the packet, such as the destination address to be used for
 * routing.  Every Packet object has different annotations, but a data buffer
 * may be shared among multiple Packet objects, saving memory and speeding up
 * packet copies.  (See Packet::clone.)  As a result a Packet's data buffer is
 * not writable.  To write into a packet, turn it into a nonshared
 * WritablePacket first, using uniqueify(), push(), or put().
 *
 * <h3>Data Buffer</h3>
 *
 * A packet's data buffer is a single flat array of bytes.  The buffer may be
 * larger than the actual packet data, leaving unused spaces called
 * <em>headroom</em> and <em>tailroom</em> before and after the data proper.
 * Prepending headers or appending data to a packet can be quite efficient if
 * there is enough headroom or tailroom.
 *
 * The relationships among a Packet object's data buffer variables is shown
 * here:
 *
 * <pre>
 *                     data()               end_data()
 *                        |                      |
 *       |<- headroom() ->|<----- length() ----->|<- tailroom() ->|
 *       |                v                      v                |
 *       +================+======================+================+
 *       |XXXXXXXXXXXXXXXX|   PACKET CONTENTS    |XXXXXXXXXXXXXXXX|
 *       +================+======================+================+
 *       ^                                                        ^
 *       |<------------------ buffer_length() ------------------->|
 *       |                                                        |
 *    buffer()                                               end_buffer()
 * </pre>
 *
 * Most code that manipulates packets is interested only in data() and
 * length().
 *
 * To create a Packet, call one of the make() functions.  To destroy a Packet,
 * call kill().  To clone a Packet, which creates a new Packet object that
 * shares this packet's data, call clone().  To uniqueify a Packet, which
 * unshares the packet data if necessary, call uniqueify().  To allocate extra
 * space for headers or trailers, call push() and put().  To remove headers or
 * trailers, call pull() and take().
 *
 * <pre>
 *                data()                          end_data()
 *                   |                                |
 *           push()  |  pull()                take()  |  put()
 *          <======= | =======>              <======= | =======>
 *                   v                                v
 *       +===========+================================+===========+
 *       |XXXXXXXXXXX|        PACKET CONTENTS         |XXXXXXXXXXX|
 *       +===========+================================+===========+
 * </pre>
 *
 * Packet objects are implemented in different ways in different drivers.  The
 * userlevel driver has its own C++ implementation.  In the linuxmodule
 * driver, however, Packet is an overlay on Linux's native sk_buff
 * object: the Packet methods access underlying sk_buff data directly, with no
 * overhead.  (For example, Packet::data() returns the sk_buff's data field.)
 *
 * <h3>Annotations</h3>
 *
 * Annotations are extra information about a packet above and beyond the
 * packet data.  Packet supports several specific annotations, plus a <em>user
 * annotation area</em> available for arbitrary use by elements.
 *
 * <ul>
 * <li><b>Header pointers:</b> Each packet has three header pointers, designed
 * to point to the packet's MAC header, network header, and transport header,
 * respectively.  Convenience functions like ip_header() access these pointers
 * cast to common header types.  The header pointers are kept up to date when
 * operations like push() or uniqueify() change the packet's data buffer.
 * Header pointers can be null, and they can even point to memory outside the
 * current packet data bounds.  For example, a MAC header pointer will remain
 * set even after pull() is used to shift the packet data past the MAC header.
 * As a result, functions like mac_header_offset() can return negative
 * numbers.</li>
 * <li><b>Timestamp:</b> A timestamp associated with the packet.  Most packet
 * sources timestamp packets when they enter the router; other elements
 * examine or modify the timestamp.</li>
 * <li><b>Device:</b> A pointer to the device on which the packet arrived.
 * Only meaningful in the linuxmodule driver, but provided in every
 * driver.</li>
 * <li><b>Packet type:</b> A small integer indicating whether the packet is
 * meant for this host, broadcast, multicast, or some other purpose.  Several
 * elements manipulate this annotation; in linuxmodule, setting the annotation
 * is required for the host network stack to process incoming packets
 * correctly.</li>
 * <li><b>Performance counter</b> (linuxmodule only): A 64-bit integer
 * intended to hold a performance counter value.  Used by SetCycleCount and
 * others.</li>
 * <li><b>Next and previous packet:</b> Pointers provided to allow elements to
 * chain packets into a doubly linked list.</li>
 * <li><b>Annotations:</b> Each packet has @link Packet::anno_size anno_size
 * @endlink bytes available for annotations.  Elements agree to use portions
 * of the annotation area to communicate per-packet information.  Macros in
 * the <click/packet_anno.hh> header file define the annotations used by
 * Click's current elements.  One common annotation is the network address
 * annotation -- see Packet::dst_ip_anno().  Routing elements, such as
 * RadixIPLookup, set the address annotation to indicate the desired next hop;
 * ARPQuerier uses this annotation to query the next hop's MAC.</li>
 * </ul>
 *
 * New packets start wth all annotations set to zero or null.  Cloning a
 * packet copies its annotations.
 */

/** @class WritablePacket
 * @brief A network packet believed not to be shared.
 *
 * The WritablePacket type represents Packet objects whose data buffers are
 * not shared.  As a result, WritablePacket's versions of functions that
 * access the packet data buffer, such as data(), end_buffer(), and
 * ip_header(), return mutable pointers (<tt>char *</tt> rather than <tt>const
 * char *</tt>).
 *
 * WritablePacket objects are created by Packet::make(), Packet::uniqueify(),
 * Packet::push(), and Packet::put(), which ensure that the returned packet
 * does not share its data buffer.
 *
 * WritablePacket's interface is the same as Packet's except for these type
 * differences.  For documentation, see Packet.
 *
 * @warning The WritablePacket convention reduces the likelihood of error
 * when modifying packet data, but does not eliminate it.  For instance, by
 * calling WritablePacket::clone(), it is possible to create a WritablePacket
 * whose data is shared:
 * @code
 * Packet *p = ...;
 * if (WritablePacket *q = p->uniqueify()) {
 *     Packet *p2 = q->clone();
 *     assert(p2);
 *     q->ip_header()->ip_v = 6;   // modifies p2's data as well
 * }
 * @endcode
 * Avoid writing buggy code like this!  Use WritablePacket selectively, and
 * try to avoid calling WritablePacket::clone() when possible. */

Packet::~Packet()
{
    // This is a convenient place to put static assertions.
    static_assert(addr_anno_offset % 8 == 0 && user_anno_offset % 8 == 0,
		  "Annotations must begin at multiples of 8 bytes.");
    static_assert(addr_anno_offset + addr_anno_size <= anno_size,
		  "Annotation area too small for address annotations.");
    static_assert(user_anno_offset + user_anno_size <= anno_size,
		  "Annotation area too small for user annotations.");
    static_assert(dst_ip_anno_offset == DST_IP_ANNO_OFFSET
		  && dst_ip6_anno_offset == DST_IP6_ANNO_OFFSET
		  && dst_ip_anno_size == DST_IP_ANNO_SIZE
		  && dst_ip6_anno_size == DST_IP6_ANNO_SIZE
		  && dst_ip_anno_size == 4
		  && dst_ip6_anno_size == 16
		  && dst_ip_anno_offset + 4 <= anno_size
		  && dst_ip6_anno_offset + 16 <= anno_size,
		  "Address annotations at unexpected locations.");
    static_assert((default_headroom & 3) == 0,
		  "Default headroom should be a multiple of 4 bytes.");
#if CLICK_LINUXMODULE
    static_assert(sizeof(Anno) <= sizeof(((struct sk_buff *)0)->cb),
		  "Anno structure too big for Linux packet annotation area.");
#endif

#if CLICK_LINUXMODULE
    panic("Packet destructor");
#elif CLICK_DPDK_POOLS
    rte_panic("Packet destructor");
#else
    if (_data_packet)
	_data_packet->kill();
# if CLICK_USERLEVEL || CLICK_MINIOS
    else if (_head && _destructor) {
        if (_destructor != empty_destructor)
            _destructor(_head, _end - _head, _destructor_argument);
    } else
#  if HAVE_NETMAP_PACKET_POOL
    if (NetmapBufQ::is_netmap_packet(this)) {
        NetmapBufQ::local_pool()->insert_p(_head);
    } else
#  endif
    {
            delete[] _head;
    }
# elif CLICK_BSDMODULE
    if (_m)
	m_freem(_m);
# endif
    _head = _data = 0;
#endif
}

#if !CLICK_LINUXMODULE && !CLICK_DPDK_POOLS

# if HAVE_CLICK_PACKET_POOL
// ** Packet pools **

// Click configurations usually allocate & free tons of packets and it's
// important to do so quickly. This specialized packet allocator saves
// pre-initialized Packet objects, either with or without data, for fast
// reuse. It can support multithreaded deployments: each thread has its own
// pool, with a global pool to even out imbalance.

#  define CLICK_PACKET_POOL_BUFSIZ		2048
#  define CLICK_PACKET_POOL_SIZE		4096 // see LIMIT in packetpool-01.testie
#  define CLICK_GLOBAL_PACKET_POOL_COUNT	32

#  if HAVE_MULTITHREAD
static __thread PacketPool *thread_packet_pool;

typedef MPMCRing<WritablePacket*,CLICK_GLOBAL_PACKET_POOL_COUNT> BatchRing;

struct GlobalPacketPool {
    BatchRing pbatch;     // batches of free packets, linked by p->prev()
                                //   p->anno_u32(0) is # packets in batch
    BatchRing pdbatch;        // batches of packet with data buffers

    PacketPool* thread_pools;   // all thread packet pools

    volatile uint32_t lock;
};
static GlobalPacketPool global_packet_pool;
#else
static PacketPool global_packet_pool = {0,0,0,0};
#  endif

/** @brief Return the local packet pool for this thread.
    @pre make_local_packet_pool() has succeeded on this thread. */
static inline PacketPool& local_packet_pool() {
#  if HAVE_MULTITHREAD
    return *thread_packet_pool;
#  else
    // If not multithreaded, there is only one packet pool.
    return global_packet_pool;
#  endif
}

/** @brief Create and return a local packet pool for this thread. */
static inline PacketPool* make_local_packet_pool() {
#  if HAVE_MULTITHREAD
    PacketPool *pp = thread_packet_pool;
    if (unlikely(!pp && (pp = new PacketPool))) {
	memset(pp, 0, sizeof(PacketPool));
	while (atomic_uint32_t::swap(global_packet_pool.lock, 1) == 1)
	    /* do nothing */;
	pp->thread_pool_next = global_packet_pool.thread_pools;
	global_packet_pool.thread_pools = pp;
	thread_packet_pool = pp;
	click_compiler_fence();
	global_packet_pool.lock = 0;
    }
    return pp;
#  else
    return &global_packet_pool;
#  endif
}

#if HAVE_BATCH
/**
 * Allocate a batch of packets without buffer
 */
inline WritablePacket *
WritablePacket::pool_batch_allocate(uint16_t count)
{
        PacketPool& packet_pool = *make_local_packet_pool();

        WritablePacket *p = 0;
        WritablePacket *head = 0;
        int taken_from_pool = 0;

        while (count > 0) {
			p = packet_pool.p;
			if (!p) {
				p = pool_allocate();
			} else {
				packet_pool.p = static_cast<WritablePacket*>(p->next());
				taken_from_pool++;
			}
			if (head == 0) {
				head = p;
			}
			count --;
        }
        packet_pool.pcount -= taken_from_pool;

        p->set_next(0);

        return head;
}
#endif

inline WritablePacket *
WritablePacket::pool_allocate()
{
    PacketPool& packet_pool = *make_local_packet_pool();

#  if HAVE_MULTITHREAD
    if (!packet_pool.p) {
        WritablePacket *pp = global_packet_pool.pbatch.extract();
        if (pp) {
            packet_pool.p = pp;
            packet_pool.pcount = pp->anno_u32(0);
        }

    }
#  endif /* HAVE_MULTITHREAD */


        WritablePacket *p = packet_pool.p;
        if (p) {
        packet_pool.p = static_cast<WritablePacket*>(p->next());
        --packet_pool.pcount;
        } else {
        p = new WritablePacket;
        }
        return p;

}

/**
 * Allocate a packet with a buffer
 */
inline WritablePacket *
WritablePacket::pool_data_allocate()
{
    PacketPool& packet_pool = *make_local_packet_pool();

#  if HAVE_MULTITHREAD
    if (unlikely(!packet_pool.pd)) {
        WritablePacket *pd = global_packet_pool.pdbatch.extract();
        if (pd) {
            packet_pool.pd = pd;
            packet_pool.pdcount = pd->anno_u32(0);
        }
	}
#  endif /* HAVE_MULTITHREAD */

    WritablePacket *pd = packet_pool.pd;
    if (pd) {
        packet_pool.pd = static_cast<WritablePacket*>(pd->next());
        --packet_pool.pdcount;
    } else {
        pd = pool_allocate();
        pd->alloc_data(0,CLICK_PACKET_POOL_BUFSIZ,0);
    }
    return pd;

}

/**
 * Allocate a packet with a buffer of the specified size
 */
inline  WritablePacket *
WritablePacket::pool_allocate(uint32_t headroom, uint32_t length,
			      uint32_t tailroom)
{
    uint32_t n = headroom + length + tailroom;

    WritablePacket *p;
    if (likely(n <= CLICK_PACKET_POOL_BUFSIZ)) {
        p = pool_data_allocate();
        p->_data = p->_head + headroom;
        p->_tail = p->_data + length;
        p->_end = p->_head + CLICK_PACKET_POOL_BUFSIZ;
        p->initialize();
    } else {
        p = pool_allocate();
        p->alloc_data(headroom,length,tailroom);
        p->initialize();
    }

	return p;
}

/**
 * Give a hint that some packets from one thread will switch to another thread
 */
void WritablePacket::pool_transfer(int from, int to) {
    (void)from;
    (void)to;
}


#  if HAVE_NETMAP_PACKET_POOL
WritablePacket* WritablePacket::make_netmap(unsigned char* data, struct netmap_ring* rxring, struct netmap_slot* slot, bool set_rss_aggregate) {
    WritablePacket* p = pool_data_allocate();
    if (!p) return NULL;
    p->initialize();
    slot->buf_idx = NETMAP_BUF_IDX(rxring, p->buffer());
    p->set_buffer(data,rxring->nr_buf_size,slot->len);
    #if NETMAP_WITH_HASH
           if (set_rss_aggregate)
                   SET_AGGREGATE_ANNO(p,slot->hash);
    #endif

    slot->flags = NS_BUF_CHANGED;
    return p;
}


#   if HAVE_BATCH
/**
 * Creates a batch of packet directly from a netmap ring.
 */
PacketBatch* WritablePacket::make_netmap_batch(unsigned int n, struct netmap_ring* rxring,unsigned int &cur, bool set_rss_aggregate) {
    if (n <= 0) return NULL;
    struct netmap_slot* slot;
    WritablePacket* last;

    PacketPool& packet_pool = *make_local_packet_pool();

    WritablePacket*& _head = packet_pool.pd;
    unsigned int & _count = packet_pool.pdcount;

    if (_count == 0) {
        _head = pool_data_allocate();
        _count = 1;
    }

    //Next is the current packet in the batch
    Packet* next = _head;
    //P_batch_saved is the saved head of the batch.
    PacketBatch* p_batch = static_cast<PacketBatch*>(_head);

    int toreceive = n;
    while (toreceive > 0) {

        last = static_cast<WritablePacket*>(next);

        slot = &rxring->slot[cur];

        unsigned char* data = (unsigned char*)NETMAP_BUF(rxring, slot->buf_idx);
        __builtin_prefetch(data);

        slot->buf_idx = NETMAP_BUF_IDX(rxring,last->buffer());

        slot->flags = NS_BUF_CHANGED;

        next = last->next(); //Correct only if count != 0
        last->initialize();

        last->set_buffer(data,NetmapBufQ::buffer_size(),slot->len);
#if NETMAP_WITH_HASH
        if (set_rss_aggregate)
            SET_AGGREGATE_ANNO(last,slot->hash);
        click_chatter("Agg : %x",AGGREGATE_ANNO(last));
#endif
        cur = nm_ring_next(rxring, cur);
        toreceive--;
        _count --;

        if (_count == 0) {

            _head = 0;

            next = pool_data_allocate();
            _count++; // We use the packet already out of the pool
        }
        last->set_next(next);

    }

    _head = static_cast<WritablePacket*>(next);

    p_batch->set_count(n);
    p_batch->set_tail(last);
    last->set_next(NULL);
    return p_batch;
}
#   endif //HAVE_BATCH
#  endif //HAVE_NETMAP_PACKET_POOL

inline void
WritablePacket::check_packet_pool_size(PacketPool &packet_pool) {
#  if HAVE_MULTITHREAD
    if (unlikely(packet_pool.p && packet_pool.pcount >= CLICK_PACKET_POOL_SIZE)) {
        packet_pool.p->set_anno_u32(0, packet_pool.pcount);
        if (!global_packet_pool.pbatch.insert(packet_pool.p)) { //Si le nombre de batch est au max -> delete
            while (WritablePacket *p = packet_pool.p) { //On supprime le batch
                packet_pool.p = static_cast<WritablePacket *>(p->next());
                ::operator delete((void *) p);
            }
        }
        packet_pool.p = 0;
        packet_pool.pcount = 0;
    }
#  else /* !HAVE_MULTITHREAD */
    if (packet_pool.pcount == CLICK_PACKET_POOL_SIZE) {
        WritablePacket* tmp = (WritablePacket*)packet_pool.p->next();
        ::operator delete((void *) packet_pool.p);
        packet_pool.p = tmp;
        packet_pool.pcount--;
    }
#  endif /* HAVE_MULTITHREAD */
}

inline void
WritablePacket::check_data_pool_size(PacketPool &packet_pool) {
#  if HAVE_MULTITHREAD
    if (unlikely(packet_pool.pd && packet_pool.pdcount >= CLICK_PACKET_POOL_SIZE)) {
        packet_pool.pd->set_anno_u32(0, packet_pool.pdcount);
        if (!global_packet_pool.pdbatch.insert(packet_pool.pd)) {
            while (WritablePacket *pd = packet_pool.pd) {
                packet_pool.pd = static_cast<WritablePacket *>(pd->next());
#if HAVE_NETMAP_PACKET_POOL
                if (NetmapBufQ::is_netmap_packet(pd))
                    NetmapBufQ::local_pool()->insert_p(pd->buffer());
                else
#endif
                ::operator delete[]((unsigned char *) pd->buffer());
                ::operator delete((void *) pd);
            }
        }
        packet_pool.pd = 0;
        packet_pool.pdcount = 0;
    }

#  else /* !HAVE_MULTITHREAD */
    if (packet_pool.pdcount == CLICK_PACKET_POOL_SIZE) {
        WritablePacket* tmp = (WritablePacket*)packet_pool.pd->next();
        ::operator delete((void *) packet_pool.pd);
        packet_pool.pd = tmp;
        packet_pool.pdcount--;
    }
#  endif /* HAVE_MULTITHREAD */
}

inline bool WritablePacket::is_from_data_pool(WritablePacket *p) {
    if (likely(!p->_data_packet && p->_head && !p->_destructor)) {
# if HAVE_NETMAP_PACKET_POOL
        return true;
# else
        if (likely(p->_end - p->_head == CLICK_PACKET_POOL_BUFSIZ)) //Is standard buffer size?
            return true;
        else
            return false;
# endif
    }
    else
        return false;
}

/**
 * @Precond _use_count == 1
 */
void
WritablePacket::recycle(WritablePacket *p)
{
    PacketPool& packet_pool = *make_local_packet_pool();
    bool data = is_from_data_pool(p);

    if (likely(data)) {
        check_data_pool_size(packet_pool);
        ++packet_pool.pdcount;
        p->set_next(packet_pool.pd);
        packet_pool.pd = p;
#if !HAVE_BATCH_RECYCLE
        assert(packet_pool.pdcount <= CLICK_PACKET_POOL_SIZE);
#endif
    } else {
        p->~WritablePacket();
        check_packet_pool_size(packet_pool);
        ++packet_pool.pcount;
        p->set_next(packet_pool.p);
        packet_pool.p = p;
#if !HAVE_BATCH_RECYCLE
        assert(packet_pool.pcount <= CLICK_PACKET_POOL_SIZE);
#endif
    }

}

#  if HAVE_BATCH
/**
 * @Precond : _use_count == 1 for all packets
 */
void
WritablePacket::recycle_packet_batch(PacketBatch *p_batch)
{
    PacketPool& packet_pool = *make_local_packet_pool();

    FOR_EACH_PACKET_SAFE(p_batch,p) {
        ((WritablePacket*)p)->~WritablePacket();
    }
    check_packet_pool_size(packet_pool);
    packet_pool.pcount += p_batch->count();
    p_batch->tail()->set_next(packet_pool.p);
    packet_pool.p = p_batch;
}

/**
 * @Precond : _use_count == 1 for all packets
 */
void
WritablePacket::recycle_data_batch(PacketBatch *pd_batch)
{
    PacketPool& packet_pool = *make_local_packet_pool();
    check_data_pool_size(packet_pool);
    packet_pool.pdcount += pd_batch->count();
    pd_batch->tail()->set_next(packet_pool.pd);
    packet_pool.pd = pd_batch;
}
#  endif /* HAVE_BATCH */

# endif /* HAVE_CLICK_PACKET_POOL */


inline bool
Packet::alloc_data(uint32_t headroom, uint32_t length, uint32_t tailroom)
{
    uint32_t n = length + headroom + tailroom;
    if (n < min_buffer_length) {
	tailroom = min_buffer_length - length - headroom;
	n = min_buffer_length;
    }
# if CLICK_USERLEVEL || CLICK_MINIOS
#  if HAVE_NETMAP_PACKET_POOL
    assert(n <= NetmapBufQ::buffer_size());
    unsigned char *d = NetmapBufQ::local_pool()->extract_p();
    if (d == 0)
#  endif
    unsigned char *d = new unsigned char[n];
    if (!d)
	return false;
    _head = d;
    _data = d + headroom;
    _tail = _data + length;
    _end = _head + n;
# elif CLICK_BSDMODULE
    //click_chatter("allocate new mbuf, length=%d", n);
    if (n > MJUM16BYTES) {
	click_chatter("trying to allocate %d bytes: too many\n", n);
	return false;
    }
    struct mbuf *m;
    MGETHDR(m, M_DONTWAIT, MT_DATA);
    if (!m)
	return false;
    if (n > MHLEN) {
	if (n > MCLBYTES)
	    m_cljget(m, M_DONTWAIT, (n <= MJUMPAGESIZE ? MJUMPAGESIZE :
				     n <= MJUM9BYTES   ? MJUM9BYTES   :
 							 MJUM16BYTES));
	else
	    MCLGET(m, M_DONTWAIT);
	if (!(m->m_flags & M_EXT)) {
	    m_freem(m);
	    return false;
	}
    }
    _m = m;
    _m->m_data += headroom;
    _m->m_len = length;
    _m->m_pkthdr.len = length;
    assimilate_mbuf();
# endif /* CLICK_USERLEVEL || CLICK_BSDMODULE */
    return true;
}

#endif /* !CLICK_LINUXMODULE && !CLICK_DPDK_POOLS */


/** @brief Create and return a new packet.
 * @param headroom headroom in new packet
 * @param data data to be copied into the new packet
 * @param length length of packet
 * @param tailroom tailroom in new packet (ignored when DPDK is used)
 * @return new packet, or null if no packet could be created
 *
 * The @a data is copied into the new packet.  If @a data is null, the
 * packet's data is left uninitialized.  The resulting packet's
 * buffer_length() will be at least @link Packet::min_buffer_length
 * min_buffer_length @endlink; if @a headroom + @a length + @a tailroom would
 * be less, then @a tailroom is increased to make the total @link
 * Packet::min_buffer_length min_buffer_length @endlink.
 *
 * The new packet's annotations are cleared and its header pointers are
 * null. */
WritablePacket *
Packet::make(uint32_t headroom, const void *data,
	     uint32_t length, uint32_t tailroom)
{

	#if CLICK_LINUXMODULE
		int want = 1;
		if (struct sk_buff *skb = skbmgr_allocate_skbs(headroom, length + tailroom, &want)) {
		assert(want == 1);
		// packet comes back from skbmgr with headroom reserved
		__skb_put(skb, length);	// leave space for data
		if (data)
			memcpy(skb->data, data, length);
		# if PACKET_CLEAN
			skb->pkt_type = HOST | PACKET_CLEAN;
		# else
			skb->pkt_type = HOST;
		# endif
		WritablePacket *q = reinterpret_cast<WritablePacket *>(skb);
		q->clear_annotations();
		return q;
		} else
		return 0;
#elif CLICK_DPDK_POOLS
    struct rte_mbuf *mb = rte_pktmbuf_alloc(DPDKDevice::get_mpool(rte_socket_id()));
    if (!mb) {
        click_chatter("could not alloc pktmbuf");
        return 0;
    }
    //rte_pktmbuf_prepend(mb, rte_pktmbuf_headroom(mb)); : Already done
    rte_pktmbuf_data_len(mb) = length;
    rte_pktmbuf_pkt_len(mb) = length;
    if (data)
        memcpy(rte_pktmbuf_mtod(mb, void *), data, length);
    (void) tailroom;
    return reinterpret_cast<WritablePacket *>(mb);
#else

		# if HAVE_CLICK_PACKET_POOL
			WritablePacket *p = WritablePacket::pool_allocate(headroom, length, tailroom);
			if (!p)
			return 0;
		# else
			WritablePacket *p = new WritablePacket;
			if (!p)
			return 0;
			p->initialize();
			if (!p->alloc_data(headroom, length, tailroom)) {
			p->_head = 0;
			delete p;
			return 0;
			}
		# endif
			if (data)
			memcpy(p->data(), data, length);
			return p;
		#endif

}

#if CLICK_USERLEVEL || CLICK_MINIOS
/** @brief Create and return a new packet (userlevel).
 * @param data data used in the new packet
 * @param length length of packet
 * @param destructor destructor function
 * @param argument argument to destructor function
 * @return new packet, or null if no packet could be created
 *
 * The packet's data pointer becomes the @a data: the data is not copied
 * into the new packet, rather the packet owns the @a data pointer. When the
 * packet's data is eventually destroyed, either because the packet is
 * deleted or because of something like a push() or full(), the @a
 * destructor will be called as @a destructor(@a data, @a length, @a
 * argument). (If @a destructor is null, the packet data will be freed by
 * <tt>delete[] @a data</tt>.) The packet has zero headroom and tailroom.
 *
 * The returned packet's annotations are cleared and its header pointers are
 * null. */
WritablePacket *
Packet::make(unsigned char *data, uint32_t length,
	     buffer_destructor_type destructor, void* argument)
{
#if CLICK_DPDK_POOLS
assert(false); //TODO
#else
# if HAVE_CLICK_PACKET_POOL
    WritablePacket *p = WritablePacket::pool_allocate();
# else
    WritablePacket *p = new WritablePacket;
# endif
    if (p) {
	p->initialize();
	p->_head = p->_data = data;
	p->_tail = p->_end = data + length;
	p->_destructor = destructor;
	p->_destructor_argument = argument;
    }
    return p;
# endif
}


#if HAVE_BATCH
/** @brief Create and return a batch of packets made from a contiguous buffer
 * @param count number of packets
 *
 * @param data data used in the new packet
 * @param length array of packets length
 * @param destructor destructor function
 * @param argument argument to destructor function
 * @return new packet batch, or null if no packet could be created
 *
 **/
PacketBatch *
Packet::make_batch(unsigned char *data, uint16_t count, uint16_t *length,
		buffer_destructor_type destructor, void* argument )
{
#if CLICK_DPDK_POOLS
assert(false); //TODO
#endif

# if HAVE_CLICK_PACKET_POOL
    WritablePacket *p = WritablePacket::pool_batch_allocate(count);
# else
    WritablePacket *p = new WritablePacket;
# endif
    WritablePacket *head = p;
    WritablePacket *last = p;
    uint16_t i = 0;
    while(p) {
		p->initialize();
		p->_head = p->_data = data;
		p->_tail = p->_end = data + length[i];
		data += length[i] & 63 ? (length[i] & ~63) + 64 : length[i];
		++i;
		p->_destructor = destructor;
		p->_destructor_argument = argument;
		last = p;
#if HAVE_CLICK_PACKET_POOL
        p = static_cast<WritablePacket *>(p->next());
#else
        WritablePacket *p = new WritablePacket;
#endif
    }
    if (i != count) {
        click_chatter("Size of list %d, expected %d\n", i, count);
    }
    return PacketBatch::make_from_simple_list(head, last, i);
}
#endif

#endif
void Packet::empty_destructor(unsigned char *, size_t, void *) {

}

/** @brief Copying the content and annotations of another packet (userlevel).
 * @param source packet
 * @return new packet, or null if no packet could be created
 */
void
Packet::copy(Packet* p, int headroom)
{
	_data = _head + headroom;
	memcpy(_data,p->data(),p->length());
	_tail = _data + p->length();
	copy_annotations(p);
    ptrdiff_t shift = _data - p->_data;
    set_mac_header(p->mac_header() ? p->mac_header() + shift : 0);
    set_network_header(p->network_header() ? p->network_header() + shift : 0);
    set_transport_header(p->transport_header() ? p->transport_header() + shift : 0);
}

//
// UNIQUEIFICATION
//

/** @brief Create a clone of this packet.
 * @arg fast The new clone won't be a shared packet and we won't update the
 * reference count of this packet. The buffer won't be freed in any way and an
 * empty destructor will be set. It is usefull if you won't release this packet
 * before you're sure that the clone will be killed and plan on managing the
<<<<<<< HEAD
 * freeing yourself.
=======
 * buffer yourself.
>>>>>>> e706291f
 *
 * @return the cloned packet
 *
 * The returned clone has independent annotations, initially copied from this
 * packet, but shares this packet's data.  shared() returns true for both the
 * packet and its clone.  Returns null if there's no memory for the clone.*/
Packet *
Packet::clone(bool fast)
{
#if CLICK_LINUXMODULE
    struct sk_buff *nskb = skb_clone(skb(), GFP_ATOMIC);
    return reinterpret_cast<Packet *>(nskb);
    
#elif CLICK_DPDK_POOLS
    Packet* p = reinterpret_cast<Packet *>(
        rte_pktmbuf_clone(mb(), DPDKDevice::get_mpool(rte_socket_id())));
    p->copy_annotations(this,true);
    p->shift_header_annotations(buffer(), 0);
    click_chatter("Clone %p %p",this->mb(),p->mb());
    click_chatter("Headroom %d %d",headroom(),p->headroom());
    click_chatter("Tailroom %d %d",tailroom(),p->tailroom());
    click_chatter("Length %d %d",length(),p->length());
    click_chatter("Shared %d %d",shared(),p->shared());
    return p;
#elif CLICK_USERLEVEL || CLICK_BSDMODULE || CLICK_MINIOS
# if CLICK_BSDMODULE
    struct mbuf *m;

    if (this->_m == NULL)
        return 0;

    if (this->_m->m_flags & M_EXT
        && (   this->_m->m_ext.ext_type == EXT_JUMBOP
            || this->_m->m_ext.ext_type == EXT_JUMBO9
            || this->_m->m_ext.ext_type == EXT_JUMBO16)) {
        if ((m = dup_jumbo_m(this->_m)) == NULL)
	    return 0;
    }
    else if ((m = m_dup(this->_m, M_DONTWAIT)) == NULL)
	return 0;
# endif

    // timing: .31-.39 normal, .43-.55 two allocs, .55-.58 two memcpys
# if HAVE_CLICK_PACKET_POOL
    Packet *p = WritablePacket::pool_allocate();
# else
    Packet *p = new WritablePacket; // no initialization
# endif
    if (!p)
	return 0;
    if (unlikely(fast)) {
        p->_use_count = 1;
        p->_data_packet = 0;
        p->_head = _head;
        p->_data = _data;
        p->_tail = _tail;
        p->_end = _end;
        p->_destructor = empty_destructor;
    } else {
        Packet* origin = this;
        if (origin->_data_packet)
            origin = origin->_data_packet;
        memcpy(p, this, sizeof(Packet));
        p->_use_count = 1;
        p->_data_packet = origin;
	# if CLICK_USERLEVEL || CLICK_MINIOS
		p->_destructor = 0;
	# else
		p->_m = m;
	# endif
		// increment our reference count because of _data_packet reference
		origin->_use_count++;
    }
    return p;

#endif /* CLICK_LINUXMODULE */
}

WritablePacket *
Packet::expensive_uniqueify(int32_t extra_headroom, int32_t extra_tailroom,
			    bool free_on_failure)
{
    assert(extra_headroom >= (int32_t)(-headroom()) && extra_tailroom >= (int32_t)(-tailroom()));

#if CLICK_LINUXMODULE

    struct sk_buff *nskb = skb();
    unsigned char *old_head = nskb->head;
    uint32_t old_headroom = headroom(), old_length = length();

    uint32_t size = buffer_length() + extra_headroom + extra_tailroom;
    size = SKB_DATA_ALIGN(size);
    unsigned char *new_head = reinterpret_cast<unsigned char *>(kmalloc(size + sizeof(struct skb_shared_info), GFP_ATOMIC));
    if (!new_head) {
	if (free_on_failure)
	    kill();
	return 0;
    }

    unsigned char *start_copy = old_head + (extra_headroom >= 0 ? 0 : -extra_headroom);
    unsigned char *end_copy = old_head + buffer_length() + (extra_tailroom >= 0 ? 0 : extra_tailroom);
    memcpy(new_head + (extra_headroom >= 0 ? extra_headroom : 0), start_copy, end_copy - start_copy);

    if (!nskb->cloned || atomic_dec_and_test(&(skb_shinfo(nskb)->dataref))) {
	assert(!skb_shinfo(nskb)->nr_frags && !skb_shinfo(nskb)->frag_list);
	kfree(old_head);
    }

    nskb->head = new_head;
    nskb->data = new_head + old_headroom + extra_headroom;
# if LINUX_VERSION_CODE >= KERNEL_VERSION(2, 6, 24)
    skb_set_tail_pointer(nskb, old_length);
# else
    nskb->tail = nskb->data + old_length;
# endif
# ifdef NET_SKBUFF_DATA_USES_OFFSET
    nskb->end = size;
# else
    nskb->end = new_head + size;
# endif
    nskb->len = old_length;
    nskb->cloned = 0;

    nskb->truesize = size + sizeof(struct sk_buff);
    struct skb_shared_info *nskb_shinfo = skb_shinfo(nskb);
    atomic_set(&nskb_shinfo->dataref, 1);
    nskb_shinfo->nr_frags = 0;
    nskb_shinfo->frag_list = 0;
# if HAVE_LINUX_SKB_SHINFO_GSO_SIZE
    nskb_shinfo->gso_size = 0;
    nskb_shinfo->gso_segs = 0;
    nskb_shinfo->gso_type = 0;
# elif HAVE_LINUX_SKB_SHINFO_TSO_SIZE
    nskb_shinfo->tso_size = 0;
    nskb_shinfo->tso_segs = 0;
# endif
# if HAVE_LINUX_SKB_SHINFO_UFO_SIZE
    nskb_shinfo->ufo_size = 0;
# endif
# if HAVE_LINUX_SKB_SHINFO_IP6_FRAG_ID
    nskb_shinfo->ip6_frag_id = 0;
# endif
# if HAVE_LINUX_SKB_SHINFO_TX_FLAGS_UNION
    nskb_shinfo->tx_flags.flags = 0;
# endif
# if HAVE_LINUX_SKB_SHINFO_TX_FLAGS_SKBTX_DEV_ZEROCOPY
    nskb_shinfo->tx_flags = 0;
# endif

    shift_header_annotations(old_head, extra_headroom);
    return static_cast<WritablePacket *>(this);

#elif CLICK_DPDK_POOLS /* !CLICK_LINUXMODULE */
    struct rte_mbuf *mb = this->mb();
    struct rte_mbuf *nmb = rte_pktmbuf_alloc(DPDKDevice::get_mpool(rte_socket_id()));
    click_chatter("Expensive uniqueify %p %p, exh = %d, ext = %d",mb,nmb,extra_headroom,extra_tailroom);
    if (!nmb) {
        click_chatter("cannot allocate new pktmbuf");
        if (free_on_failure)
            kill();
        return 0;
    }
    //rte_pktmbuf_headroom(nmb) = rte_pktmbuf_headroom(mb) + extra_headroom;
    nmb->pkt.data = (unsigned char*)nmb->buf_addr + ((unsigned char*)mb->pkt.data - (unsigned char*)mb->buf_addr) + extra_headroom;


    rte_pktmbuf_data_len(nmb) = length();
    rte_pktmbuf_pkt_len(nmb) = length();

    WritablePacket *npkt = reinterpret_cast<WritablePacket *>(nmb);
    memcpy(npkt->buffer(), buffer(), length() + headroom() + tailroom());
    memcpy(npkt->all_anno(), all_anno(), sizeof (AllAnno));

    npkt->shift_header_annotations(buffer(), extra_headroom);

    click_chatter("HEadroom %d %d",headroom(),npkt->headroom());
    click_chatter("Tailroom %d %d",tailroom(),npkt->tailroom());
    click_chatter("Length %d %d",length(),npkt->length());
    click_chatter("Shared %d %d",shared(),npkt->shared());
    kill(); // Release old mbuf
    return npkt;
#else /* !CLICK_LINUXMODULE */

    int buffer_length = this->buffer_length();
    WritablePacket* p = WritablePacket::pool_allocate(extra_headroom, buffer_length, extra_tailroom);
    if (!p) {
        if (free_on_failure)
            kill();
        return 0;
    }

    uint8_t *old_head = _head, *old_end = _end;
    int headroom = this->headroom();
    int length = this->length();
    uint8_t* new_head = p->_head;
     uint8_t* new_end = p->_end;
    if (_use_count > 1) {
        memcpy(p, this, sizeof(Packet));

        # if CLICK_USERLEVEL || CLICK_MINIOS
            p->_destructor = 0;
        # else
            p->_m = m;
        # endif
    } else {
        p->_head = NULL;
        p->_data_packet = NULL; //packet from pool_data_allocate can be dirty
        WritablePacket::recycle(p);
        p = (WritablePacket*)this;
    }

    p->_head = new_head;
    p->_data = new_head + headroom + extra_headroom;
    p->_tail = p->_data + length;
    p->_end = new_end;

	# if CLICK_BSDMODULE
		struct mbuf *old_m = _m;
	# endif

    unsigned char *start_copy = old_head + (extra_headroom >= 0 ? 0 : -extra_headroom);
    unsigned char *end_copy = old_end + (extra_tailroom >= 0 ? 0 : extra_tailroom);
    memcpy(p->_head + (extra_headroom >= 0 ? extra_headroom : 0), start_copy, end_copy - start_copy);

    // free old data
    if (_data_packet)
	_data_packet->kill();
# if CLICK_USERLEVEL || CLICK_MINIOS
    else if (_destructor)
	_destructor(old_head, old_end - old_head, _destructor_argument);
    else
	delete[] old_head;
    _destructor = 0;
# elif CLICK_BSDMODULE
    m_freem(old_m); // alloc_data() created a new mbuf, so free the old one
# endif

    p->_use_count = 1;
    p->_data_packet = 0;
    p->shift_header_annotations(old_head, extra_headroom);
    return p;

#endif /* CLICK_LINUXMODULE */
}



#ifdef CLICK_BSDMODULE		/* BSD kernel module */
struct mbuf *
Packet::steal_m()
{
  struct Packet *p;
  struct mbuf *m2;

  p = uniqueify();
  m2 = p->m();

  /* Clear the mbuf from the packet: otherwise kill will MFREE it */
  p->_m = 0;
  p->kill();
  return m2;
}

/*
 * Duplicate a packet by copying data from an mbuf chain to a new mbuf with a
 * jumbo cluster (i.e., contiguous storage).
 */
struct mbuf *
Packet::dup_jumbo_m(struct mbuf *m)
{
  int len = m->m_pkthdr.len;
  struct mbuf *new_m;

  if (len > MJUM16BYTES) {
    click_chatter("warning: cannot allocate jumbo cluster for %d bytes", len);
    return NULL;
  }

  new_m = m_getjcl(M_DONTWAIT, m->m_type, m->m_flags & M_COPYFLAGS,
                   (len <= MJUMPAGESIZE ? MJUMPAGESIZE :
                    len <= MJUM9BYTES   ? MJUM9BYTES   :
                                          MJUM16BYTES));
  if (!new_m) {
    click_chatter("warning: jumbo cluster mbuf allocation failed");
    return NULL;
  }

  m_copydata(m, 0, len, mtod(new_m, caddr_t));
  new_m->m_len = len;
  new_m->m_pkthdr.len = len;

  /* XXX: Only a subset of what m_dup_pkthdr() would copy: */
  new_m->m_pkthdr.rcvif = m->m_pkthdr.rcvif;
# if __FreeBSD_version >= 800000
  new_m->m_pkthdr.flowid = m->m_pkthdr.flowid;
# endif
  new_m->m_pkthdr.ether_vtag = m->m_pkthdr.ether_vtag;

  return new_m;
}
#endif /* CLICK_BSDMODULE */

//
// EXPENSIVE_PUSH, EXPENSIVE_PUT
//

/*
 * Prepend some empty space before a packet.
 * May kill this packet and return a new one.
 */
WritablePacket *
Packet::expensive_push(uint32_t nbytes)
{
  static int chatter = 0;
  if (headroom() < nbytes && chatter < 5) {
    click_chatter("expensive Packet::push; have %d wanted %d",
                  headroom(), nbytes);
    chatter++;
  }
  if (WritablePacket *q = expensive_uniqueify((nbytes + 128) & ~3, 0, true)) {
#ifdef CLICK_LINUXMODULE	/* Linux kernel module */
    __skb_push(q->skb(), nbytes);
#elif CLICK_DPDK_POOLS
    rte_pktmbuf_prepend(q->mb(), nbytes);
    click_chatter("New head : %d",q->headroom());
#else				/* User-space and BSD kernel module */
    q->_data -= nbytes;
# ifdef CLICK_BSDMODULE
    q->m()->m_data -= nbytes;
    q->m()->m_len += nbytes;
    q->m()->m_pkthdr.len += nbytes;
# endif
#endif
    return q;
  } else
    return 0;
}

WritablePacket *
Packet::expensive_put(uint32_t nbytes)
{
#if CLICK_DPDK_POOLS
    assert(false);
#endif
  static int chatter = 0;
  if (tailroom() < nbytes && chatter < 5) {
    click_chatter("expensive Packet::put; have %d wanted %d",
                  tailroom(), nbytes);
    chatter++;
  }
  if (WritablePacket *q = expensive_uniqueify(0, nbytes + 128, true)) {
#ifdef CLICK_LINUXMODULE	/* Linux kernel module */
    __skb_put(q->skb(), nbytes);
#elif CLICK_DPDK_POOLS
    rte_pktmbuf_append(q->mb(), nbytes);
#else				/* User-space and BSD kernel module */
    q->_tail += nbytes;
# ifdef CLICK_BSDMODULE
    q->m()->m_len += nbytes;
    q->m()->m_pkthdr.len += nbytes;
# endif
#endif
    return q;
  } else
    return 0;
}

Packet *
Packet::shift_data(int offset, bool free_on_failure)
{
#if CLICK_DPDK_POOLS
    assert(false);
#endif


    if (offset == 0)
	return this;

    // Preserve mac_header, network_header, and transport_header.
    const unsigned char *dp = data();
    if (has_mac_header() && mac_header() >= buffer()
	&& mac_header() <= end_buffer() && mac_header() < dp)
	dp = mac_header();
    if (has_network_header() && network_header() >= buffer()
	&& network_header() <= end_buffer() && network_header() < dp)
	dp = network_header();
    if (has_transport_header() && transport_header() >= buffer()
	&& transport_header() <= end_buffer() && transport_header() < dp)
	dp = network_header();

    if (!shared()
	&& (offset < 0 ? (dp - buffer()) >= (ptrdiff_t)(-offset)
	    : tailroom() >= (uint32_t)offset)) {
	WritablePacket *q = static_cast<WritablePacket *>(this);
	memmove((unsigned char *) dp + offset, dp, q->end_data() - dp);
#if CLICK_LINUXMODULE
	struct sk_buff *mskb = q->skb();
	mskb->data += offset;
	mskb->tail += offset;
#elif CLICK_DPDK_POOLS
        rte_pktmbuf_adj(q->mb(), offset);
        rte_pktmbuf_append(q->mb(), offset);
#else				/* User-space and BSD kernel module */
	q->_data += offset;
	q->_tail += offset;
# if CLICK_BSDMODULE
	q->m()->m_data += offset;
# endif
#endif
	shift_header_annotations(q->buffer(), offset);
	return this;
    } else {
	int tailroom_offset = (offset < 0 ? -offset : 0);
	if (offset < 0 && headroom() < (uint32_t)(-offset))
	    offset = -headroom() + ((uintptr_t)(data() + offset) & 7);
	else
	    offset += ((uintptr_t)buffer() & 7);
	return expensive_uniqueify(offset, tailroom_offset, free_on_failure);
    }
}

#if HAVE_CLICK_PACKET_POOL
static void
cleanup_pool(PacketPool *pp, int global)
{
    unsigned pcount = 0, pdcount = 0;
    while (WritablePacket *p = pp->p) {
	++pcount;
	pp->p = static_cast<WritablePacket *>(p->next());
	::operator delete((void *) p);
    }
    while (WritablePacket *pd = pp->pd) {
    ++pdcount;
    pp->pd = static_cast<WritablePacket *>(pd->next());
#if HAVE_NETMAP_PACKET_POOL
    NetmapBufQ::local_pool()->insert_p(pd->buffer());
#else
	delete[] reinterpret_cast<unsigned char *>(pd->buffer());
#endif
    ::operator delete((void *) pd);
    }
#if !HAVE_BATCH_RECYCLE
    assert(pcount <= CLICK_PACKET_POOL_SIZE);
    assert(pdcount <= CLICK_PACKET_POOL_SIZE);
#endif
    assert(global || (pcount == pp->pcount && pdcount == pp->pdcount));
}
#endif

void
Packet::static_cleanup()
{
#if HAVE_CLICK_PACKET_POOL
	# if HAVE_MULTITHREAD
		while (PacketPool* pp = global_packet_pool.thread_pools) {
		global_packet_pool.thread_pools = pp->thread_pool_next;
		cleanup_pool(pp, 0);
		delete pp;
		}

		PacketPool fake_pool;
		do {
			fake_pool.p = global_packet_pool.pbatch.extract();
			fake_pool.pd = global_packet_pool.pdbatch.extract();
			if (!fake_pool.p && !fake_pool.pd) break;
			cleanup_pool(&fake_pool, 1);
		} while(true);
	# else
		cleanup_pool(&global_packet_pool, 0);
	# endif
#endif
}

#if HAVE_STATIC_ANNO
unsigned int Packet::clean_offset = 0;
unsigned int Packet::clean_size = 0;
#endif

CLICK_ENDDECLS<|MERGE_RESOLUTION|>--- conflicted
+++ resolved
@@ -909,11 +909,7 @@
  * reference count of this packet. The buffer won't be freed in any way and an
  * empty destructor will be set. It is usefull if you won't release this packet
  * before you're sure that the clone will be killed and plan on managing the
-<<<<<<< HEAD
- * freeing yourself.
-=======
  * buffer yourself.
->>>>>>> e706291f
  *
  * @return the cloned packet
  *
