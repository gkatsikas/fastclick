--- conflicted
+++ resolved
@@ -404,12 +404,16 @@
 }
 
 #  if HAVE_NETMAP_PACKET_POOL
-WritablePacket* WritablePacket::make_netmap(unsigned char* data, struct netmap_ring* rxring, struct netmap_slot* slot) {
+WritablePacket* WritablePacket::make_netmap(unsigned char* data, struct netmap_ring* rxring, struct netmap_slot* slot, bool set_rss_aggregate) {
     WritablePacket* p = pool_data_allocate();
     if (!p) return NULL;
     p->initialize();
     slot->buf_idx = NETMAP_BUF_IDX(rxring, p->buffer());
     p->set_buffer(data,rxring->nr_buf_size,slot->len);
+#if NETMAP_WITH_HASH
+	if (set_rss_aggregate)
+		SET_AGGREGATE_ANNO(last,slot->hash);
+#endif
     slot->flags = NS_BUF_CHANGED;
     return p;
 }
@@ -431,10 +435,7 @@
 
     if (_count == 0) {
         _head = pool_data_allocate();
-        if (!_head) {
-        	click_chatter("Warning : could not receive packets because netmap buffers are short !");
-        	return 0;
-        }
+        _count = 1;
     }
 
     //Next is the current packet in the batch
@@ -472,13 +473,8 @@
 
             _head = 0;
             next = pool_data_allocate();
-            if (next == 0) {
-            	click_chatter("Warning : could not receive packets because netmap buffers are short !");
-            	n-=toreceive;
-            	toreceive = 0;
-            }
-        } else
-            _count --;
+            _count++; // We use the packet already out of the pool
+        }
         last->set_next(next);
 
     }
@@ -871,27 +867,6 @@
 # endif
     if (!p)
 	return 0;
-<<<<<<< HEAD
-    Packet* origin = this;
-    if (origin->_data_packet)
-        origin = origin->_data_packet;
-    memcpy(p, this, sizeof(Packet));
-    //click_chatter("CLone is %p->%p data is %p",p,this,p->buffer());
-    p->_use_count = 1;
-    p->_data_packet = origin;
-#if HAVE_FLOW
-	if (fcb_stack) {
-		fcb_stack->acquire(1);
-	}
-#endif
-# if CLICK_USERLEVEL || CLICK_MINIOS
-    p->_destructor = 0;
-# else
-    p->_m = m;
-# endif
-    // increment our reference count because of _data_packet reference
-    origin->_use_count++;
-=======
     if (unlikely(fast)) {
         p->_use_count = 1;
         p->_data_packet = 0;
@@ -915,7 +890,6 @@
 		// increment our reference count because of _data_packet reference
 		origin->_use_count++;
     }
->>>>>>> 41adf027
     return p;
 
 #endif /* CLICK_LINUXMODULE */
