--- conflicted
+++ resolved
@@ -121,8 +121,8 @@
                 }
         }
     } else {
-        int i = 0;
-        rte_mempool_walk(add_pool,(void*)&i);
+                int i = 0;
+                rte_mempool_walk(add_pool,(void*)&i);
         if (i == 0) {
                 click_chatter("Could not get pools from the primary DPDK process");
                 return false;
@@ -146,11 +146,7 @@
 
     dev_conf.rxmode.mq_mode = ETH_MQ_RX_RSS;
     dev_conf.rx_adv_conf.rss_conf.rss_key = NULL;
-<<<<<<< HEAD
-    dev_conf.rx_adv_conf.rss_conf.rss_hf = ETH_RSS_IP | ETH_RSS_TCP | ETH_RSS_UDP;
-=======
-    dev_conf.rx_adv_conf.rss_conf.rss_hf = ETH_RSS_IP | ETH_RSS_UDP | ETH_RSS_IP;
->>>>>>> 85189f6e
+    dev_conf.rx_adv_conf.rss_conf.rss_hf = ETH_RSS_IP | ETH_RSS_UDP | ETH_RSS_TCP;
 
     //We must open at least one queue per direction
     if (info.rx_queues.size() == 0) {
