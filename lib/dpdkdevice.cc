/*
 * dpdkdevice.{cc,hh} -- library for interfacing with DPDK
 * Cyril Soldani, Tom Barbette
 *
 * Integration of DPDK's Flow API by Georgios Katsikas
 *
 * Copyright (c) 2014-2016 University of Liege
 * Copyright (c) 2016 Cisco Meraki
 * Copyright (c) 2017 RISE SICS
 * Copyright (c) 2018-2019 KTH Royal Institute of Technology
 *
 * Permission is hereby granted, free of charge, to any person obtaining a
 * copy of this software and associated documentation files (the "Software"),
 * to deal in the Software without restriction, subject to the conditions
 * listed in the Click LICENSE file. These conditions include: you must
 * preserve this copyright notice, and you cannot mention the copyright
 * holders in advertising related to the Software without their permission.
 * The Software is provided WITHOUT ANY WARRANTY, EXPRESS OR IMPLIED. This
 * notice is a summary of the Click LICENSE file; the license in that file is
 * legally binding.
 */

#include <click/config.h>
#include <click/element.hh>
#include <click/dpdkdevice.hh>
#include <click/userutils.hh>
#include <rte_errno.h>

#if RTE_VERSION >= RTE_VERSION_NUM(20,2,0,0)
<<<<<<< HEAD
    #include <click/flowparser.hh>
=======
    #include <click/flowrulemanager.hh>
>>>>>>> 19ab6077
extern "C" {
    #include <rte_pmd_ixgbe.h>
}
#endif

CLICK_DECLS

DPDKDevice::DPDKDevice() : port_id(-1), info() {
}

DPDKDevice::DPDKDevice(portid_t port_id) : port_id(port_id) {
    #if RTE_VERSION >= RTE_VERSION_NUM(20,2,0,0)
        if (port_id >= 0)
            initialize_flow_rule_manager(port_id, ErrorHandler::default_handler());
    #endif
};

uint16_t DPDKDevice::get_device_vendor_id()
{
    return info.vendor_id;
}

String DPDKDevice::get_device_vendor_name()
{
    return info.vendor_name;
}

uint16_t DPDKDevice::get_device_id()
{
    return info.device_id;
}

const char *DPDKDevice::get_device_driver()
{
    return info.driver;
}



#define RETA_CONF_SIZE     (ETH_RSS_RETA_SIZE_512 / RTE_RETA_GROUP_SIZE)

int DPDKDevice::set_rss_max(int max)
{
    struct rte_eth_rss_reta_entry64 reta_conf[RETA_CONF_SIZE];
    struct rte_eth_dev_info dev_info;

    rte_eth_dev_info_get(port_id, &dev_info);
    uint16_t reta_size = dev_info.reta_size;
    uint32_t i;
    int status;
    /* RETA setting */
    memset(reta_conf, 0, sizeof(reta_conf));
    for (i = 0; i < reta_size; i++) {
        reta_conf[i / RTE_RETA_GROUP_SIZE].mask = UINT64_MAX;
    }
    for (i = 0; i < reta_size; i++) {
        uint32_t reta_id = i / RTE_RETA_GROUP_SIZE;
        uint32_t reta_pos = i % RTE_RETA_GROUP_SIZE;
        uint32_t core_id = i % max;
        reta_conf[reta_id].reta[reta_pos] = core_id;
    }
    /* RETA update */
    status = rte_eth_dev_rss_reta_update(port_id, reta_conf, reta_size);
    return status;
}

#if RTE_VERSION >= RTE_VERSION_NUM(20,2,0,0)
/**
 * Called by the constructor of DPDKDevice.
 * Flow Rule Manager must be strictly invoked once for each port.
 *
 * @param port_id the ID of the device where Flow Rule Manager is invoked
 * @param errh an error handler instance
 */
void DPDKDevice::initialize_flow_rule_manager(const portid_t &port_id, ErrorHandler *errh)
{
<<<<<<< HEAD
    FlowParser *flow_disp = FlowParser::get_flow_dispatcher(port_id, errh);
    if (!flow_disp) {
=======
    FlowRuleManager *flow_rule_mgr = FlowRuleManager::get_flow_rule_mgr(port_id, errh);
    if (!flow_rule_mgr) {
>>>>>>> 19ab6077
        return;
    }

    // Verify
    const portid_t p_id = flow_rule_mgr->get_port_id();
    assert((p_id >= 0) && (p_id == port_id));
}
#endif /* RTE_VERSION >= RTE_VERSION_NUM(17,5,0,0) */


/* Wraps rte_eth_dev_socket_id(), which may return -1 for valid ports when NUMA
 * is not well supported. This function will return 0 instead in that case. */
int DPDKDevice::get_port_numa_node(portid_t port_id)
{
    if (port_id >= dev_count())
        return -1;
    int numa_node = rte_eth_dev_socket_id(port_id);
    return (numa_node == -1) ? 0 : numa_node;
}

unsigned int DPDKDevice::get_nb_rxdesc()
{
    return info.n_rx_descs;
}

unsigned int DPDKDevice::get_nb_txdesc()
{
    return info.n_tx_descs;
}

/**
 * This function is called by DPDK when Click runs as a secondary process.
 * It checks that the prefix matches with the given config prefix and adds
 * it if it does so.
 */
#if RTE_VERSION >= RTE_VERSION_NUM(16,07,0,0)
void add_pool(struct rte_mempool *rte, void *arg){
#else
void add_pool(const struct rte_mempool *rte, void *arg){
#endif
    int *i = (int *) arg;
    if (strncmp(
            DPDKDevice::MEMPOOL_PREFIX.c_str(),
            const_cast<struct rte_mempool *>(rte)->name,
            DPDKDevice::MEMPOOL_PREFIX.length()) != 0)
        return;
    DPDKDevice::_pktmbuf_pools[*i] = const_cast<struct rte_mempool *>(rte);
    click_chatter("Found DPDK primary pool #%d %s",*i, DPDKDevice::_pktmbuf_pools[*i]->name);
    (*i)++;
}

int core_to_numa_node(unsigned lcore_id) {
       int numa_node = rte_lcore_to_socket_id(lcore_id);
       return (numa_node < 0) ? 0 : numa_node;
}

int DPDKDevice::get_nb_mbuf(int socket) {
    if (NB_MBUF.size() == 0)
        return DEFAULT_NB_MBUF;
    else
        return NB_MBUF[socket % NB_MBUF.size()];
}

int DPDKDevice::alloc_pktmbufs(ErrorHandler* errh)
{
    /* Count NUMA sockets for each device and each node, we do not want to
     * allocate a unused pool
     */
    int max_socket = -1;
    for (HashTable<portid_t, DPDKDevice>::const_iterator it = _devs.begin();
         it != _devs.end(); ++it) {
        int numa_node = DPDKDevice::get_port_numa_node(it.key());
        if (numa_node > max_socket)
            max_socket = numa_node;
    }
    int i;
    RTE_LCORE_FOREACH(i) {
        int numa_node = core_to_numa_node(i);
        if (numa_node > max_socket)
            max_socket = numa_node;
    }


    if (max_socket == -1)
        max_socket = 0;

    unsigned n_pktmbuf_pools = max_socket + 1;

    // Allocate pktmbuf_pool array
    typedef struct rte_mempool *rte_mempool_p;
    if (_nr_pktmbuf_pools < n_pktmbuf_pools) {
        auto pktmbuf_pools = new rte_mempool_p[n_pktmbuf_pools];
        if (!pktmbuf_pools)
            return false;
        for (unsigned i = 0; i < _nr_pktmbuf_pools; i++) {
            pktmbuf_pools[i] = _pktmbuf_pools[i];
        }
        if (_pktmbuf_pools)
            delete[] _pktmbuf_pools;
        for (unsigned i = _nr_pktmbuf_pools; i < n_pktmbuf_pools; i++) {
            pktmbuf_pools[i] = 0;
        }
        _pktmbuf_pools = pktmbuf_pools;
        _nr_pktmbuf_pools = n_pktmbuf_pools;
    }

#if HAVE_DPDK_PACKET_POOL
	int total = 0;
	for (unsigned i = 0; i < _nr_pktmbuf_pools; i++) {
		total += get_nb_mbuf(i);
	}

	if (Packet::max_data_pool_size() > 0) {
		if (Packet::max_data_pool_size() + 8192 > total) {
			return errh->error("--enable-dpdk-pool requires more DPDK buffers than the amount of packet that can stay in the queue. Please use DPDKInfo to allocate more than %d DPDK buffers or compile without --enable-dpdk-pool", Packet::max_data_pool_size() + 8192);
		}
	}
#endif

    if (rte_eal_process_type() == RTE_PROC_PRIMARY) {
        // Create a pktmbuf pool for each active socket
        for (unsigned i = 0; i < _nr_pktmbuf_pools; i++) {
                if (!_pktmbuf_pools[i]) {
                        String mempool_name = DPDKDevice::MEMPOOL_PREFIX + String(i);
                        const char* name = mempool_name.c_str();
                        _pktmbuf_pools[i] =
#if RTE_VERSION >= RTE_VERSION_NUM(2,2,0,0)
                        rte_pktmbuf_pool_create(name, get_nb_mbuf(i),
                                                MBUF_CACHE_SIZE, 0, MBUF_DATA_SIZE, i);
#else
                        rte_mempool_create(
                                        name, get_nb_mbuf(i), MBUF_SIZE, MBUF_CACHE_SIZE,
                                        sizeof (struct rte_pktmbuf_pool_private),
                                        rte_pktmbuf_pool_init, NULL, rte_pktmbuf_init, NULL,
                                        i, 0);
#endif

                        if (!_pktmbuf_pools[i]) {
                                errh->error("Could not allocate packet MBuf pools %d with %d buffers : error %d (%s)",i, get_nb_mbuf(i), rte_errno,rte_strerror(rte_errno));
                                return rte_errno;
                        }
                }
        }
    } else {
        int i = 0;
        rte_mempool_walk(add_pool,(void*)&i);
        if (i == 0) {
            return errh->error("Could not get pools from the primary DPDK process");
        }
    }

    return 0;
}

struct rte_mempool *DPDKDevice::get_mpool(unsigned int socket_id) {
    return _pktmbuf_pools[socket_id];
}

/**
 * Extracts from 'info' what is after the 'key'.
 * E.g. an expected input is:
 * XX:YY.Z Ethernet controller: Mellanox Technologies MT27700 Family [ConnectX-4]
 * and we want to keep what is after our key 'Ethernet controller: '.
 *
 * @param info string to parse
 * @param key substring to indicate the new index
 * @return substring of info that succeeds the key
 */
static String parse_pci_info(String info, String key)
{
    String s;

    // Extract what is after the keyword
    s = info.substring(info.find_left(key) + key.length());
    if (s.empty()) {
        return String();
    }

    // Find the position of the delimiter
    int pos = s.find_left(':') + 2;
    if (pos < 0) {
        return String();
    }

    // Extract what comes after the delimiter
    s = s.substring(pos, s.find_left("\n") - pos);
    if (s.empty()) {
        return String();
    }

    return s;
}

/**
 * Keeps the left-most substring of 'str'
 * until the first occurence of the delimiter.
 *
 * @param str string to parse
 * @param delimiter character that indicates where to stop
 * @return substring of str that preceds the delimiter
 */
static String keep_token_left(String str, char delimiter)
{
    return str.substring(0, str.find_left(delimiter));
}


#if RTE_VERSION >= RTE_VERSION_NUM(20,2,0,0)
int DPDKDevice::set_mode(
        String mode, int num_pools, Vector<int> vf_vlan,
        const String &flow_rules_filename, ErrorHandler *errh)
#else
int DPDKDevice::set_mode(
        String mode, int num_pools, Vector<int> vf_vlan,
        ErrorHandler *errh)
#endif
{
    mode = mode.lower();

    enum rte_eth_rx_mq_mode m;

    if (mode == "none") {
        m = ETH_MQ_RX_NONE;
#if RTE_VERSION >= RTE_VERSION_NUM(20,2,0,0)
<<<<<<< HEAD
    } else if ((mode == "rss") || (mode == FlowParser::DISPATCHING_MODE) || (mode == "")) {
=======
    } else if ((mode == "rss") || (mode == FlowRuleManager::DISPATCHING_MODE) || (mode == "")) {
>>>>>>> 19ab6077
#else
    } else if ((mode == "rss") || (mode == "")) {
#endif
        m = ETH_MQ_RX_RSS;
        if (mode == "")
            mode = "rss";
    } else if (mode == "vmdq") {
        m = ETH_MQ_RX_VMDQ_ONLY;
    } else if (mode == "vmdq_rss") {
        m = ETH_MQ_RX_VMDQ_RSS;
    } else if (mode == "vmdq_dcb") {
        m = ETH_MQ_RX_VMDQ_DCB;
    } else if (mode == "vmdq_dcb_rss") {
        m = ETH_MQ_RX_VMDQ_DCB_RSS;
    } else {
        return errh->error("Unknown mode %s",mode.c_str());
    }

    if (m != info.mq_mode && info.mq_mode != (enum rte_eth_rx_mq_mode)-1) {
        return errh->error("Device can only have one mode.");
    }

    if (m & ETH_MQ_RX_VMDQ_FLAG) {
        if (num_pools != info.num_pools && info.num_pools != 0) {
            return errh->error(
                "Number of VF pools must be consistent for the same device"
            );
        }
        if (vf_vlan.size() > 0) {
            if (info.vf_vlan.size() > 0)
                return errh->error(
                    "VF_VLAN can only be setted once per device"
                );
            if (vf_vlan.size() != num_pools) {
                return errh->error(
                    "Number of VF_VLAN must be equal to the number of pools"
                );
            }
            info.vf_vlan = vf_vlan;
        }

        if (num_pools) {
            info.num_pools = num_pools;
        }

    }

#if RTE_VERSION >= RTE_VERSION_NUM(20,2,0,0)
<<<<<<< HEAD
    if (mode == FlowParser::DISPATCHING_MODE) {
        FlowParser *flow_disp = FlowParser::get_flow_dispatcher(port_id, errh);
        flow_disp->set_active(true);
        flow_disp->set_rules_filename(flow_rules_filename);
=======
    if (mode == FlowRuleManager::DISPATCHING_MODE) {
        FlowRuleManager *flow_rule_mgr = FlowRuleManager::get_flow_rule_mgr(port_id, errh);
        flow_rule_mgr->set_active(true);
        flow_rule_mgr->set_rules_filename(flow_rules_filename);
>>>>>>> 19ab6077
        errh->message(
            "DPDK Flow Rule Manager (port %u): State %s - Isolation Mode %s - Source file '%s'",
            port_id,
<<<<<<< HEAD
            flow_disp->active() ? "active" : "inactive",
            FlowParser::isolated(port_id) ? "active" : "inactive",
=======
            flow_rule_mgr->active() ? "active" : "inactive",
            FlowRuleManager::isolated(port_id) ? "active" : "inactive",
>>>>>>> 19ab6077
            flow_rules_filename.empty() ? "None" : flow_rules_filename.c_str()
        );
    }
#endif

    info.mq_mode = m;
    info.mq_mode_str = mode;

    return 0;
}

rte_eth_rx_mq_mode DPDKDevice::get_mode() {
    return get_info().mq_mode;
}

String DPDKDevice::get_mode_str() {
    return get_info().mq_mode_str;
}

static struct rte_ether_addr pool_addr_template = {
    .addr_bytes = {0x52, 0x54, 0x00, 0x00, 0x00, 0x00}
};

struct rte_ether_addr DPDKDevice::gen_mac(int a, int b) {
    struct rte_ether_addr mac;
    if (info.init_mac != EtherAddress()) {
        memcpy(&mac, info.init_mac.data(), sizeof(struct rte_ether_addr));
    } else
        mac = pool_addr_template;
    mac.addr_bytes[4] = a;
    mac.addr_bytes[5] = b;
    return mac;
}

int DPDKDevice::initialize_device(ErrorHandler *errh)
{
    struct rte_eth_conf dev_conf;
    struct rte_eth_dev_info dev_info;
    memset(&dev_conf, 0, sizeof dev_conf);

    rte_eth_dev_info_get(port_id, &dev_info);

#if RTE_VERSION >= RTE_VERSION_NUM(17,11,0,0) && RTE_VERSION < RTE_VERSION_NUM(18,05,0,0)
    if (strcmp(dev_info.driver_name, "net_mlx5") == 0) {
        errh->warning("WARNING : DPDK 17.11 to 18.02 included have broken support for secondary process with mlx5. Use 18.05 with mlx5 cards if you use secondary process.");
    }
#endif

    info.mq_mode = (info.mq_mode == (enum rte_eth_rx_mq_mode)-1? ETH_MQ_RX_RSS : info.mq_mode);
    dev_conf.rxmode.mq_mode = info.mq_mode;
#if RTE_VERSION < RTE_VERSION_NUM(18,8,0,0)
    dev_conf.rxmode.hw_vlan_filter = 0;
#endif
#if RTE_VERSION >= RTE_VERSION_NUM(18,02,0,0) && RTE_VERSION < RTE_VERSION_NUM(18,11,0,0)
    dev_conf.rxmode.offloads = DEV_RX_OFFLOAD_CRC_STRIP;
    dev_conf.txmode.offloads = 0;
#endif

    if (info.mq_mode & ETH_MQ_RX_VMDQ_FLAG) {

        if (info.num_pools > dev_info.max_vmdq_pools) {
            return errh->error(
                "The number of VF Pools exceeds the hardware limit of %d",
                dev_info.max_vmdq_pools
            );
        }

        if (info.num_pools == 0) {
            return errh->error("VMDq mode requires a number of pool higher than 0. Set it with VF_POOLS.");
        }

        if (info.rx_queues.size() % info.num_pools != 0) {
            info.rx_queues.resize(
                ((info.rx_queues.size() / info.num_pools) + 1) * info.num_pools
            );
        }
        dev_conf.rx_adv_conf.vmdq_rx_conf.nb_queue_pools =
            (enum rte_eth_nb_pools) info.num_pools;
        dev_conf.rx_adv_conf.vmdq_rx_conf.enable_default_pool = 0;
        dev_conf.rx_adv_conf.vmdq_rx_conf.default_pool = 0;
        if (info.vf_vlan.size() > 0) {
            dev_conf.rx_adv_conf.vmdq_rx_conf.rx_mode = 0;
            dev_conf.rx_adv_conf.vmdq_rx_conf.nb_pool_maps = info.num_pools;
            for (int i = 0; i < dev_conf.rx_adv_conf.vmdq_rx_conf.nb_pool_maps; i++) {
                dev_conf.rx_adv_conf.vmdq_rx_conf.pool_map[i].vlan_id =
                    info.vf_vlan[i];
                dev_conf.rx_adv_conf.vmdq_rx_conf.pool_map[i].pools =
                    (1UL << (i % info.num_pools));
            }
        } else {
            dev_conf.rx_adv_conf.vmdq_rx_conf.rx_mode = ETH_VMDQ_ACCEPT_UNTAG;
            dev_conf.rx_adv_conf.vmdq_rx_conf.nb_pool_maps = 0;
        }
    }

    if (info.mq_mode & ETH_MQ_RX_RSS_FLAG) {
        dev_conf.rx_adv_conf.rss_conf.rss_key = NULL;
        dev_conf.rx_adv_conf.rss_conf.rss_hf = ETH_RSS_IP | ETH_RSS_UDP | ETH_RSS_TCP;
        dev_conf.rx_adv_conf.rss_conf.rss_hf &= dev_info.flow_type_rss_offloads;
    }

#if RTE_VERSION >= RTE_VERSION_NUM(18,02,0,0)
    if (info.rx_offload & DEV_RX_OFFLOAD_TIMESTAMP) {
        if (!(dev_info.rx_offload_capa & DEV_RX_OFFLOAD_TIMESTAMP)) {
            return errh->error("Hardware timestamp offloading is not supported by this device!");
        } else {
            dev_conf.rxmode.offloads |= DEV_RX_OFFLOAD_TIMESTAMP;
        }
    }
#endif

#if RTE_VERSION >= RTE_VERSION_NUM(18,02,0,0)
    if (info.tx_offload & DEV_TX_OFFLOAD_IPV4_CKSUM) {
        if (!(dev_info.rx_offload_capa & DEV_TX_OFFLOAD_IPV4_CKSUM)) {
            return errh->error("Hardware IPv4 checksum offloading is not supported by this device!");
        } else {
            dev_conf.txmode.offloads |= DEV_TX_OFFLOAD_IPV4_CKSUM;
        }
    }

    if (info.tx_offload & DEV_TX_OFFLOAD_TCP_CKSUM) {
        if (!(dev_info.rx_offload_capa & DEV_TX_OFFLOAD_TCP_CKSUM)) {
            return errh->error("Hardware TCP checksum offloading is not supported by this device!");
        } else {
            dev_conf.txmode.offloads |= DEV_TX_OFFLOAD_TCP_CKSUM;
        }
    }

    if (info.tx_offload & DEV_TX_OFFLOAD_TCP_TSO) {
        if (!(dev_info.rx_offload_capa & DEV_TX_OFFLOAD_TCP_TSO)) {
            return errh->error("Hardware TCP Segmentation Offloading (TSO) is not supported by this device!");
        } else {
            dev_conf.txmode.offloads |= DEV_TX_OFFLOAD_TCP_TSO;
        }
    }
#endif

#if RTE_VERSION < RTE_VERSION_NUM(18,05,0,0)
    // Obtain general device information
    if (dev_info.pci_dev) {
        info.vendor_id = dev_info.pci_dev->id.vendor_id;
        info.device_id = dev_info.pci_dev->id.device_id;
    }
#else
    //TODO
#endif
    info.driver = dev_info.driver_name;
    info.vendor_name = "Unknown";

    // Combine vendor and device IDs
    char vendor_and_dev[10];
    sprintf(vendor_and_dev, "%x:%x", info.vendor_id, info.device_id);

    // Retrieve more information about the vendor of this NIC
    String dev_pci = shell_command_output_string("lspci -d " + String(vendor_and_dev), "", errh);
    String long_vendor_name = parse_pci_info(dev_pci, "Ethernet controller");
    if (!long_vendor_name.empty()) {
        info.vendor_name = keep_token_left(long_vendor_name, ' ');
    }

    //We must open at least one queue per direction
    if (info.rx_queues.size() == 0) {
        info.rx_queues.resize(1);
    }
    if (info.tx_queues.size() == 0) {
        info.tx_queues.resize(1);
    }


#if RTE_VERSION >= RTE_VERSION_NUM(18,05,0,0)
    if (info.n_rx_descs == 0)
        info.n_rx_descs = dev_info.default_rxportconf.ring_size > 0? dev_info.default_rxportconf.ring_size : DEF_DEV_RXDESC;

    if (info.n_tx_descs == 0)
        info.n_tx_descs = dev_info.default_txportconf.ring_size > 0? dev_info.default_txportconf.ring_size : DEF_DEV_TXDESC;
#else
    if (info.n_rx_descs == 0)
        info.n_rx_descs = DEF_DEV_RXDESC;

    if (info.n_tx_descs == 0)
        info.n_tx_descs = DEF_DEV_TXDESC;
#endif

    if (info.rx_queues.size() > dev_info.max_rx_queues) {
        return errh->error("Port %d can only use %d RX queues (asked for %d), use MAXQUEUES to set the maximum "
                           "number of queues or N_QUEUES to strictly define it.", port_id, dev_info.max_rx_queues, info.rx_queues.size());
    }
    if (info.tx_queues.size() > dev_info.max_tx_queues) {
        return errh->error("Port %d can only use %d TX queues (FastClick asked for %d, probably to serve that same amount of threads).\n"
                           "Add the argument \"MAXQUEUES %d\" to the corresponding ToDPDKDevice to set the maximum "
                           "number of queues to %d or \"N_QUEUES %d\" to strictly define it. "
                           "If the TX device has more threads than queues due to this parameter change, it will automatically rely on locking to share the queues as evenly as possible between the threads.", port_id, dev_info.max_tx_queues, info.tx_queues.size(), dev_info.max_tx_queues, dev_info.max_tx_queues, dev_info.max_tx_queues);
    }

    if (info.n_rx_descs < dev_info.rx_desc_lim.nb_min || info.n_rx_descs > dev_info.rx_desc_lim.nb_max) {
        return errh->error("The number of receive descriptors is %d but needs to be between %d and %d",info.n_rx_descs, dev_info.rx_desc_lim.nb_min, dev_info.rx_desc_lim.nb_max);
    }

    if (info.n_tx_descs < dev_info.tx_desc_lim.nb_min || info.n_tx_descs > dev_info.tx_desc_lim.nb_max) {
        return errh->error("The number of transmit descriptors is %d but needs to be between %d and %d",info.n_tx_descs, dev_info.tx_desc_lim.nb_min, dev_info.tx_desc_lim.nb_max);
    }

    /* TODO : Detect this if possible
    if (dev_info.tx_offload_capa & DEV_TX_OFFLOAD_MBUF_FAST_FREE)
            dev_conf.txmode.offloads |=
                DEV_TX_OFFLOAD_MBUF_FAST_FREE;
also                ETH_TXQ_FLAGS_NOMULTMEMP
                */

    int ret;
    if ((ret = rte_eth_dev_configure(
            port_id, info.rx_queues.size(),
            info.tx_queues.size(), &dev_conf)) < 0)
        return errh->error(
            "Cannot initialize DPDK port %u with %u RX and %u TX queues\nError %d : %s",
            port_id, info.rx_queues.size(), info.tx_queues.size(),
            ret, strerror(ret));

    rte_eth_dev_info_get(port_id, &dev_info);

#if RTE_VERSION >= RTE_VERSION_NUM(16,07,0,0)
    if (dev_info.nb_rx_queues != info.rx_queues.size()) {
        return errh->error("Device only initialized %d RX queues instead of %d. "
                "Please check configuration.", dev_info.nb_rx_queues,
                info.rx_queues.size());
    }
    if (dev_info.nb_tx_queues != info.tx_queues.size()) {
        return errh->error("Device only initialized %d TX queues instead of %d. "
                "Please check configuration.", dev_info.nb_tx_queues,
                info.tx_queues.size());
    }
#endif

    struct rte_eth_rxconf rx_conf;
#if RTE_VERSION >= RTE_VERSION_NUM(2,0,0,0)
    memcpy(&rx_conf, &dev_info.default_rxconf, sizeof rx_conf);
#else
    bzero(&rx_conf,sizeof rx_conf);
#endif

#if RTE_VERSION < RTE_VERSION_NUM(18,8,0,0)
    rx_conf.rx_thresh.pthresh = RX_PTHRESH;
    rx_conf.rx_thresh.hthresh = RX_HTHRESH;
    rx_conf.rx_thresh.wthresh = RX_WTHRESH;
#endif

    struct rte_eth_txconf tx_conf;
    tx_conf = dev_info.default_txconf;
#if RTE_VERSION >= RTE_VERSION_NUM(2,0,0,0)
    memcpy(&tx_conf, &dev_info.default_txconf, sizeof tx_conf);
#else
    bzero(&tx_conf,sizeof tx_conf);
#endif

#if RTE_VERSION < RTE_VERSION_NUM(18,8,0,0) && RTE_VERSION >= RTE_VERSION_NUM(18,02,0,0)
    tx_conf.txq_flags = ETH_TXQ_FLAGS_IGNORE;
#else
    tx_conf.tx_thresh.pthresh = TX_PTHRESH;
    tx_conf.tx_thresh.hthresh = TX_HTHRESH;
    tx_conf.tx_thresh.wthresh = TX_WTHRESH;
#endif
#if RTE_VERSION >= RTE_VERSION_NUM(18,02,0,i0)
    tx_conf.offloads = dev_conf.txmode.offloads;
#endif
#if RTE_VERSION <= RTE_VERSION_NUM(18,05,0,0)
    tx_conf.txq_flags |= ETH_TXQ_FLAGS_NOMULTSEGS | ETH_TXQ_FLAGS_NOOFFLOADS;
#endif

    int numa_node = DPDKDevice::get_port_numa_node(port_id);
    for (unsigned i = 0; i < (unsigned)info.rx_queues.size(); ++i) {
        if (rte_eth_rx_queue_setup(
                port_id, i, info.n_rx_descs, numa_node, &rx_conf,
                _pktmbuf_pools[numa_node]) != 0)
            return errh->error(
                "Cannot initialize RX queue %u of port %u on node %u : %s",
                i, port_id, numa_node, rte_strerror(rte_errno));
    }

    for (unsigned i = 0; i < (unsigned)info.tx_queues.size(); ++i)
        if (rte_eth_tx_queue_setup(port_id, i, info.n_tx_descs, numa_node,
                                   &tx_conf) != 0)
            return errh->error(
                "Cannot initialize TX queue %u of port %u on node %u",
                i, port_id, numa_node);

    if (info.init_mtu != 0) {
        if (dev_conf.rxmode.max_rx_pkt_len < info.init_mtu) {
            dev_conf.rxmode.max_rx_pkt_len = info.init_mtu;
        }
        if (rte_eth_dev_set_mtu(port_id, info.init_mtu) != 0) {
            return errh->error("Could not set MTU %d",info.init_mtu);
        }
    } else {
    #if RTE_VERSION >= RTE_VERSION_NUM(19,8,0,0)
        dev_conf.rxmode.max_rx_pkt_len = RTE_ETHER_MAX_LEN;
    #else
        dev_conf.rxmode.max_rx_pkt_len = ETHER_MAX_LEN;
    #endif
    }

    if (info.init_rss > 0) {
        if (set_rss_max(info.init_rss) != 0) {
            return errh->error("Could not set RSS to %d queues",info.init_rss);
        }
    }

#if RTE_VERSION >= RTE_VERSION_NUM(20,2,0,0)
    if (info.flow_isolate) {
<<<<<<< HEAD
        FlowParser::set_isolation_mode(port_id, true);
    } else {
        FlowParser::set_isolation_mode(port_id, false);
=======
        FlowRuleManager::set_isolation_mode(port_id, true);
    } else {
        FlowRuleManager::set_isolation_mode(port_id, false);
>>>>>>> 19ab6077
    }
#endif

    if (info.init_mac != EtherAddress()) {
        struct rte_ether_addr addr;
        memcpy(&addr, info.init_mac.data(), sizeof(struct rte_ether_addr));
        if (rte_eth_dev_default_mac_addr_set(port_id, &addr) != 0) {
            return errh->error("Could not set default MAC address");
        }
    }

    if (info.init_fc_mode != FC_UNSET) {
        struct rte_eth_fc_conf conf;
        ret = rte_eth_dev_flow_ctrl_get(port_id, &conf);
        if (ret != 0)
            return errh->error("Could not get flow control status!");
        switch (info.init_fc_mode) {
            case FC_FULL:
                conf.mode = RTE_FC_FULL; break;
            case FC_RX:
                conf.mode = RTE_FC_RX_PAUSE; break;
            case FC_TX:
                conf.mode = RTE_FC_TX_PAUSE; break;
            case FC_NONE:
                conf.mode = RTE_FC_NONE; break;
            default:
                return errh->error("Unknown flow mode !");
        }
        ret = rte_eth_dev_flow_ctrl_set(port_id, &conf);
        if (ret != 0)
             errh->warning("Could not set flow control status!");
    }

    if (info.mq_mode & ETH_MQ_RX_VMDQ_FLAG) {
        /*
         * Set mac for each pool and parameters
         */
        for (unsigned q = 0; q < info.num_pools; q++) {
            struct rte_ether_addr mac = gen_mac(port_id, q);
            printf("Port %u vmdq pool %u set mac %02x:%02x:%02x:%02x:%02x:%02x\n",
                        port_id, q,
                        mac.addr_bytes[0], mac.addr_bytes[1],
                        mac.addr_bytes[2], mac.addr_bytes[3],
                        mac.addr_bytes[4], mac.addr_bytes[5]);
            int retval = rte_eth_dev_mac_addr_add(port_id, &mac, q);
            if (retval) {
                printf("mac addr add failed at pool %d\n", q);
                return retval;
            }
        }
    }

#if RTE_VERSION >= RTE_VERSION_NUM(18,02,0,0)
    int diag;
    int vlan_offload;

    rx_conf.offloads = dev_conf.rxmode.offloads;
    vlan_offload = rte_eth_dev_get_vlan_offload(port_id);

    if (info.vlan_filter) {
        vlan_offload |= ETH_VLAN_FILTER_OFFLOAD;
        rx_conf.offloads |= DEV_RX_OFFLOAD_VLAN_FILTER;
    } else {
        vlan_offload &= ~ETH_VLAN_FILTER_OFFLOAD;
        rx_conf.offloads &= ~DEV_RX_OFFLOAD_VLAN_FILTER;
    }

    if (info.vlan_strip) {
        vlan_offload |= ETH_VLAN_STRIP_OFFLOAD;
        rx_conf.offloads |= DEV_RX_OFFLOAD_VLAN_STRIP;
    } else {
        vlan_offload &= ~ETH_VLAN_STRIP_OFFLOAD;
        rx_conf.offloads &= ~DEV_RX_OFFLOAD_VLAN_STRIP;
    }

    if (info.vlan_extend) {
        vlan_offload |= ETH_VLAN_EXTEND_OFFLOAD;
        rx_conf.offloads |= DEV_RX_OFFLOAD_VLAN_EXTEND;
    } else {
        vlan_offload &= ~ETH_VLAN_EXTEND_OFFLOAD;
        rx_conf.offloads &= ~DEV_RX_OFFLOAD_VLAN_EXTEND;
    }

    diag = rte_eth_dev_set_vlan_offload(port_id, vlan_offload);
    if (diag < 0) {
        errh->error("rx_vlan_offload_set(port_pi=%d, vlan_filter=%s, vlan_strip=%s, vlan_extend=%s) failed "
                "diag=%d\n", port_id, info.vlan_filter ? "enabled" : "disabled", info.vlan_strip ? "enabled" : "disabled", info.vlan_extend ? "enabled" : "disabled", diag);
    } else {
        if (vlan_offload != 0) {
            errh->message("rx_vlan_offload_set(port_pi=%d, vlan_filter=%s, vlan_strip=%s, vlan_extend=%s) status "
                "diag=%d\n", port_id, info.vlan_filter ? "enabled" : "disabled", info.vlan_strip ? "enabled" : "disabled", info.vlan_extend ? "enabled" : "disabled", diag);
        }
    }

    dev_conf.rxmode.offloads = rx_conf.offloads;
#endif

#if RTE_VERSION >= RTE_VERSION_NUM(19,8,0,0)
    unsigned int min_rx_pktlen = (unsigned int) RTE_ETHER_MIN_LEN;
#else
    unsigned int min_rx_pktlen = (unsigned int) ETHER_MIN_LEN;
#endif

#if RTE_VERSION >= RTE_VERSION_NUM(17,11,0,0)
    if (info.lro) {
        if (!(dev_info.rx_offload_capa & DEV_RX_OFFLOAD_TCP_LRO)) {
            return errh->error("Large Receive Offload (LRO) is not supported by this device!");
        } else {
            dev_conf.rxmode.max_rx_pkt_len = info.lro_max_pkt_size;
            if ((dev_conf.rxmode.max_rx_pkt_len > dev_info.max_rx_pktlen) ||
                (dev_conf.rxmode.max_rx_pkt_len < min_rx_pktlen)) {
                // Mellanox defines MLX5_MAX_LRO_SIZE which is 65280 < 65536 (dev_info.max_rx_pktlen)
                return errh->error(
                    "Cannot perform LRO offloading on port_id=%u: Maximum LRO packet size must be in [%u, %u], found %" PRIu32 "\n",
                    port_id, min_rx_pktlen, dev_info.max_rx_pktlen, info.lro_max_pkt_size);
            }

            dev_conf.rxmode.offloads |= DEV_RX_OFFLOAD_TCP_LRO;
            dev_conf.rxmode.max_lro_pkt_size = info.lro_max_pkt_size;

            if (info.lro_max_pkt_size <= RTE_ETHER_MAX_LEN) {
                errh->warning("Increase your MTU to reap the benefits of LRO");
            }
        }
        errh->message("Large Receive Offload (LRO) is %s with max_lro_pkt_size %" PRIu32 " bytes in [%u, %u]\n",
            (dev_conf.rxmode.offloads & DEV_RX_OFFLOAD_TCP_LRO) ? "enabled" : "disabled", info.lro_max_pkt_size,
            min_rx_pktlen, dev_info.max_rx_pktlen);
    } else {
        dev_conf.rxmode.offloads &= ~DEV_RX_OFFLOAD_TCP_LRO;
    }
#endif

#if RTE_VERSION >= RTE_VERSION_NUM(17,11,0,0)
    if (info.jumbo) {
        if (!(dev_info.rx_offload_capa & DEV_RX_OFFLOAD_JUMBO_FRAME)) {
            return errh->error("Rx jumbo frame offload is not supported by this device!");
        } else {
            dev_conf.rxmode.max_rx_pkt_len = info.jumbo_max_rx_pkt_size;
            if ((dev_conf.rxmode.max_rx_pkt_len > dev_info.max_rx_pktlen) ||
                (dev_conf.rxmode.max_rx_pkt_len < min_rx_pktlen)) {
                return errh->error(
                    "Cannot perform Rx jumbo frames offloading on port_id=%u: Jumbo frame size must be in [%u, %u], found %" PRIu32 "\n",
                    port_id, min_rx_pktlen, dev_info.max_rx_pktlen, info.jumbo_max_rx_pkt_size);
            }
            dev_conf.rxmode.offloads |= DEV_RX_OFFLOAD_JUMBO_FRAME;
        }
        errh->message("Rx jumbo frames offloading enabled on port_id=%u with max_rx_pkt_len %u bytes in [%u, %u]\n",
            port_id, dev_conf.rxmode.max_rx_pkt_len, min_rx_pktlen, dev_info.max_rx_pktlen);
    } else {
        dev_conf.rxmode.offloads &= ~DEV_RX_OFFLOAD_JUMBO_FRAME;
    }
#endif

    if (info.init_mtu != 0) {
        if (dev_conf.rxmode.max_rx_pkt_len < info.init_mtu) {
            dev_conf.rxmode.max_rx_pkt_len = info.init_mtu;
        }
        if (rte_eth_dev_set_mtu(port_id, info.init_mtu) != 0) {
            return errh->error("Could not set MTU of %d bytes. Please change the value and retry.", info.init_mtu);
        } else {
            errh->message("MTU: %" PRIu16 " bytes", info.init_mtu);
        }
    } else {
    #if RTE_VERSION >= RTE_VERSION_NUM(19,8,0,0)
        dev_conf.rxmode.max_rx_pkt_len = RTE_ETHER_MAX_LEN;
    #else
        dev_conf.rxmode.max_rx_pkt_len = ETHER_MAX_LEN;
    #endif
    }

    // Apply the offloading configuration before starting the port
    if ((ret = rte_eth_dev_configure(
            port_id, info.rx_queues.size(),
            info.tx_queues.size(), &dev_conf)) < 0)
        return errh->error(
            "Cannot initialize DPDK port %u with %u RX and %u TX queues\nError %d : %s",
            port_id, info.rx_queues.size(), info.tx_queues.size(),
            ret, strerror(ret));

    // Now start the port
    int err = rte_eth_dev_start(port_id);
    if (err < 0)
        return errh->error(
            "Cannot start DPDK port %u: error %d", port_id, err);

    if (info.promisc)
        rte_eth_promiscuous_enable(port_id);

    return 0;
}

void DPDKDevice::set_init_mac(EtherAddress mac) {
    assert(!_is_initialized);
    info.init_mac = mac;
}

void DPDKDevice::set_init_mtu(uint16_t mtu) {
    assert(!_is_initialized);
    info.init_mtu = mtu;
}

void DPDKDevice::set_init_rss_max(int rss_max) {
    assert(!_is_initialized);
    info.init_rss = rss_max;
}

void DPDKDevice::set_init_fc_mode(FlowControlMode fc) {
    assert(!_is_initialized);
    info.init_fc_mode = fc;
}

void DPDKDevice::set_lro(int lro) {
    assert(!_is_initialized);
    info.lro = lro > 0;
    if (info.lro && lro == 1) {
        info.lro_max_pkt_size = info.DEF_LARGE_MTU;
    } else if (info.lro && lro > 1) {
        info.lro_max_pkt_size = lro;
    }
}

void DPDKDevice::set_jumbo(int jumbo) {
    assert(!_is_initialized);
    info.jumbo = jumbo > 0;
    if (info.jumbo && jumbo == 1) {
        info.jumbo_max_rx_pkt_size = info.DEF_LARGE_MTU;
    } else if (info.jumbo && jumbo > 1) {
        info.jumbo_max_rx_pkt_size = jumbo;
    }
}

void DPDKDevice::set_rx_offload(uint64_t offload) {
    assert(!_is_initialized);
    info.rx_offload |= offload;
}

void DPDKDevice::set_tx_offload(uint64_t offload) {
    assert(!_is_initialized);
    info.tx_offload |= offload;
}

void DPDKDevice::set_flow_isolate(const bool &flow_isolate) {
    info.flow_isolate = flow_isolate;
}

EtherAddress DPDKDevice::get_mac() {
    assert(_is_initialized);
    struct rte_ether_addr addr;
    rte_eth_macaddr_get(port_id, &addr);
    return EtherAddress((unsigned char*)&addr);
}

/**
 * Set v[id] to true in vector v, expanding it if necessary. If id is 0,
 * the first available slot will be taken.
 * If v[id] is already true, this function return false. True if it is a
 *   new slot or if the existing slot was false.
 */
bool set_slot(Vector<bool> &v, unsigned &id) {
    if (id <= 0) {
        unsigned i;
        for (i = 0; i < (unsigned)v.size(); i ++) {
            if (!v[i]) break;
        }
        id = i;
        if (id >= (unsigned)v.size())
            v.resize(id + 1, false);
    }
    if (id >= (unsigned)v.size()) {
        v.resize(id + 1,false);
    }
    if (v[id])
        return false;
    v[id] = true;
    return true;
}

int DPDKDevice::add_queue(DPDKDevice::Dir dir, unsigned &queue_id,
                            bool promisc, bool vlan_filter, bool vlan_strip, bool vlan_extend,
                            bool lro, bool jumbo, unsigned n_desc, ErrorHandler *errh)
{
    if (_is_initialized) {
        return errh->error(
            "Trying to configure DPDK device after initialization");
    }

    if (dir == RX) {
        if (info.rx_queues.size() > 0 && promisc != info.promisc)
            return errh->error(
                "Some elements disagree on whether or not device %u should"
                " be in promiscuous mode", port_id);
        info.promisc |= promisc;

		if (info.rx_queues.size() > 0 && vlan_filter != info.vlan_filter)
			return errh->error(
					"Some elements disagree on whether or not device %u should"
							" filter VLAN tagged packets", port_id);
		info.vlan_filter |= vlan_filter;

		if (info.rx_queues.size() > 0 && vlan_strip != info.vlan_strip)
			return errh->error(
					"Some elements disagree on whether or not device %u should"
							" strip VLAN tagged packets", port_id);
		info.vlan_strip |= vlan_strip;

        if (info.rx_queues.size() > 0 && vlan_extend != info.vlan_extend)
            return errh->error(
                    "Some elements disagree on whether or not device %u should"
                            " extend VLAN tagged packets via QinQ", port_id);
        info.vlan_extend |= vlan_extend;

        if (info.rx_queues.size() > 0 && lro != info.lro)
            return errh->error(
                    "Some elements disagree on whether or not device %u should"
                            " perform large receive offload (LRO) ", port_id);
        info.lro |= lro;

        if (info.rx_queues.size() > 0 && jumbo != info.jumbo)
            return errh->error(
                    "Some elements disagree on whether or not device %u should"
                            " perform Rx jumbo frames offload ", port_id);
        info.jumbo |= jumbo;

        if (n_desc > 0) {
            if (n_desc != info.n_rx_descs && info.rx_queues.size() > 0)
                return errh->error(
                        "Some elements disagree on the number of RX descriptors "
                        "for device %u", port_id);
            info.n_rx_descs = n_desc;
        }
        if (!set_slot(info.rx_queues, queue_id))
            return errh->error(
                        "Some elements are assigned to the same RX queue "
                        "for device %u", port_id);
    } else {
        if (n_desc > 0) {
            if (n_desc != info.n_tx_descs && info.tx_queues.size() > 0)
                return errh->error(
                        "Some elements disagree on the number of TX descriptors "
                        "for device %u", port_id);
            info.n_tx_descs = n_desc;
        }
        if (!set_slot(info.tx_queues,queue_id))
            return errh->error(
                        "Some elements are assigned to the same TX queue "
                        "for device %u", port_id);
    }

    return 0;
}

int DPDKDevice::add_rx_queue(unsigned &queue_id, bool promisc, bool vlan_filter, bool vlan_strip, bool vlan_extend,
                              bool lro, bool jumbo, unsigned n_desc, ErrorHandler *errh)
{
    return add_queue(DPDKDevice::RX, queue_id, promisc, vlan_filter, vlan_strip, vlan_extend, lro, jumbo, n_desc, errh);
}

int DPDKDevice::add_tx_queue(unsigned &queue_id, unsigned n_desc, ErrorHandler *errh)
{
    return add_queue(DPDKDevice::TX, queue_id, false, false, false, false, false, false, n_desc, errh);
}

int DPDKDevice::static_initialize(ErrorHandler* errh) {
#if HAVE_DPDK_PACKET_POOL
    if (!dpdk_enabled) {
        return errh->error("You must start Click with --dpdk option when compiling with --enable-dpdk-pool");
    }
#endif
    if (alloc_pktmbufs(errh)) {
        if (rte_errno == 12) {
            errh->error("Maybe try to allocate less buffers with DPDKInfo(X) or allocate more memory to DPDK by giving/increasing the -m parameter or allocate more hugepages.");
        }
        return -1;
    }
    return 0;
}

int DPDKDevice::initialize(ErrorHandler *errh)
{
    int err = 0;

    if (_is_initialized) {
        return 0;
    }

    pool_addr_template.addr_bytes[2] = click_random();
    pool_addr_template.addr_bytes[3] = click_random();

    if (!dpdk_enabled)
        return errh->error( "Supply the --dpdk argument to use DPDK.");

    click_chatter("Initializing DPDK");
#if RTE_VERSION < RTE_VERSION_NUM(2,0,0,0)
    if (rte_eal_pci_probe())
        return errh->error("Cannot probe the PCI bus");
#endif

    if (dev_count() == 0 && _devs.size() > 0)
        return errh->error("No DPDK-enabled ethernet port found");

    for (HashTable<portid_t, DPDKDevice>::const_iterator it = _devs.begin();
         it != _devs.end(); ++it)
        if (it.key() >= dev_count())
            return errh->error("Cannot find DPDK port %u", it.key());

    err = static_initialize(errh);
    if (err != 0)
        return err;

    if (rte_eal_process_type() == RTE_PROC_PRIMARY) {
        for (HashTable<portid_t, DPDKDevice>::iterator it = _devs.begin();
            it != _devs.end(); ++it) {
            int ret = it.value().initialize_device(errh);
            if (ret < 0)
                return ret;
        }
    }

    _is_initialized = true;

    // Configure Flow Rule Manager
#if RTE_VERSION >= RTE_VERSION_NUM(20,2,0,0)
<<<<<<< HEAD
    for (HashTable<portid_t, FlowParser *>::iterator
            it = FlowParser::dev_flow_disp.begin();
            it != FlowParser::dev_flow_disp.end(); ++it) {
=======
    for (HashTable<portid_t, FlowRuleManager *>::iterator
            it = FlowRuleManager::dev_flow_rule_mgr.begin();
            it != FlowRuleManager::dev_flow_rule_mgr.end(); ++it) {
>>>>>>> 19ab6077
        const portid_t port_id = it.key();

        DPDKDevice *dev = get_device(port_id);
        if (!dev) {
            continue;
        }

        // Only if the device is registered and has the correct mode
<<<<<<< HEAD
        if (dev->get_mode_str() == FlowParser::DISPATCHING_MODE) {
=======
        if (dev->get_mode_str() == FlowRuleManager::DISPATCHING_MODE) {
>>>>>>> 19ab6077
            int err = DPDKDevice::configure_nic(port_id);
            if (err != 0) {
                return errh->error("Could not configure all rules for device %d", port_id);
            }
        }
    }
#endif

    return 0;
}

#if RTE_VERSION >= RTE_VERSION_NUM(20,2,0,0)
int DPDKDevice::configure_nic(const portid_t &port_id)
{
    if (!_is_initialized) {
        return -1;
    }

<<<<<<< HEAD
    FlowParser *flow_disp = FlowParser::get_flow_dispatcher(port_id);
    assert(flow_disp);
=======
    FlowRuleManager *flow_rule_mgr = FlowRuleManager::get_flow_rule_mgr(port_id);
    assert(flow_rule_mgr);
>>>>>>> 19ab6077

    // Invoke Flow Rule Manager only if active
    if (flow_rule_mgr->active()) {
        // Retrieve the file that contains the rules (if any)
        String rules_file = flow_rule_mgr->rules_filename();

        // There is a file with (user-defined) rules
        if (!rules_file.empty()) {
            if (flow_rule_mgr->flow_rules_add_from_file(rules_file) >= 0)
                return 0;
            else
                return -1;
        }
    }

    return 0;
}
#endif

void DPDKDevice::free_pkt(unsigned char *, size_t, void *pktmbuf)
{
    rte_pktmbuf_free((struct rte_mbuf *) pktmbuf);
}

void DPDKDevice::cleanup(ErrorHandler *errh)
{
#if RTE_VERSION >= RTE_VERSION_NUM(20,2,0,0)
<<<<<<< HEAD
    HashTable<portid_t, FlowParser *> map = FlowParser::flow_dispatcher_map();

    for (HashTable<portid_t, FlowParser *>::const_iterator
=======
    HashTable<portid_t, FlowRuleManager *> map = FlowRuleManager::flow_rule_manager_map();

    for (HashTable<portid_t, FlowRuleManager *>::const_iterator
>>>>>>> 19ab6077
            it = map.begin(); it != map.end(); ++it) {
        if (it == NULL) {
            continue;
        }

        portid_t port_id = it.key();
<<<<<<< HEAD
        FlowParser *flow_disp = it.value();
=======
        FlowRuleManager *flow_rule_mgr = it.value();
>>>>>>> 19ab6077

        // Flush
        uint32_t rules_flushed = flow_rule_mgr->flow_rules_flush();

        // Delete this instance
        delete flow_rule_mgr;

        // Report
        if (rules_flushed > 0) {
            errh->message(
                "DPDK Flow Rule Manager (port %u): Flushed %d rules from the NIC",
                port_id, rules_flushed
            );
        }
    }

    // Clean up the table
<<<<<<< HEAD
    FlowParser::clean_flow_dispatcher_map();
=======
    FlowRuleManager::clean_flow_rule_manager_map();
>>>>>>> 19ab6077
#endif
}

bool
DPDKDeviceArg::parse(
    const String &str, DPDKDevice* &result, const ArgContext &ctx)
{
    portid_t port_id;

    if (!IntArg().parse(str, port_id)) {
#if RTE_VERSION >= RTE_VERSION_NUM(18,05,0,0)
       uint16_t id;
       if (rte_eth_dev_get_port_by_name(str.c_str(), &id) != 0)
           return false;
       else
           port_id = id;
#else
       //Try parsing a ffff:ff:ff.f format. Code adapted from EtherAddressArg::parse
        unsigned data[4];
        int d = 0, p = 0;
        const char *s, *end = str.end();

        for (s = str.begin(); s != end; ++s) {
           int digit;
           if (*s >= '0' && *s <= '9')
             digit = *s - '0';
           else if (*s >= 'a' && *s <= 'f')
             digit = *s - 'a' + 10;
           else if (*s >= 'A' && *s <= 'F')
             digit = *s - 'A' + 10;
           else {
             if (((*s == ':' && d < 2) ||
                (*s == '.' && d == 2)) &&
                (p == 1 || (d < 3 && p == 2) || (d == 0 && (p == 3 || p == 4)))
                && d < 3) {
               p = 0;
               ++d;
               continue;
             } else
               break;
           }

           if ((d == 0 && p == 4) || (d > 0 && p == 2)||
                (d == 3 && p == 1) || d == 4)
               break;

           data[d] = (p ? data[d] << 4 : 0) + digit;
           ++p;
        }

        if (s == end && p != 0 && d != 3) {
            ctx.error("invalid id or invalid PCI address format");
            return false;
        }

        port_id = DPDKDevice::get_port_from_pci(
            data[0], data[1], data[2], data[3]
        );
#endif
    }

    if (port_id >= 0 && port_id < DPDKDevice::dev_count()) {
        result = DPDKDevice::ensure_device(port_id);
    } else {
        ctx.error("Cannot resolve PCI address to DPDK device");
        return false;
    }

    return true;
}


bool
FlowControlModeArg::parse(
    const String &str, FlowControlMode &result, const ArgContext &ctx) {
    str.lower();
    if (str == "full" || str == "on") {
        result = FC_FULL;
    } else if (str == "rx") {
        result = FC_RX;
    }else if (str == "tx") {
        result = FC_TX;
    } else if (str == "none" || str == "off") {
        result = FC_NONE;
    } else
        return false;

    return true;
}

String
FlowControlModeArg::unparse(FlowControlMode mode) {
    switch(mode) {
        case FC_FULL:
            return "full";
        case FC_RX:
            return "rx";
        case FC_TX:
            return "tx";
        case FC_NONE:
            return "none";
        case FC_UNSET:
        default:
            return "unset";
    }
}


DPDKRing::DPDKRing() :
    _message_pool(0), _MEM_POOL(""),
    _burst_size(0),_numa_zone(0), _flags(0), _ring(0), _count(0),
    _force_create(false), _force_lookup(false)  {
}

DPDKRing::~DPDKRing() {

}

int
DPDKRing::parse(Args* args) {
    bool spenq = false;
    bool spdeq = false;
    String origin;
    String destination;
    _flags = 0;
    const Element* e = args->context();
    ErrorHandler* errh = args->errh();

    if (args ->  read_p("MEM_POOL",  _MEM_POOL)
            .read_p("FROM_PROC", origin)
            .read_p("TO_PROC",   destination)
            .read("BURST",        _burst_size)
            .read("NDESC",        _ndesc)
            .read("NUMA_ZONE",    _numa_zone)
            .read("SP_ENQ", spenq)
            .read("SC_DEQ", spdeq)
            .read("FORCE_LOOKUP", _force_lookup)
            .read("FORCE_CREATE", _force_create)
            .execute() < 0)
        return -1;

    if (spenq)
        _flags |= RING_F_SP_ENQ;
    if (spdeq)
        _flags |= RING_F_SC_DEQ;

    if ( _MEM_POOL.empty() || (_MEM_POOL.length() == 0) ) {
        _MEM_POOL = "0";
    }

    if (origin.empty() || destination.empty() ) {
        errh->error("Enter FROM_PROC and TO_PROC names");
        return -1;
    }

    if ( _ndesc == 0 ) {
        _ndesc = DPDKDevice::DEF_RING_NDESC;
        click_chatter("Default number of descriptors is set (%d)\n",
                        e->name().c_str(), _ndesc);
    }

    _MEM_POOL = DPDKDevice::MEMPOOL_PREFIX + _MEM_POOL;

    // If user does not specify the port number
    // we assume that the process belongs to the
    // memory zone of device 0.
    // TODO: Search the Click DAG to find a FromDPDKDevice, take its' port_id
    //       and use _numa_zone = DPDKDevice::get_port_numa_node(_port_id);
    if ( _numa_zone < 0 ) {
        click_chatter("[%s] Assuming NUMA zone 0\n", e->name().c_str());
        _numa_zone = 0;
    }

    _PROC_1 = origin+"_2_"+destination;
    _PROC_2 = destination+"_2_"+origin;

    return 0;
}

#if HAVE_DPDK_PACKET_POOL
/**
 * Must be able to fill the packet data pool,
 * and then have some packets for I/O.
 */
int DPDKDevice::DEFAULT_NB_MBUF = 32*4096*2 - 1;
#else
int DPDKDevice::DEFAULT_NB_MBUF = 65536 - 1;
#endif
Vector<int> DPDKDevice::NB_MBUF;
#ifdef RTE_MBUF_DEFAULT_BUF_SIZE
int DPDKDevice::MBUF_DATA_SIZE = RTE_MBUF_DEFAULT_BUF_SIZE;
#else
int DPDKDevice::MBUF_DATA_SIZE = 2048 + RTE_PKTMBUF_HEADROOM;
#endif
int DPDKDevice::MBUF_SIZE = MBUF_DATA_SIZE
                          + sizeof (struct rte_mbuf);
int DPDKDevice::MBUF_CACHE_SIZE = 256;
int DPDKDevice::RX_PTHRESH = 8;
int DPDKDevice::RX_HTHRESH = 8;
int DPDKDevice::RX_WTHRESH = 4;
int DPDKDevice::TX_PTHRESH = 36;
int DPDKDevice::TX_HTHRESH = 0;
int DPDKDevice::TX_WTHRESH = 0;
String DPDKDevice::MEMPOOL_PREFIX = "click_mempool_";

unsigned DPDKDevice::DEF_DEV_RXDESC = 256;
unsigned DPDKDevice::DEF_DEV_TXDESC = 256;

unsigned DPDKDevice::DEF_RING_NDESC = 1024;
unsigned DPDKDevice::DEF_BURST_SIZE = 32;

unsigned DPDKDevice::RING_SIZE  = 64;
unsigned DPDKDevice::RING_POOL_CACHE_SIZE = 32;
unsigned DPDKDevice::RING_PRIV_DATA_SIZE  = 0;

bool DPDKDevice::_is_initialized = false;
HashTable<portid_t, DPDKDevice> DPDKDevice::_devs;
struct rte_mempool** DPDKDevice::_pktmbuf_pools;
unsigned DPDKDevice::_nr_pktmbuf_pools;
bool DPDKDevice::no_more_buffer_msg_printed = false;

CLICK_ENDDECLS
<|MERGE_RESOLUTION|>--- conflicted
+++ resolved
@@ -27,11 +27,7 @@
 #include <rte_errno.h>
 
 #if RTE_VERSION >= RTE_VERSION_NUM(20,2,0,0)
-<<<<<<< HEAD
-    #include <click/flowparser.hh>
-=======
     #include <click/flowrulemanager.hh>
->>>>>>> 19ab6077
 extern "C" {
     #include <rte_pmd_ixgbe.h>
 }
@@ -108,13 +104,8 @@
  */
 void DPDKDevice::initialize_flow_rule_manager(const portid_t &port_id, ErrorHandler *errh)
 {
-<<<<<<< HEAD
-    FlowParser *flow_disp = FlowParser::get_flow_dispatcher(port_id, errh);
-    if (!flow_disp) {
-=======
     FlowRuleManager *flow_rule_mgr = FlowRuleManager::get_flow_rule_mgr(port_id, errh);
     if (!flow_rule_mgr) {
->>>>>>> 19ab6077
         return;
     }
 
@@ -339,11 +330,7 @@
     if (mode == "none") {
         m = ETH_MQ_RX_NONE;
 #if RTE_VERSION >= RTE_VERSION_NUM(20,2,0,0)
-<<<<<<< HEAD
-    } else if ((mode == "rss") || (mode == FlowParser::DISPATCHING_MODE) || (mode == "")) {
-=======
     } else if ((mode == "rss") || (mode == FlowRuleManager::DISPATCHING_MODE) || (mode == "")) {
->>>>>>> 19ab6077
 #else
     } else if ((mode == "rss") || (mode == "")) {
 #endif
@@ -392,27 +379,15 @@
     }
 
 #if RTE_VERSION >= RTE_VERSION_NUM(20,2,0,0)
-<<<<<<< HEAD
-    if (mode == FlowParser::DISPATCHING_MODE) {
-        FlowParser *flow_disp = FlowParser::get_flow_dispatcher(port_id, errh);
-        flow_disp->set_active(true);
-        flow_disp->set_rules_filename(flow_rules_filename);
-=======
     if (mode == FlowRuleManager::DISPATCHING_MODE) {
         FlowRuleManager *flow_rule_mgr = FlowRuleManager::get_flow_rule_mgr(port_id, errh);
         flow_rule_mgr->set_active(true);
         flow_rule_mgr->set_rules_filename(flow_rules_filename);
->>>>>>> 19ab6077
         errh->message(
             "DPDK Flow Rule Manager (port %u): State %s - Isolation Mode %s - Source file '%s'",
             port_id,
-<<<<<<< HEAD
-            flow_disp->active() ? "active" : "inactive",
-            FlowParser::isolated(port_id) ? "active" : "inactive",
-=======
             flow_rule_mgr->active() ? "active" : "inactive",
             FlowRuleManager::isolated(port_id) ? "active" : "inactive",
->>>>>>> 19ab6077
             flow_rules_filename.empty() ? "None" : flow_rules_filename.c_str()
         );
     }
@@ -721,15 +696,9 @@
 
 #if RTE_VERSION >= RTE_VERSION_NUM(20,2,0,0)
     if (info.flow_isolate) {
-<<<<<<< HEAD
-        FlowParser::set_isolation_mode(port_id, true);
-    } else {
-        FlowParser::set_isolation_mode(port_id, false);
-=======
         FlowRuleManager::set_isolation_mode(port_id, true);
     } else {
         FlowRuleManager::set_isolation_mode(port_id, false);
->>>>>>> 19ab6077
     }
 #endif
 
@@ -1152,15 +1121,9 @@
 
     // Configure Flow Rule Manager
 #if RTE_VERSION >= RTE_VERSION_NUM(20,2,0,0)
-<<<<<<< HEAD
-    for (HashTable<portid_t, FlowParser *>::iterator
-            it = FlowParser::dev_flow_disp.begin();
-            it != FlowParser::dev_flow_disp.end(); ++it) {
-=======
     for (HashTable<portid_t, FlowRuleManager *>::iterator
             it = FlowRuleManager::dev_flow_rule_mgr.begin();
             it != FlowRuleManager::dev_flow_rule_mgr.end(); ++it) {
->>>>>>> 19ab6077
         const portid_t port_id = it.key();
 
         DPDKDevice *dev = get_device(port_id);
@@ -1169,11 +1132,7 @@
         }
 
         // Only if the device is registered and has the correct mode
-<<<<<<< HEAD
-        if (dev->get_mode_str() == FlowParser::DISPATCHING_MODE) {
-=======
         if (dev->get_mode_str() == FlowRuleManager::DISPATCHING_MODE) {
->>>>>>> 19ab6077
             int err = DPDKDevice::configure_nic(port_id);
             if (err != 0) {
                 return errh->error("Could not configure all rules for device %d", port_id);
@@ -1192,13 +1151,8 @@
         return -1;
     }
 
-<<<<<<< HEAD
-    FlowParser *flow_disp = FlowParser::get_flow_dispatcher(port_id);
-    assert(flow_disp);
-=======
     FlowRuleManager *flow_rule_mgr = FlowRuleManager::get_flow_rule_mgr(port_id);
     assert(flow_rule_mgr);
->>>>>>> 19ab6077
 
     // Invoke Flow Rule Manager only if active
     if (flow_rule_mgr->active()) {
@@ -1226,26 +1180,16 @@
 void DPDKDevice::cleanup(ErrorHandler *errh)
 {
 #if RTE_VERSION >= RTE_VERSION_NUM(20,2,0,0)
-<<<<<<< HEAD
-    HashTable<portid_t, FlowParser *> map = FlowParser::flow_dispatcher_map();
-
-    for (HashTable<portid_t, FlowParser *>::const_iterator
-=======
     HashTable<portid_t, FlowRuleManager *> map = FlowRuleManager::flow_rule_manager_map();
 
     for (HashTable<portid_t, FlowRuleManager *>::const_iterator
->>>>>>> 19ab6077
             it = map.begin(); it != map.end(); ++it) {
         if (it == NULL) {
             continue;
         }
 
         portid_t port_id = it.key();
-<<<<<<< HEAD
-        FlowParser *flow_disp = it.value();
-=======
         FlowRuleManager *flow_rule_mgr = it.value();
->>>>>>> 19ab6077
 
         // Flush
         uint32_t rules_flushed = flow_rule_mgr->flow_rules_flush();
@@ -1263,11 +1207,7 @@
     }
 
     // Clean up the table
-<<<<<<< HEAD
-    FlowParser::clean_flow_dispatcher_map();
-=======
     FlowRuleManager::clean_flow_rule_manager_map();
->>>>>>> 19ab6077
 #endif
 }
 
