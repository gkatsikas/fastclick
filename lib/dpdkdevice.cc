--- conflicted
+++ resolved
@@ -302,33 +302,20 @@
     dev_conf.rx_adv_conf.rss_conf.rss_hf = ETH_RSS_IP | ETH_RSS_UDP | ETH_RSS_TCP;
     dev_conf.rx_adv_conf.rss_conf.rss_hf &= dev_info.flow_type_rss_offloads;
 
-<<<<<<< HEAD
-    if (info.rx_offload & DEV_RX_OFFLOAD_TIMESTAMP) {
-        if (!(dev_info.rx_offload_capa & DEV_RX_OFFLOAD_TIMESTAMP)) {
-            return errh->error("Hardware timestamp offloading is not supported by this device !");
-=======
 #if RTE_VERSION >= RTE_VERSION_NUM(18,02,0,0)
     if (info.rx_offload & DEV_RX_OFFLOAD_TIMESTAMP) {
         if (!(dev_info.rx_offload_capa & DEV_RX_OFFLOAD_TIMESTAMP)) {
             return errh->error("Hardware timestamp offloading is not supported by this device!");
->>>>>>> 37a70963
         } else {
             dev_conf.rxmode.offloads |= DEV_RX_OFFLOAD_TIMESTAMP;
         }
     }
-<<<<<<< HEAD
-
-    if (info.tx_offload & DEV_TX_OFFLOAD_IPV4_CKSUM) {
-        if (!(dev_info.rx_offload_capa & DEV_TX_OFFLOAD_IPV4_CKSUM)) {
-            return errh->error("Hardware IPv4 checksum offloading is not supported by this device !");
-=======
 #endif
 
 #if RTE_VERSION >= RTE_VERSION_NUM(18,02,0,0)
     if (info.tx_offload & DEV_TX_OFFLOAD_IPV4_CKSUM) {
         if (!(dev_info.rx_offload_capa & DEV_TX_OFFLOAD_IPV4_CKSUM)) {
             return errh->error("Hardware IPv4 checksum offloading is not supported by this device!");
->>>>>>> 37a70963
         } else {
             dev_conf.txmode.offloads |= DEV_TX_OFFLOAD_IPV4_CKSUM;
         }
@@ -336,11 +323,7 @@
 
     if (info.tx_offload & DEV_TX_OFFLOAD_TCP_CKSUM) {
         if (!(dev_info.rx_offload_capa & DEV_TX_OFFLOAD_TCP_CKSUM)) {
-<<<<<<< HEAD
-            return errh->error("Hardware TCP checksum offloading is not supported by this device !");
-=======
             return errh->error("Hardware TCP checksum offloading is not supported by this device!");
->>>>>>> 37a70963
         } else {
             dev_conf.txmode.offloads |= DEV_TX_OFFLOAD_TCP_CKSUM;
         }
@@ -348,19 +331,12 @@
 
     if (info.tx_offload & DEV_TX_OFFLOAD_TCP_TSO) {
         if (!(dev_info.rx_offload_capa & DEV_TX_OFFLOAD_TCP_TSO)) {
-<<<<<<< HEAD
-            return errh->error("Hardware TCP Segmentation Offloading is not supported by this device !");
-=======
             return errh->error("Hardware TCP Segmentation Offloading (TSO) is not supported by this device!");
->>>>>>> 37a70963
         } else {
             dev_conf.txmode.offloads |= DEV_TX_OFFLOAD_TCP_TSO;
         }
     }
-<<<<<<< HEAD
-=======
-#endif
->>>>>>> 37a70963
+#endif
 
 #if RTE_VERSION < RTE_VERSION_NUM(18,05,0,0)
     // Obtain general device information
@@ -388,7 +364,6 @@
     //We must open at least one queue per direction
     if (info.rx_queues.size() == 0) {
         info.rx_queues.resize(1);
-        info.n_rx_descs = DEF_DEV_RXDESC;
     }
     if (info.tx_queues.size() == 0) {
         info.tx_queues.resize(1);
