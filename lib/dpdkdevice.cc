--- conflicted
+++ resolved
@@ -26,11 +26,7 @@
 #include <click/userutils.hh>
 #include <rte_errno.h>
 
-<<<<<<< HEAD
 #if RTE_VERSION >= RTE_VERSION_NUM(17,5,0,0)
-=======
-#if HAVE_FLOW_API
->>>>>>> 3cf6e7f0
     #include <click/flowrulemanager.hh>
 extern "C" {
     #include <rte_pmd_ixgbe.h>
@@ -43,11 +39,7 @@
 }
 
 DPDKDevice::DPDKDevice(portid_t port_id) : port_id(port_id) {
-<<<<<<< HEAD
     #if RTE_VERSION >= RTE_VERSION_NUM(17,5,0,0)
-=======
-    #if HAVE_FLOW_API
->>>>>>> 3cf6e7f0
         if (port_id >= 0)
             initialize_flow_rule_manager(port_id, ErrorHandler::default_handler());
     #endif
@@ -105,7 +97,6 @@
     return status;
 }
 
-<<<<<<< HEAD
 /**
  * Write the RSS reta table
  * @param reta Pointer to the table
@@ -140,7 +131,8 @@
 /**
  * Returns the current RSS RETA table size
  */
-int DPDKDevice::dpdk_get_rss_reta_size() const {
+int DPDKDevice::dpdk_get_rss_reta_size() const
+{
     struct rte_eth_dev_info dev_info;
 
     rte_eth_dev_info_get(port_id, &dev_info);
@@ -181,9 +173,6 @@
 }
 
 #if RTE_VERSION >= RTE_VERSION_NUM(17,5,0,0)
-=======
-#if HAVE_FLOW_API
->>>>>>> 3cf6e7f0
 /**
  * Called by the constructor of DPDKDevice.
  * Flow Rule Manager must be strictly invoked once for each port.
@@ -402,11 +391,7 @@
 }
 
 
-<<<<<<< HEAD
 #if RTE_VERSION >= RTE_VERSION_NUM(17,5,0,0)
-=======
-#if HAVE_FLOW_API
->>>>>>> 3cf6e7f0
 int DPDKDevice::set_mode(
         String mode, int num_pools, Vector<int> vf_vlan,
         const String &flow_rules_filename, ErrorHandler *errh)
@@ -422,11 +407,7 @@
 
     if (mode == "none") {
         m = ETH_MQ_RX_NONE;
-<<<<<<< HEAD
 #if RTE_VERSION >= RTE_VERSION_NUM(17,5,0,0)
-=======
-#if HAVE_FLOW_API
->>>>>>> 3cf6e7f0
     } else if ((mode == "rss") || (mode == FlowRuleManager::DISPATCHING_MODE) || (mode == "")) {
 #else
     } else if ((mode == "rss") || (mode == "")) {
@@ -475,11 +456,7 @@
 
     }
 
-<<<<<<< HEAD
 #if RTE_VERSION >= RTE_VERSION_NUM(17,5,0,0)
-=======
-#if HAVE_FLOW_API
->>>>>>> 3cf6e7f0
     if (mode == FlowRuleManager::DISPATCHING_MODE) {
         FlowRuleManager *flow_rule_mgr = FlowRuleManager::get_flow_rule_mgr(port_id, errh);
         flow_rule_mgr->set_active(true);
@@ -795,11 +772,7 @@
         }
     }
 
-<<<<<<< HEAD
 #if RTE_VERSION >= RTE_VERSION_NUM(17,5,0,0)
-=======
-#if HAVE_FLOW_API
->>>>>>> 3cf6e7f0
     if (info.flow_isolate) {
         FlowRuleManager::set_isolation_mode(port_id, true);
     } else {
@@ -1159,11 +1132,7 @@
     _is_initialized = true;
 
     // Configure Flow Rule Manager
-<<<<<<< HEAD
 #if RTE_VERSION >= RTE_VERSION_NUM(17,5,0,0)
-=======
-#if HAVE_FLOW_API
->>>>>>> 3cf6e7f0
     for (HashTable<portid_t, FlowRuleManager *>::iterator
             it = FlowRuleManager::dev_flow_rule_mgr.begin();
             it != FlowRuleManager::dev_flow_rule_mgr.end(); ++it) {
@@ -1187,11 +1156,7 @@
     return 0;
 }
 
-<<<<<<< HEAD
 #if RTE_VERSION >= RTE_VERSION_NUM(17,5,0,0)
-=======
-#if HAVE_FLOW_API
->>>>>>> 3cf6e7f0
 int DPDKDevice::configure_nic(const portid_t &port_id)
 {
     if (!_is_initialized) {
@@ -1226,12 +1191,7 @@
 
 void DPDKDevice::cleanup(ErrorHandler *errh)
 {
-<<<<<<< HEAD
 #if RTE_VERSION >= RTE_VERSION_NUM(17,5,0,0)
-=======
-    (void)errh;
-#if HAVE_FLOW_API
->>>>>>> 3cf6e7f0
     HashTable<portid_t, FlowRuleManager *> map = FlowRuleManager::flow_rule_manager_map();
 
     for (HashTable<portid_t, FlowRuleManager *>::const_iterator
