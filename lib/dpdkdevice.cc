/*
 * dpdkdevice.{cc,hh} -- library for interfacing with DPDK
 * Cyril Soldani, Tom Barbette
 *
 * Integration of DPDK's Flow API by Georgios Katsikas
 *
 * Copyright (c) 2014-2016 University of Liege
 * Copyright (c) 2016 Cisco Meraki
 * Copyright (c) 2017 RISE SICS
 *
 * Permission is hereby granted, free of charge, to any person obtaining a
 * copy of this software and associated documentation files (the "Software"),
 * to deal in the Software without restriction, subject to the conditions
 * listed in the Click LICENSE file. These conditions include: you must
 * preserve this copyright notice, and you cannot mention the copyright
 * holders in advertising related to the Software without their permission.
 * The Software is provided WITHOUT ANY WARRANTY, EXPRESS OR IMPLIED. This
 * notice is a summary of the Click LICENSE file; the license in that file is
 * legally binding.
 */

#include <click/config.h>
#include <click/element.hh>
<<<<<<< HEAD
#include <click/dpdkdevice.hh>
#if RTE_VERSION <= RTE_VERSION_NUM(16,11,0,0)
    #include <rte_errno.h>
#endif

#if RTE_VERSION >= RTE_VERSION_NUM(17,5,0,0)
    #include <click/flowdirector.hh>
extern "C" {
    #include <rte_pmd_ixgbe.h>
}
#endif
=======
#include <click/userutils.hh>
#include <rte_errno.h>
>>>>>>> 1d8fab12

CLICK_DECLS


#if RTE_VERSION >= RTE_VERSION_NUM(17,5,0,0)
/**
 * Called by the constructor of DPDKDevice.
 * Flow Director must be strictly invoked once for each port.
 *
 * @param port_id the ID of the device where Flow Director is invoked
 */
void DPDKDevice::initialize_flow_director(
        const portid_t &port_id, ErrorHandler *errh)
{
    FlowDirector *flow_dir = FlowDirector::get_flow_director(port_id, errh);
    if (!flow_dir) {
        return;
    }

    // Verify
    const portid_t p_id = flow_dir->get_port_id();
    assert((p_id >= 0) && (p_id == port_id));
}
#endif /* RTE_VERSION >= RTE_VERSION_NUM(17,5,0,0) */

uint16_t DPDKDevice::get_device_vendor_id()
{
    return info.vendor_id;
}

String DPDKDevice::get_device_vendor_name()
{
    return info.vendor_name;
}

uint16_t DPDKDevice::get_device_id()
{
    return info.device_id;
}

const char *DPDKDevice::get_device_driver()
{
    return info.driver;
}

/* Wraps rte_eth_dev_socket_id(), which may return -1 for valid ports when NUMA
 * is not well supported. This function will return 0 instead in that case. */
int DPDKDevice::get_port_numa_node(portid_t port_id)
{
    if (port_id >= rte_eth_dev_count())
        return -1;
    int numa_node = rte_eth_dev_socket_id(port_id);
    return (numa_node == -1) ? 0 : numa_node;
}

unsigned int DPDKDevice::get_nb_txdesc()
{
    return info.n_tx_descs;
}

/**
 * This function is called by DPDK when Click runs as a secondary process.
 * It checks that the prefix matches with the given config prefix and adds
 * it if it does so.
 */
#if RTE_VERSION >= RTE_VERSION_NUM(16,07,0,0)
void add_pool(struct rte_mempool *rte, void *arg){
#else
void add_pool(const struct rte_mempool *rte, void *arg){
#endif
    int *i = (int *) arg;
    if (strncmp(
            DPDKDevice::MEMPOOL_PREFIX.c_str(),
            const_cast<struct rte_mempool *>(rte)->name,
            DPDKDevice::MEMPOOL_PREFIX.length()) != 0)
        return;
    DPDKDevice::_pktmbuf_pools[*i] = const_cast<struct rte_mempool *>(rte);
    click_chatter("Found DPDK primary pool #%d %s",*i, DPDKDevice::_pktmbuf_pools[*i]->name);
    (*i)++;
}

int core_to_numa_node(unsigned lcore_id) {
       int numa_node = rte_lcore_to_socket_id(lcore_id);
       return (numa_node < 0) ? 0 : numa_node;
}

int DPDKDevice::alloc_pktmbufs()
{
    /* Count NUMA sockets for each device and each node, we do not want to
     * allocate a unused pool
     */
    int max_socket = -1;
    for (HashTable<portid_t, DPDKDevice>::const_iterator it = _devs.begin();
         it != _devs.end(); ++it) {
        int numa_node = DPDKDevice::get_port_numa_node(it.key());
        if (numa_node > max_socket)
            max_socket = numa_node;
    }
    int i;
    RTE_LCORE_FOREACH(i) {
        int numa_node = core_to_numa_node(i);
        if (numa_node > max_socket)
            max_socket = numa_node;
    }


    if (max_socket == -1)
        return -1;

    _nr_pktmbuf_pools = max_socket + 1;

    // Allocate pktmbuf_pool array
    typedef struct rte_mempool *rte_mempool_p;
    _pktmbuf_pools = new rte_mempool_p[_nr_pktmbuf_pools];
    if (!_pktmbuf_pools)
        return -1;
    memset(_pktmbuf_pools, 0, _nr_pktmbuf_pools * sizeof(rte_mempool_p));

    if (rte_eal_process_type() == RTE_PROC_PRIMARY) {
        // Create a pktmbuf pool for each active socket
        for (int i = 0; i < _nr_pktmbuf_pools; i++) {
                if (!_pktmbuf_pools[i]) {
                        String mempool_name = DPDKDevice::MEMPOOL_PREFIX + String(i);
                        const char* name = mempool_name.c_str();
                        _pktmbuf_pools[i] =
#if RTE_VERSION >= RTE_VERSION_NUM(2,2,0,0)
                        rte_pktmbuf_pool_create(name, NB_MBUF,
                                                MBUF_CACHE_SIZE, 0, MBUF_DATA_SIZE, i);
#else
                        rte_mempool_create(
                                        name, NB_MBUF, MBUF_SIZE, MBUF_CACHE_SIZE,
                                        sizeof (struct rte_pktmbuf_pool_private),
                                        rte_pktmbuf_pool_init, NULL, rte_pktmbuf_init, NULL,
                                        i, 0);
#endif

                        if (!_pktmbuf_pools[i])
                                return rte_errno;
                }
        }
    } else {
        int i = 0;
        rte_mempool_walk(add_pool,(void*)&i);
        if (i == 0) {
            click_chatter("Could not get pools from the primary DPDK process");
            return -1;
        }
    }

    return 0;
}

struct rte_mempool *DPDKDevice::get_mpool(unsigned int socket_id) {
    return _pktmbuf_pools[socket_id];
}

<<<<<<< HEAD
#if RTE_VERSION >= RTE_VERSION_NUM(17,5,0,0)
int DPDKDevice::set_mode(
        String mode, int num_pools, Vector<int> vf_vlan,
        const String &rules_path, ErrorHandler *errh) {
#else
int DPDKDevice::set_mode(
        String mode, int num_pools, Vector<int> vf_vlan,
        ErrorHandler *errh) {
#endif
    mode = mode.lower();

    enum rte_eth_rx_mq_mode m;

    if (mode == "") {
        return 0;
    } else if ((mode == "none") || (mode == "flow_dir")) {
            m = ETH_MQ_RX_NONE;
    } else if (mode == "rss") {
            m = ETH_MQ_RX_RSS;
    } else if (mode == "vmdq") {
            m = ETH_MQ_RX_VMDQ_ONLY;
    } else if (mode == "vmdq_rss") {
            m = ETH_MQ_RX_VMDQ_RSS;
    } else if (mode == "vmdq_dcb") {
            m = ETH_MQ_RX_VMDQ_DCB;
    } else if (mode == "vmdq_dcb_rss") {
            m = ETH_MQ_RX_VMDQ_DCB_RSS;
    } else {
        return errh->error("Unknown mode %s",mode.c_str());
    }

    if (m != info.mq_mode && info.mq_mode != -1) {
        return errh->error("Device can only have one mode.");
    }

    if (m & ETH_MQ_RX_VMDQ_FLAG) {
        if (num_pools != info.num_pools && info.num_pools != 0) {
            return errh->error(
                "Number of VF pools must be consistent for the same device"
            );
        }
        if (vf_vlan.size() > 0) {
            if (info.vf_vlan.size() > 0)
                return errh->error(
                    "VF_VLAN can only be setted once per device"
                );
            if (vf_vlan.size() != num_pools) {
                return errh->error(
                    "Number of VF_VLAN must be equal to the number of pools"
                );
            }
            info.vf_vlan = vf_vlan;
        }

        if (num_pools) {
            info.num_pools = num_pools;
        }

    }

#if RTE_VERSION >= RTE_VERSION_NUM(17,5,0,0)
    if (mode == FlowDirector::FLOW_DIR_MODE) {
        FlowDirector *flow_dir = FlowDirector::get_flow_director(port_id, errh);
        flow_dir->set_active(true);
        flow_dir->set_rules_filename(rules_path);
        click_chatter(
            "Flow Director (port %u): Source file '%s'",
            port_id, rules_path.empty() ? "None" : rules_path.c_str()
        );
    }
#endif

    info.mq_mode = m;
    info.mq_mode_str = mode;

    return 0;
}

static struct ether_addr pool_addr_template = {
        .addr_bytes = {0x52, 0x54, 0x00, 0x00, 0x00, 0x00}
};

struct ether_addr DPDKDevice::gen_mac( int a, int b) {
    struct ether_addr mac;
     if (info.mac != EtherAddress()) {
         memcpy(&mac,info.mac.data(),sizeof(struct ether_addr));
     } else
         mac = pool_addr_template;
    mac.addr_bytes[4] = a;
    mac.addr_bytes[5] = b;
    return mac;
=======
/**
 * Extracts from 'info' what is after the 'key'.
 * E.g. an expected input is:
 * XX:YY.Z Ethernet controller: Mellanox Technologies MT27700 Family [ConnectX-4]
 * and we want to keep what is after our key 'Ethernet controller: '.
 *
 * @param info string to parse
 * @param key substring to indicate the new index
 * @return substring of info that succeeds the key
 */
static String parse_pci_info(String info, String key)
{
    String s;

    // Extract what is after the keyword
    s = info.substring(info.find_left(key) + key.length());
    if (s.empty()) {
        return String();
    }

    // Find the position of the delimiter
    int pos = s.find_left(':') + 2;
    if (pos < 0) {
        return String();
    }

    // Extract what comes after the delimiter
    s = s.substring(pos, s.find_left("\n") - pos);
    if (s.empty()) {
        return String();
    }

    return s;
}

/**
 * Keeps the left-most substring of 'str'
 * until the first occurence of the delimiter.
 *
 * @param str string to parse
 * @param delimiter character that indicates where to stop
 * @return substring of str that preceds the delimiter
 */
static String keep_token_left(String str, char delimiter)
{
    return str.substring(0, str.find_left(delimiter));
>>>>>>> 1d8fab12
}

int DPDKDevice::initialize_device(ErrorHandler *errh)
{
    struct rte_eth_conf dev_conf;
    struct rte_eth_dev_info dev_info;
    memset(&dev_conf, 0, sizeof dev_conf);

    rte_eth_dev_info_get(port_id, &dev_info);

    info.mq_mode = (info.mq_mode == -1? ETH_MQ_RX_RSS : info.mq_mode);
    dev_conf.rxmode.mq_mode = info.mq_mode;
    dev_conf.rxmode.hw_vlan_filter = 0;

    if (info.mq_mode & ETH_MQ_RX_VMDQ_FLAG) {

        if (info.num_pools > dev_info.max_vmdq_pools) {
            return errh->error(
                "The number of VF Pools exceeds the hardware limit of %d",
                dev_info.max_vmdq_pools
            );
        }

        if (info.rx_queues.size() % info.num_pools != 0) {
            info.rx_queues.resize(
                ((info.rx_queues.size() / info.num_pools) + 1) * info.num_pools
            );
        }
        dev_conf.rx_adv_conf.vmdq_rx_conf.nb_queue_pools = 
            (enum rte_eth_nb_pools) info.num_pools;
        dev_conf.rx_adv_conf.vmdq_rx_conf.enable_default_pool = 0;
        dev_conf.rx_adv_conf.vmdq_rx_conf.default_pool = 0;
        if (info.vf_vlan.size() > 0) {
            dev_conf.rx_adv_conf.vmdq_rx_conf.rx_mode = 0;
            dev_conf.rx_adv_conf.vmdq_rx_conf.nb_pool_maps = info.num_pools;
            for (int i = 0; i < dev_conf.rx_adv_conf.vmdq_rx_conf.nb_pool_maps; i++) {
                dev_conf.rx_adv_conf.vmdq_rx_conf.pool_map[i].vlan_id =
                    info.vf_vlan[i];
                dev_conf.rx_adv_conf.vmdq_rx_conf.pool_map[i].pools =
                    (1UL << (i % info.num_pools));
            }
        } else {
            dev_conf.rx_adv_conf.vmdq_rx_conf.rx_mode = ETH_VMDQ_ACCEPT_UNTAG;
            dev_conf.rx_adv_conf.vmdq_rx_conf.nb_pool_maps = 0;
        }

    }
    if (info.mq_mode & ETH_MQ_RX_RSS_FLAG) {
        dev_conf.rx_adv_conf.rss_conf.rss_key = NULL;
        dev_conf.rx_adv_conf.rss_conf.rss_hf =
            ETH_RSS_IP | ETH_RSS_UDP | ETH_RSS_TCP;
    }

    // Obtain general device information
    if (dev_info.pci_dev) {
        info.vendor_id = dev_info.pci_dev->id.vendor_id;
        info.device_id = dev_info.pci_dev->id.device_id;
    }
    info.driver = dev_info.driver_name;
    info.vendor_name = "Unknown";

    // Combine vendor and device IDs
    char vendor_and_dev[10];
    sprintf(vendor_and_dev, "%x:%x", info.vendor_id, info.device_id);

    // Retrieve more information about the vendor of this NIC
    String dev_pci = shell_command_output_string("lspci -d " + String(vendor_and_dev), "", errh);
    String long_vendor_name = parse_pci_info(dev_pci, "Ethernet controller");
    if (!long_vendor_name.empty()) {
        info.vendor_name = keep_token_left(long_vendor_name, ' ');
    }

    //We must open at least one queue per direction
    if (info.rx_queues.size() == 0) {
        info.rx_queues.resize(1);
        info.n_rx_descs = DEF_DEV_RXDESC;
    }
    if (info.tx_queues.size() == 0) {
        info.tx_queues.resize(1);
        info.n_tx_descs = DEF_DEV_TXDESC;
    }

    if (rte_eth_dev_configure(
            port_id, info.rx_queues.size(),
            info.tx_queues.size(), &dev_conf) < 0)
        return errh->error(
            "Cannot initialize DPDK port %u with %u RX and %u TX queues",
            port_id, info.rx_queues.size(), info.tx_queues.size());

    rte_eth_dev_info_get(port_id, &dev_info);

#if RTE_VERSION >= RTE_VERSION_NUM(16,07,0,0)
    if (dev_info.nb_rx_queues != info.rx_queues.size()) {
        return errh->error("Device only initialized %d RX queues instead of %d. "
                "Please check configuration.", dev_info.nb_rx_queues,
                info.rx_queues.size());
    }
    if (dev_info.nb_tx_queues != info.tx_queues.size()) {
        return errh->error("Device only initialized %d TX queues instead of %d. "
                "Please check configuration.", dev_info.nb_tx_queues,
                info.tx_queues.size());
    }
#endif

    struct rte_eth_rxconf rx_conf;
#if RTE_VERSION >= RTE_VERSION_NUM(2,0,0,0)
    memcpy(&rx_conf, &dev_info.default_rxconf, sizeof rx_conf);
#else
    bzero(&rx_conf,sizeof rx_conf);
#endif
    rx_conf.rx_thresh.pthresh = RX_PTHRESH;
    rx_conf.rx_thresh.hthresh = RX_HTHRESH;
    rx_conf.rx_thresh.wthresh = RX_WTHRESH;

    struct rte_eth_txconf tx_conf;
#if RTE_VERSION >= RTE_VERSION_NUM(2,0,0,0)
    memcpy(&tx_conf, &dev_info.default_txconf, sizeof tx_conf);
#else
    bzero(&tx_conf,sizeof tx_conf);
#endif
    tx_conf.tx_thresh.pthresh = TX_PTHRESH;
    tx_conf.tx_thresh.hthresh = TX_HTHRESH;
    tx_conf.tx_thresh.wthresh = TX_WTHRESH;
    tx_conf.txq_flags |= ETH_TXQ_FLAGS_NOMULTSEGS | ETH_TXQ_FLAGS_NOOFFLOADS;

    int numa_node = DPDKDevice::get_port_numa_node(port_id);
    for (unsigned i = 0; i < info.rx_queues.size(); ++i) {
        if (rte_eth_rx_queue_setup(
                port_id, i, info.n_rx_descs, numa_node, &rx_conf,
                _pktmbuf_pools[numa_node]) != 0)
            return errh->error(
                "Cannot initialize RX queue %u of port %u on node %u : %s",
                i, port_id, numa_node, rte_strerror(rte_errno));
    }

    for (unsigned i = 0; i < info.tx_queues.size(); ++i)
        if (rte_eth_tx_queue_setup(port_id, i, info.n_tx_descs, numa_node,
                                   &tx_conf) != 0)
            return errh->error(
                "Cannot initialize TX queue %u of port %u on node %u",
                i, port_id, numa_node);

    int err = rte_eth_dev_start(port_id);
    if (err < 0)
        return errh->error(
            "Cannot start DPDK port %u: error %d", port_id, err);

    if (info.promisc)
        rte_eth_promiscuous_enable(port_id);

    if (info.mac != EtherAddress()) {
        struct ether_addr addr;
        memcpy(&addr,info.mac.data(),sizeof(struct ether_addr));
        rte_eth_dev_default_mac_addr_set(port_id, &addr);
    }

    if (info.mq_mode & ETH_MQ_RX_VMDQ_FLAG) {
        /*
         * Set mac for each pool and parameters
         */
        for (unsigned q = 0; q < info.num_pools; q++) {
                struct ether_addr mac;
                mac = gen_mac(port_id, q);
                printf("Port %u vmdq pool %u set mac %02x:%02x:%02x:%02x:%02x:%02x\n",
                        port_id, q,
                        mac.addr_bytes[0], mac.addr_bytes[1],
                        mac.addr_bytes[2], mac.addr_bytes[3],
                        mac.addr_bytes[4], mac.addr_bytes[5]);
                int retval = rte_eth_dev_mac_addr_add(port_id, &mac,
                                q);
                if (retval) {
                        printf("mac addr add failed at pool %d\n", q);
                        return retval;
                }
        }
    }

    return 0;
}

void DPDKDevice::set_mac(EtherAddress mac) {
    assert(!_is_initialized);
    info.mac = mac;
}

/**
 * Set v[id] to true in vector v, expanding it if necessary. If id is 0,
 * the first available slot will be taken.
 * If v[id] is already true, this function return false. True if it is a
 *   new slot or if the existing slot was false.
 */
bool set_slot(Vector<bool> &v, unsigned &id) {
    if (id <= 0) {
        int i;
        for (i = 0; i < v.size(); i ++) {
            if (!v[i]) break;
        }
        id = i;
        if (id >= v.size())
            v.resize(id + 1, false);
    }
    if (id >= v.size()) {
        v.resize(id + 1,false);
    }
    if (v[id])
        return false;
    v[id] = true;
    return true;
}

int DPDKDevice::add_queue(DPDKDevice::Dir dir,
                           unsigned &queue_id, bool promisc, unsigned n_desc,
                           ErrorHandler *errh)
{
    if (_is_initialized) {
        return errh->error(
            "Trying to configure DPDK device after initialization");
    }

    if (dir == RX) {
        if (info.rx_queues.size() > 0 && promisc != info.promisc)
            return errh->error(
                "Some elements disagree on whether or not device %u should"
                " be in promiscuous mode", port_id);
        info.promisc |= promisc;
        if (n_desc > 0) {
            if (n_desc != info.n_rx_descs && info.rx_queues.size() > 0)
                return errh->error(
                        "Some elements disagree on the number of RX descriptors "
                        "for device %u", port_id);
            info.n_rx_descs = n_desc;
        }
        if (!set_slot(info.rx_queues, queue_id))
            return errh->error(
                        "Some elements are assigned to the same RX queue "
                        "for device %u", port_id);
    } else {
        if (n_desc > 0) {
            if (n_desc != info.n_tx_descs && info.tx_queues.size() > 0)
                return errh->error(
                        "Some elements disagree on the number of TX descriptors "
                        "for device %u", port_id);
            info.n_tx_descs = n_desc;
        }
        if (!set_slot(info.tx_queues,queue_id))
            return errh->error(
                        "Some elements are assigned to the same TX queue "
                        "for device %u", port_id);
    }

    return 0;
}

int DPDKDevice::add_rx_queue(unsigned &queue_id, bool promisc,
                              unsigned n_desc, ErrorHandler *errh)
{
    return add_queue(DPDKDevice::RX, queue_id, promisc, n_desc, errh);
}

int DPDKDevice::add_tx_queue(unsigned &queue_id, unsigned n_desc,
                              ErrorHandler *errh)
{
    return add_queue(DPDKDevice::TX, queue_id, false, n_desc, errh);
}

int DPDKDevice::initialize(ErrorHandler *errh)
{
    int ret;

    if (_is_initialized)
        return 0;

    pool_addr_template.addr_bytes[2] = click_random();
    pool_addr_template.addr_bytes[3] = click_random();

    if (!dpdk_enabled)
        return errh->error( "Supply the --dpdk argument to use DPDK.");

    click_chatter("Initializing DPDK");
#if RTE_VERSION < RTE_VERSION_NUM(2,0,0,0)
    if (rte_eal_pci_probe())
        return errh->error("Cannot probe the PCI bus");
#endif

    const unsigned n_ports = rte_eth_dev_count();
    if (n_ports == 0 && _devs.size() > 0)
        return errh->error("No DPDK-enabled ethernet port found");

    for (HashTable<portid_t, DPDKDevice>::const_iterator it = _devs.begin();
         it != _devs.end(); ++it)
        if (it.key() >= n_ports)
            return errh->error("Cannot find DPDK port %u", it.key());

    if ((ret = alloc_pktmbufs()) != 0)
        return errh->error(
            "Could not allocate packet MBuf pools, error %d : %s",
            ret,rte_strerror(ret)
        );

    if (rte_eal_process_type() == RTE_PROC_PRIMARY) {
        for (HashTable<portid_t, DPDKDevice>::iterator it = _devs.begin();
            it != _devs.end(); ++it) {
            int ret = it.value().initialize_device(errh);
            if (ret < 0)
                return ret;
        }
    }

    _is_initialized = true;

    // Configure Flow Director
#if RTE_VERSION >= RTE_VERSION_NUM(17,5,0,0)
    for (HashTable<portid_t, FlowDirector *>::iterator
            it = FlowDirector::_dev_flow_dir.begin();
            it != FlowDirector::_dev_flow_dir.end(); ++it) {
        const portid_t port_id = it.key();

        // Only if the device is registered and has the correct mode
        if (_devs[port_id].info.mq_mode_str == FlowDirector::FLOW_DIR_MODE) {
            int err = DPDKDevice::configure_nic(port_id);
            if (err != 0) {
                errh->error("Error %d while configuring FLowDirector", err);
                return -1;
            }
        }
    }
#endif

    return 0;
}

#if RTE_VERSION >= RTE_VERSION_NUM(17,5,0,0)
int DPDKDevice::configure_nic(const portid_t &port_id)
{
    if (_is_initialized) {
        // Invoke Flow Director only if active
        if (FlowDirector::_dev_flow_dir[port_id]->get_active()) {
            // Retrieve the file that contains the rules (if any)
            String rules_file = FlowDirector::_dev_flow_dir[port_id]->get_rules_filename();

            // There is a file with rules (user-defined)
            if (!rules_file.empty()) {
                return FlowDirector::add_rules_from_file(port_id, rules_file);
            }
        }
    }
    return 0;
}
#endif

void DPDKDevice::free_pkt(unsigned char *, size_t, void *pktmbuf)
{
    rte_pktmbuf_free((struct rte_mbuf *) pktmbuf);
}

void DPDKDevice::cleanup(ErrorHandler *errh)
{
#if RTE_VERSION >= RTE_VERSION_NUM(17,5,0,0)
    errh->message("\n");

    for (HashTable<portid_t, FlowDirector *>::const_iterator
            it = FlowDirector::_dev_flow_dir.begin();
            it != FlowDirector::_dev_flow_dir.end(); ++it) {
        if (it == NULL) {
            continue;
        }

        portid_t port_id = it.key();

        // Flush
        uint32_t rules_flushed = FlowDirector::flow_rules_flush(port_id);

        // Delete this instance
        delete it.value();

        // Report
        if (rules_flushed > 0) {
            errh->message(
                "Flow Director (port %u): Flushed %d rules from the NIC",
                port_id, rules_flushed
            );
        }
    }

    // Clean up the table
    FlowDirector::_dev_flow_dir.clear();
#endif
}

bool
DPDKDeviceArg::parse(
    const String &str, DPDKDevice* &result, const ArgContext &ctx)
{
    portid_t port_id;

    if (!IntArg().parse(str, port_id)) {
       //Try parsing a ffff:ff:ff.f format. Code adapted from EtherAddressArg::parse
        unsigned data[4];
        int d = 0, p = 0;
        const char *s, *end = str.end();

        for (s = str.begin(); s != end; ++s) {
           int digit;
           if (*s >= '0' && *s <= '9')
             digit = *s - '0';
           else if (*s >= 'a' && *s <= 'f')
             digit = *s - 'a' + 10;
           else if (*s >= 'A' && *s <= 'F')
             digit = *s - 'A' + 10;
           else {
             if (((*s == ':' && d < 2) ||
                (*s == '.' && d == 2)) &&
                (p == 1 || (d < 3 && p == 2) || (d == 0 && (p == 3 || p == 4)))
                && d < 3) {
               p = 0;
               ++d;
               continue;
             } else
               break;
           }

           if ((d == 0 && p == 4) || (d > 0 && p == 2)||
                (d == 3 && p == 1) || d == 4)
               break;

           data[d] = (p ? data[d] << 4 : 0) + digit;
           ++p;
        }

        if (s == end && p != 0 && d != 3) {
            ctx.error("invalid id or invalid PCI address format");
            return false;
        }

        port_id = DPDKDevice::get_port_from_pci(
            data[0], data[1], data[2], data[3]
        );
    }

    if (port_id >= 0 && port_id < rte_eth_dev_count()) {
        result = DPDKDevice::get_device(port_id);
    }
    else {
        ctx.error("Cannot resolve PCI address to DPDK device");
        return false;
    }

    return true;
}

DPDKRing::DPDKRing() :
    _message_pool(0),
       _numa_zone(0), _burst_size(0), _flags(0), _ring(0),
       _count(0), _MEM_POOL("") {
}

DPDKRing::~DPDKRing() {

}

int
DPDKRing::parse(Args* args) {
    bool spenq = false;
    bool spdeq = false;
    String origin;
    String destination;
    _flags = 0;
    const Element* e = args->context();
    ErrorHandler* errh = args->errh();

    if (args ->  read_p("MEM_POOL",  _MEM_POOL)
            .read_p("FROM_PROC", origin)
            .read_p("TO_PROC",   destination)
            .read("BURST",        _burst_size)
            .read("NDESC",        _ndesc)
            .read("NUMA_ZONE",    _numa_zone)
            .read("SP_ENQ", spenq)
            .read("SC_DEQ", spdeq)
            .execute() < 0)
        return -1;

    if (spenq)
        _flags |= RING_F_SP_ENQ;
    if (spdeq)
        _flags |= RING_F_SC_DEQ;

    if ( _MEM_POOL.empty() || (_MEM_POOL.length() == 0) ) {
        _MEM_POOL = "0";
    }

    if (origin.empty() || destination.empty() ) {
        errh->error("Enter FROM_PROC and TO_PROC names");
        return -1;
    }

    if ( _ndesc == 0 ) {
        _ndesc = DPDKDevice::DEF_RING_NDESC;
        click_chatter("Default number of descriptors is set (%d)\n",
                        e->name().c_str(), _ndesc);
    }

    _MEM_POOL = DPDKDevice::MEMPOOL_PREFIX + _MEM_POOL;

    // If user does not specify the port number
    // we assume that the process belongs to the
    // memory zone of device 0.
    // TODO: Search the Click DAG to find a FromDPDKDevice, take its' port_id
    //       and use _numa_zone = DPDKDevice::get_port_numa_node(_port_id);
    if ( _numa_zone < 0 ) {
        click_chatter("[%s] Assuming NUMA zone 0\n", e->name().c_str());
        _numa_zone = 0;
    }

    _PROC_1 = origin+"_2_"+destination;
    _PROC_2 = destination+"_2_"+origin;

    return 0;
}

#if HAVE_DPDK_PACKET_POOL
/**
 * Must be able to fill the packet data pool,
 * and then have some packets for I/O.
 */
int DPDKDevice::NB_MBUF = 32*4096*2;
#else
int DPDKDevice::NB_MBUF = 65536;
#endif
#ifdef RTE_MBUF_DEFAULT_BUF_SIZE
int DPDKDevice::MBUF_DATA_SIZE = RTE_MBUF_DEFAULT_BUF_SIZE;
#else
int DPDKDevice::MBUF_DATA_SIZE = 2048 + RTE_PKTMBUF_HEADROOM;
#endif
int DPDKDevice::MBUF_SIZE = MBUF_DATA_SIZE 
                          + sizeof (struct rte_mbuf);
int DPDKDevice::MBUF_CACHE_SIZE = 256;
int DPDKDevice::RX_PTHRESH = 8;
int DPDKDevice::RX_HTHRESH = 8;
int DPDKDevice::RX_WTHRESH = 4;
int DPDKDevice::TX_PTHRESH = 36;
int DPDKDevice::TX_HTHRESH = 0;
int DPDKDevice::TX_WTHRESH = 0;
String DPDKDevice::MEMPOOL_PREFIX = "click_mempool_";

unsigned DPDKDevice::DEF_DEV_RXDESC = 256;
unsigned DPDKDevice::DEF_DEV_TXDESC = 256;

unsigned DPDKDevice::DEF_RING_NDESC = 1024;
unsigned DPDKDevice::DEF_BURST_SIZE = 32;

unsigned DPDKDevice::RING_FLAGS = 0;
unsigned DPDKDevice::RING_SIZE  = 64;
unsigned DPDKDevice::RING_POOL_CACHE_SIZE = 32;
unsigned DPDKDevice::RING_PRIV_DATA_SIZE  = 0;

bool DPDKDevice::_is_initialized = false;
HashTable<portid_t, DPDKDevice> DPDKDevice::_devs;
struct rte_mempool** DPDKDevice::_pktmbuf_pools;
unsigned DPDKDevice::_nr_pktmbuf_pools;
bool DPDKDevice::no_more_buffer_msg_printed = false;

CLICK_ENDDECLS<|MERGE_RESOLUTION|>--- conflicted
+++ resolved
@@ -21,8 +21,9 @@
 
 #include <click/config.h>
 #include <click/element.hh>
-<<<<<<< HEAD
 #include <click/dpdkdevice.hh>
+#include <click/userutils.hh>
+
 #if RTE_VERSION <= RTE_VERSION_NUM(16,11,0,0)
     #include <rte_errno.h>
 #endif
@@ -33,13 +34,28 @@
     #include <rte_pmd_ixgbe.h>
 }
 #endif
-=======
-#include <click/userutils.hh>
-#include <rte_errno.h>
->>>>>>> 1d8fab12
 
 CLICK_DECLS
 
+uint16_t DPDKDevice::get_device_vendor_id()
+{
+    return info.vendor_id;
+}
+
+String DPDKDevice::get_device_vendor_name()
+{
+    return info.vendor_name;
+}
+
+uint16_t DPDKDevice::get_device_id()
+{
+    return info.device_id;
+}
+
+const char *DPDKDevice::get_device_driver()
+{
+    return info.driver;
+}
 
 #if RTE_VERSION >= RTE_VERSION_NUM(17,5,0,0)
 /**
@@ -62,25 +78,6 @@
 }
 #endif /* RTE_VERSION >= RTE_VERSION_NUM(17,5,0,0) */
 
-uint16_t DPDKDevice::get_device_vendor_id()
-{
-    return info.vendor_id;
-}
-
-String DPDKDevice::get_device_vendor_name()
-{
-    return info.vendor_name;
-}
-
-uint16_t DPDKDevice::get_device_id()
-{
-    return info.device_id;
-}
-
-const char *DPDKDevice::get_device_driver()
-{
-    return info.driver;
-}
 
 /* Wraps rte_eth_dev_socket_id(), which may return -1 for valid ports when NUMA
  * is not well supported. This function will return 0 instead in that case. */
@@ -193,7 +190,55 @@
     return _pktmbuf_pools[socket_id];
 }
 
-<<<<<<< HEAD
+/**
+ * Extracts from 'info' what is after the 'key'.
+ * E.g. an expected input is:
+ * XX:YY.Z Ethernet controller: Mellanox Technologies MT27700 Family [ConnectX-4]
+ * and we want to keep what is after our key 'Ethernet controller: '.
+ *
+ * @param info string to parse
+ * @param key substring to indicate the new index
+ * @return substring of info that succeeds the key
+ */
+static String parse_pci_info(String info, String key)
+{
+    String s;
+
+    // Extract what is after the keyword
+    s = info.substring(info.find_left(key) + key.length());
+    if (s.empty()) {
+        return String();
+    }
+
+    // Find the position of the delimiter
+    int pos = s.find_left(':') + 2;
+    if (pos < 0) {
+        return String();
+    }
+
+    // Extract what comes after the delimiter
+    s = s.substring(pos, s.find_left("\n") - pos);
+    if (s.empty()) {
+        return String();
+    }
+
+    return s;
+}
+
+/**
+ * Keeps the left-most substring of 'str'
+ * until the first occurence of the delimiter.
+ *
+ * @param str string to parse
+ * @param delimiter character that indicates where to stop
+ * @return substring of str that preceds the delimiter
+ */
+static String keep_token_left(String str, char delimiter)
+{
+    return str.substring(0, str.find_left(delimiter));
+}
+
+
 #if RTE_VERSION >= RTE_VERSION_NUM(17,5,0,0)
 int DPDKDevice::set_mode(
         String mode, int num_pools, Vector<int> vf_vlan,
@@ -285,54 +330,6 @@
     mac.addr_bytes[4] = a;
     mac.addr_bytes[5] = b;
     return mac;
-=======
-/**
- * Extracts from 'info' what is after the 'key'.
- * E.g. an expected input is:
- * XX:YY.Z Ethernet controller: Mellanox Technologies MT27700 Family [ConnectX-4]
- * and we want to keep what is after our key 'Ethernet controller: '.
- *
- * @param info string to parse
- * @param key substring to indicate the new index
- * @return substring of info that succeeds the key
- */
-static String parse_pci_info(String info, String key)
-{
-    String s;
-
-    // Extract what is after the keyword
-    s = info.substring(info.find_left(key) + key.length());
-    if (s.empty()) {
-        return String();
-    }
-
-    // Find the position of the delimiter
-    int pos = s.find_left(':') + 2;
-    if (pos < 0) {
-        return String();
-    }
-
-    // Extract what comes after the delimiter
-    s = s.substring(pos, s.find_left("\n") - pos);
-    if (s.empty()) {
-        return String();
-    }
-
-    return s;
-}
-
-/**
- * Keeps the left-most substring of 'str'
- * until the first occurence of the delimiter.
- *
- * @param str string to parse
- * @param delimiter character that indicates where to stop
- * @return substring of str that preceds the delimiter
- */
-static String keep_token_left(String str, char delimiter)
-{
-    return str.substring(0, str.find_left(delimiter));
->>>>>>> 1d8fab12
 }
 
 int DPDKDevice::initialize_device(ErrorHandler *errh)
@@ -386,7 +383,7 @@
             ETH_RSS_IP | ETH_RSS_UDP | ETH_RSS_TCP;
     }
 
-    // Obtain general device information
+        // Obtain general device information
     if (dev_info.pci_dev) {
         info.vendor_id = dev_info.pci_dev->id.vendor_id;
         info.device_id = dev_info.pci_dev->id.device_id;
@@ -415,12 +412,15 @@
         info.n_tx_descs = DEF_DEV_TXDESC;
     }
 
-    if (rte_eth_dev_configure(
+
+    int ret;
+    if (ret = rte_eth_dev_configure(
             port_id, info.rx_queues.size(),
             info.tx_queues.size(), &dev_conf) < 0)
         return errh->error(
-            "Cannot initialize DPDK port %u with %u RX and %u TX queues",
-            port_id, info.rx_queues.size(), info.tx_queues.size());
+            "Cannot initialize DPDK port %u with %u RX and %u TX queues\nError %d : %s",
+            port_id, info.rx_queues.size(), info.tx_queues.size(),
+            ret, strerror(ret));
 
     rte_eth_dev_info_get(port_id, &dev_info);
 
