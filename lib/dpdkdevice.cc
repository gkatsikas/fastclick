--- conflicted
+++ resolved
@@ -359,7 +359,12 @@
 
     rte_eth_dev_info_get(port_id, &dev_info);
 
-<<<<<<< HEAD
+#if RTE_VERSION >= RTE_VERSION_NUM(17,11,0,0) && RTE_VERSION < RTE_VERSION_NUM(18,05,0,0)
+    if (strcmp(dev_info.driver_name,"net_mlx5") == 0) {
+        errh->warning("WARNING : DPDK 17.11 to 18.02 included have broken support for secondary process with mlx5. Use 18.05 with mlx5 cards if you use secondary process.");
+    }
+#endif
+
     info.mq_mode = (info.mq_mode == -1? ETH_MQ_RX_RSS : info.mq_mode);
     dev_conf.rxmode.mq_mode = info.mq_mode;
     dev_conf.rxmode.hw_vlan_filter = 0;
@@ -402,18 +407,6 @@
         dev_conf.rx_adv_conf.rss_conf.rss_hf =
             ETH_RSS_IP | ETH_RSS_UDP | ETH_RSS_TCP;
     }
-=======
-#if RTE_VERSION >= RTE_VERSION_NUM(17,11,0,0) && RTE_VERSION < RTE_VERSION_NUM(18,05,0,0)
-    if (strcmp(dev_info.driver_name,"net_mlx5") == 0) {
-        errh->warning("WARNING : DPDK 17.11 to 18.02 included have broken support for secondary process with mlx5. Use 18.05 with mlx5 cards if you use secondary process.");
-    }
-#endif
-
-    dev_conf.rxmode.mq_mode = ETH_MQ_RX_RSS;
-    dev_conf.rx_adv_conf.rss_conf.rss_key = NULL;
-    dev_conf.rx_adv_conf.rss_conf.rss_hf = ETH_RSS_IP | ETH_RSS_UDP | ETH_RSS_TCP;
->>>>>>> e30dab82
-
 
 #if RTE_VERSION < RTE_VERSION_NUM(18,05,0,0)
     // Obtain general device information
