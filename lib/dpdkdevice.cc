--- conflicted
+++ resolved
@@ -305,7 +305,11 @@
     if (info.promisc)
         rte_eth_promiscuous_enable(port_id);
 
-<<<<<<< HEAD
+    if (info.mac != EtherAddress()) {
+        struct ether_addr addr;
+        memcpy(&addr,info.mac.data(),sizeof(struct ether_addr));
+        rte_eth_dev_default_mac_addr_set(port_id, &addr);
+    }
 
     if (info.mq_mode & ETH_MQ_RX_VMDQ_FLAG) {
         /*
@@ -328,15 +332,6 @@
         }
     }
 
-
-=======
-    if (info.mac != EtherAddress()) {
-        struct ether_addr addr;
-        memcpy(&addr,info.mac.data(),sizeof(struct ether_addr));
-        rte_eth_dev_default_mac_addr_set(port_id, &addr);
-    }
-
->>>>>>> 63b685bc
     return 0;
 }
 
