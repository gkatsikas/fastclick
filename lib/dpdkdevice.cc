--- conflicted
+++ resolved
@@ -26,13 +26,8 @@
 #include <click/userutils.hh>
 #include <rte_errno.h>
 
-<<<<<<< HEAD
 #if RTE_VERSION >= RTE_VERSION_NUM(17,5,0,0)
-    #include <click/flowdispatcher.hh>
-=======
-#if RTE_VERSION >= RTE_VERSION_NUM(20,2,0,0)
     #include <click/flowrulemanager.hh>
->>>>>>> a4220cb6
 extern "C" {
     #include <rte_pmd_ixgbe.h>
 }
@@ -411,13 +406,8 @@
 
     if (mode == "none") {
         m = ETH_MQ_RX_NONE;
-<<<<<<< HEAD
 #if RTE_VERSION >= RTE_VERSION_NUM(17,5,0,0)
-    } else if ((mode == "rss") || (mode == FlowDispatcher::DISPATCHING_MODE) || (mode == "")) {
-=======
-#if RTE_VERSION >= RTE_VERSION_NUM(20,2,0,0)
     } else if ((mode == "rss") || (mode == FlowRuleManager::DISPATCHING_MODE) || (mode == "")) {
->>>>>>> a4220cb6
 #else
     } else if ((mode == "rss") || (mode == "")) {
 #endif
@@ -465,19 +455,11 @@
 
     }
 
-<<<<<<< HEAD
 #if RTE_VERSION >= RTE_VERSION_NUM(17,5,0,0)
-    if (mode == FlowDispatcher::DISPATCHING_MODE) {
-        FlowDispatcher *flow_disp = FlowDispatcher::get_flow_dispatcher(port_id, errh);
-        flow_disp->set_active(true);
-        flow_disp->set_rules_filename(flow_rules_filename);
-=======
-#if RTE_VERSION >= RTE_VERSION_NUM(20,2,0,0)
     if (mode == FlowRuleManager::DISPATCHING_MODE) {
         FlowRuleManager *flow_rule_mgr = FlowRuleManager::get_flow_rule_mgr(port_id, errh);
         flow_rule_mgr->set_active(true);
         flow_rule_mgr->set_rules_filename(flow_rules_filename);
->>>>>>> a4220cb6
         errh->message(
             "DPDK Flow Rule Manager (port %u): State %s - Isolation Mode %s - Source file '%s'",
             port_id,
@@ -1148,19 +1130,11 @@
 
     _is_initialized = true;
 
-<<<<<<< HEAD
-    // Configure Flow Dispatcher
+    // Configure Flow Rule Manager
 #if RTE_VERSION >= RTE_VERSION_NUM(17,5,0,0)
-    for (HashTable<portid_t, FlowDispatcher *>::iterator
-            it = FlowDispatcher::dev_flow_disp.begin();
-            it != FlowDispatcher::dev_flow_disp.end(); ++it) {
-=======
-    // Configure Flow Rule Manager
-#if RTE_VERSION >= RTE_VERSION_NUM(20,2,0,0)
     for (HashTable<portid_t, FlowRuleManager *>::iterator
             it = FlowRuleManager::dev_flow_rule_mgr.begin();
             it != FlowRuleManager::dev_flow_rule_mgr.end(); ++it) {
->>>>>>> a4220cb6
         const portid_t port_id = it.key();
 
         DPDKDevice *dev = get_device(port_id);
@@ -1216,13 +1190,8 @@
 
 void DPDKDevice::cleanup(ErrorHandler *errh)
 {
-<<<<<<< HEAD
 #if RTE_VERSION >= RTE_VERSION_NUM(17,5,0,0)
-    HashTable<portid_t, FlowDispatcher *> map = FlowDispatcher::flow_dispatcher_map();
-=======
-#if RTE_VERSION >= RTE_VERSION_NUM(20,2,0,0)
     HashTable<portid_t, FlowRuleManager *> map = FlowRuleManager::flow_rule_manager_map();
->>>>>>> a4220cb6
 
     for (HashTable<portid_t, FlowRuleManager *>::const_iterator
             it = map.begin(); it != map.end(); ++it) {
@@ -1471,4 +1440,4 @@
 unsigned DPDKDevice::_nr_pktmbuf_pools;
 bool DPDKDevice::no_more_buffer_msg_printed = false;
 
-CLICK_ENDDECLS
+CLICK_ENDDECLS