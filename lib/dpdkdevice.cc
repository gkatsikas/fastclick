/*
 * dpdkdevice.{cc,hh} -- library for interfacing with DPDK
 * Cyril Soldani, Tom Barbette
 *
 * Integration of DPDK's Flow API by Georgios Katsikas
 *
 * Copyright (c) 2014-2016 University of Liege
 * Copyright (c) 2016 Cisco Meraki
 * Copyright (c) 2017 RISE SICS
 * Copyright (c) 2018-2019 KTH Royal Institute of Technology
 *
 * Permission is hereby granted, free of charge, to any person obtaining a
 * copy of this software and associated documentation files (the "Software"),
 * to deal in the Software without restriction, subject to the conditions
 * listed in the Click LICENSE file. These conditions include: you must
 * preserve this copyright notice, and you cannot mention the copyright
 * holders in advertising related to the Software without their permission.
 * The Software is provided WITHOUT ANY WARRANTY, EXPRESS OR IMPLIED. This
 * notice is a summary of the Click LICENSE file; the license in that file is
 * legally binding.
 */

#include <click/config.h>
#include <click/element.hh>
#include <click/dpdkdevice.hh>
#include <click/userutils.hh>
#include <rte_errno.h>

#if RTE_VERSION >= RTE_VERSION_NUM(20,2,0,0)
    #include <click/flowdispatcher.hh>
extern "C" {
    #include <rte_pmd_ixgbe.h>
}
#endif

CLICK_DECLS

DPDKDevice::DPDKDevice() : port_id(-1), info() {
}

DPDKDevice::DPDKDevice(portid_t port_id) : port_id(port_id) {
    #if RTE_VERSION >= RTE_VERSION_NUM(20,2,0,0)
        if (port_id >= 0)
            initialize_flow_dispatcher(port_id, ErrorHandler::default_handler());
    #endif
};

uint16_t DPDKDevice::get_device_vendor_id()
{
    return info.vendor_id;
}

String DPDKDevice::get_device_vendor_name()
{
    return info.vendor_name;
}

uint16_t DPDKDevice::get_device_id()
{
    return info.device_id;
}

const char *DPDKDevice::get_device_driver()
{
    return info.driver;
}

#define RETA_CONF_SIZE (ETH_RSS_RETA_SIZE_512 / RTE_RETA_GROUP_SIZE)

int DPDKDevice::set_rss_max(int max)
{
    struct rte_eth_rss_reta_entry64 reta_conf[RETA_CONF_SIZE];
    struct rte_eth_dev_info dev_info;

    rte_eth_dev_info_get(port_id, &dev_info);
    uint16_t reta_size = dev_info.reta_size;
    uint32_t i;
    int status;
    /* RETA setting */
    memset(reta_conf, 0, sizeof(reta_conf));
    for (i = 0; i < reta_size; i++) {
        reta_conf[i / RTE_RETA_GROUP_SIZE].mask = UINT64_MAX;
    }
    for (i = 0; i < reta_size; i++) {
        uint32_t reta_id = i / RTE_RETA_GROUP_SIZE;
        uint32_t reta_pos = i % RTE_RETA_GROUP_SIZE;
        uint32_t core_id = i % max;
        reta_conf[reta_id].reta[reta_pos] = core_id;
    }
    /* RETA update */
    status = rte_eth_dev_rss_reta_update(port_id, reta_conf, reta_size);
    return status;
}

#if RTE_VERSION >= RTE_VERSION_NUM(20,2,0,0)
/**
 * Called by the constructor of DPDKDevice.
 * Flow Dispatcher must be strictly invoked once for each port.
 *
 * @param port_id the ID of the device where Flow Dispatcher is invoked
 * @param errh an error handler instance
 */
void DPDKDevice::initialize_flow_dispatcher(const portid_t &port_id, ErrorHandler *errh)
{
    FlowDispatcher *flow_disp = FlowDispatcher::get_flow_dispatcher(port_id, errh);
    if (!flow_disp) {
        return;
    }

    // Verify
    const portid_t p_id = flow_disp->get_port_id();
    assert((p_id >= 0) && (p_id == port_id));
}
#endif /* RTE_VERSION >= RTE_VERSION_NUM(17,5,0,0) */


/* Wraps rte_eth_dev_socket_id(), which may return -1 for valid ports when NUMA
 * is not well supported. This function will return 0 instead in that case. */
int DPDKDevice::get_port_numa_node(portid_t port_id)
{
    if (port_id >= dev_count())
        return -1;
    int numa_node = rte_eth_dev_socket_id(port_id);
    return (numa_node == -1) ? 0 : numa_node;
}

unsigned int DPDKDevice::get_nb_rxdesc()
{
    return info.n_rx_descs;
}

unsigned int DPDKDevice::get_nb_txdesc()
{
    return info.n_tx_descs;
}

/**
 * This function is called by DPDK when Click runs as a secondary process.
 * It checks that the prefix matches with the given config prefix and adds
 * it if it does so.
 */
#if RTE_VERSION >= RTE_VERSION_NUM(16,07,0,0)
void add_pool(struct rte_mempool *rte, void *arg){
#else
void add_pool(const struct rte_mempool *rte, void *arg){
#endif
    int *i = (int *) arg;
    if (strncmp(
            DPDKDevice::MEMPOOL_PREFIX.c_str(),
            const_cast<struct rte_mempool *>(rte)->name,
            DPDKDevice::MEMPOOL_PREFIX.length()) != 0)
        return;
    DPDKDevice::_pktmbuf_pools[*i] = const_cast<struct rte_mempool *>(rte);
    click_chatter("Found DPDK primary pool #%d %s",*i, DPDKDevice::_pktmbuf_pools[*i]->name);
    (*i)++;
}

int core_to_numa_node(unsigned lcore_id) {
       int numa_node = rte_lcore_to_socket_id(lcore_id);
       return (numa_node < 0) ? 0 : numa_node;
}

int DPDKDevice::get_nb_mbuf(int socket) {
    if (NB_MBUF.size() == 0)
        return DEFAULT_NB_MBUF;
    else
        return NB_MBUF[socket % NB_MBUF.size()];
}

int DPDKDevice::alloc_pktmbufs(ErrorHandler* errh)
{
    /* Count NUMA sockets for each device and each node, we do not want to
     * allocate a unused pool
     */
    int max_socket = -1;
    for (HashTable<portid_t, DPDKDevice>::const_iterator it = _devs.begin();
         it != _devs.end(); ++it) {
        int numa_node = DPDKDevice::get_port_numa_node(it.key());
        if (numa_node > max_socket)
            max_socket = numa_node;
    }
    int i;
    RTE_LCORE_FOREACH(i) {
        int numa_node = core_to_numa_node(i);
        if (numa_node > max_socket)
            max_socket = numa_node;
    }


    if (max_socket == -1)
        max_socket = 0;

    unsigned n_pktmbuf_pools = max_socket + 1;

    // Allocate pktmbuf_pool array
    typedef struct rte_mempool *rte_mempool_p;
    if (_nr_pktmbuf_pools < n_pktmbuf_pools) {
        auto pktmbuf_pools = new rte_mempool_p[n_pktmbuf_pools];
        if (!pktmbuf_pools)
            return false;
        for (unsigned i = 0; i < _nr_pktmbuf_pools; i++) {
            pktmbuf_pools[i] = _pktmbuf_pools[i];
        }
        if (_pktmbuf_pools)
            delete[] _pktmbuf_pools;
        for (unsigned i = _nr_pktmbuf_pools; i < n_pktmbuf_pools; i++) {
            pktmbuf_pools[i] = 0;
        }
        _pktmbuf_pools = pktmbuf_pools;
        _nr_pktmbuf_pools = n_pktmbuf_pools;
    }

#if HAVE_DPDK_PACKET_POOL
	int total = 0;
	for (unsigned i = 0; i < _nr_pktmbuf_pools; i++) {
		total += get_nb_mbuf(i);
	}

	if (Packet::max_data_pool_size() > 0) {
		if (Packet::max_data_pool_size() + 8192 > total) {
			return errh->error("--enable-dpdk-pool requires more DPDK buffers than the amount of packet that can stay in the queue. Please use DPDKInfo to allocate more than %d DPDK buffers or compile without --enable-dpdk-pool", Packet::max_data_pool_size() + 8192);
		}
	}
#endif

    if (rte_eal_process_type() == RTE_PROC_PRIMARY) {
        // Create a pktmbuf pool for each active socket
        for (unsigned i = 0; i < _nr_pktmbuf_pools; i++) {
                if (!_pktmbuf_pools[i]) {
                        String mempool_name = DPDKDevice::MEMPOOL_PREFIX + String(i);
                        const char* name = mempool_name.c_str();
                        _pktmbuf_pools[i] =
#if RTE_VERSION >= RTE_VERSION_NUM(2,2,0,0)
                        rte_pktmbuf_pool_create(name, get_nb_mbuf(i),
                                                MBUF_CACHE_SIZE, 0, MBUF_DATA_SIZE, i);
#else
                        rte_mempool_create(
                                        name, get_nb_mbuf(i), MBUF_SIZE, MBUF_CACHE_SIZE,
                                        sizeof (struct rte_pktmbuf_pool_private),
                                        rte_pktmbuf_pool_init, NULL, rte_pktmbuf_init, NULL,
                                        i, 0);
#endif

                        if (!_pktmbuf_pools[i]) {
                                errh->error("Could not allocate packet MBuf pools %d with %d buffers : error %d (%s)",i, get_nb_mbuf(i), rte_errno,rte_strerror(rte_errno));
                                return rte_errno;
                        }
                }
        }
    } else {
        int i = 0;
        rte_mempool_walk(add_pool,(void*)&i);
        if (i == 0) {
            return errh->error("Could not get pools from the primary DPDK process");
        }
    }

    return 0;
}

struct rte_mempool *DPDKDevice::get_mpool(unsigned int socket_id) {
    return _pktmbuf_pools[socket_id];
}

/**
 * Extracts from 'info' what is after the 'key'.
 * E.g. an expected input is:
 * XX:YY.Z Ethernet controller: Mellanox Technologies MT27700 Family [ConnectX-4]
 * and we want to keep what is after our key 'Ethernet controller: '.
 *
 * @param info string to parse
 * @param key substring to indicate the new index
 * @return substring of info that succeeds the key
 */
static String parse_pci_info(String info, String key)
{
    String s;

    // Extract what is after the keyword
    s = info.substring(info.find_left(key) + key.length());
    if (s.empty()) {
        return String();
    }

    // Find the position of the delimiter
    int pos = s.find_left(':') + 2;
    if (pos < 0) {
        return String();
    }

    // Extract what comes after the delimiter
    s = s.substring(pos, s.find_left("\n") - pos);
    if (s.empty()) {
        return String();
    }

    return s;
}

/**
 * Keeps the left-most substring of 'str'
 * until the first occurence of the delimiter.
 *
 * @param str string to parse
 * @param delimiter character that indicates where to stop
 * @return substring of str that preceds the delimiter
 */
static String keep_token_left(String str, char delimiter)
{
    return str.substring(0, str.find_left(delimiter));
}


#if RTE_VERSION >= RTE_VERSION_NUM(20,2,0,0)
int DPDKDevice::set_mode(
        String mode, int num_pools, Vector<int> vf_vlan,
        const String &flow_rules_filename, ErrorHandler *errh)
#else
int DPDKDevice::set_mode(
        String mode, int num_pools, Vector<int> vf_vlan,
        ErrorHandler *errh)
#endif
{
    mode = mode.lower();

    enum rte_eth_rx_mq_mode m;

    if (mode == "none") {
        m = ETH_MQ_RX_NONE;
#if RTE_VERSION >= RTE_VERSION_NUM(20,2,0,0)
    } else if ((mode == "rss") || (mode == FlowDispatcher::DISPATCHING_MODE) || (mode == "")) {
#else
    } else if ((mode == "rss") || (mode == "")) {
#endif
        m = ETH_MQ_RX_RSS;
        if (mode == "")
            mode = "rss";
    } else if (mode == "vmdq") {
        m = ETH_MQ_RX_VMDQ_ONLY;
    } else if (mode == "vmdq_rss") {
        m = ETH_MQ_RX_VMDQ_RSS;
    } else if (mode == "vmdq_dcb") {
        m = ETH_MQ_RX_VMDQ_DCB;
    } else if (mode == "vmdq_dcb_rss") {
        m = ETH_MQ_RX_VMDQ_DCB_RSS;
    } else {
        return errh->error("Unknown mode %s",mode.c_str());
    }

    if (m != info.mq_mode && info.mq_mode != (enum rte_eth_rx_mq_mode)-1) {
        return errh->error("Device can only have one mode.");
    }

    if (m & ETH_MQ_RX_VMDQ_FLAG) {
        if (num_pools != info.num_pools && info.num_pools != 0) {
            return errh->error(
                "Number of VF pools must be consistent for the same device"
            );
        }
        if (vf_vlan.size() > 0) {
            if (info.vf_vlan.size() > 0)
                return errh->error(
                    "VF_VLAN can only be setted once per device"
                );
            if (vf_vlan.size() != num_pools) {
                return errh->error(
                    "Number of VF_VLAN must be equal to the number of pools"
                );
            }
            info.vf_vlan = vf_vlan;
        }

        if (num_pools) {
            info.num_pools = num_pools;
        }

    }

#if RTE_VERSION >= RTE_VERSION_NUM(20,2,0,0)
    if (mode == FlowDispatcher::DISPATCHING_MODE) {
        FlowDispatcher *flow_disp = FlowDispatcher::get_flow_dispatcher(port_id, errh);
        flow_disp->set_active(true);
        flow_disp->set_rules_filename(flow_rules_filename);
        errh->message(
            "Flow Dispatcher (port %u): State %s - Isolation Mode %s - Source file '%s'",
            port_id,
            flow_disp->active() ? "active" : "inactive",
            FlowDispatcher::isolated(port_id) ? "active" : "inactive",
            flow_rules_filename.empty() ? "None" : flow_rules_filename.c_str()
        );
    }
#endif

    info.mq_mode = m;
    info.mq_mode_str = mode;

    return 0;
}

rte_eth_rx_mq_mode DPDKDevice::get_mode() {
    return get_info().mq_mode;
}

String DPDKDevice::get_mode_str() {
    return get_info().mq_mode_str;
}

static struct rte_ether_addr pool_addr_template = {
    .addr_bytes = {0x52, 0x54, 0x00, 0x00, 0x00, 0x00}
};

struct rte_ether_addr DPDKDevice::gen_mac(int a, int b) {
    struct rte_ether_addr mac;
    if (info.init_mac != EtherAddress()) {
        memcpy(&mac, info.init_mac.data(), sizeof(struct rte_ether_addr));
    } else
        mac = pool_addr_template;
    mac.addr_bytes[4] = a;
    mac.addr_bytes[5] = b;
    return mac;
}

int DPDKDevice::initialize_device(ErrorHandler *errh)
{
    struct rte_eth_conf dev_conf;
    struct rte_eth_dev_info dev_info;
    memset(&dev_conf, 0, sizeof dev_conf);

    rte_eth_dev_info_get(port_id, &dev_info);

#if RTE_VERSION >= RTE_VERSION_NUM(17,11,0,0) && RTE_VERSION < RTE_VERSION_NUM(18,05,0,0)
    if (strcmp(dev_info.driver_name, "net_mlx5") == 0) {
        errh->warning("WARNING: DPDK 17.11 to 18.02 included have broken support for secondary process with mlx5. Use 18.05 with mlx5 cards if you use secondary process.");
    }
#endif

    info.mq_mode = (info.mq_mode == (enum rte_eth_rx_mq_mode)-1? ETH_MQ_RX_RSS : info.mq_mode);
    dev_conf.rxmode.mq_mode = info.mq_mode;
#if RTE_VERSION < RTE_VERSION_NUM(18,8,0,0)
    dev_conf.rxmode.hw_vlan_filter = 0;
#endif
#if RTE_VERSION >= RTE_VERSION_NUM(18,02,0,0) && RTE_VERSION < RTE_VERSION_NUM(18,11,0,0)
    dev_conf.rxmode.offloads = DEV_RX_OFFLOAD_CRC_STRIP;
    dev_conf.txmode.offloads = 0;
#endif

    if (info.mq_mode & ETH_MQ_RX_VMDQ_FLAG) {

        if (info.num_pools > dev_info.max_vmdq_pools) {
            return errh->error(
                "The number of VF Pools exceeds the hardware limit of %d",
                dev_info.max_vmdq_pools
            );
        }

        if (info.num_pools == 0) {
            return errh->error("VMDq mode requires a number of pool higher than 0. Set it with VF_POOLS.");
        }

        if (info.rx_queues.size() % info.num_pools != 0) {
            info.rx_queues.resize(
                ((info.rx_queues.size() / info.num_pools) + 1) * info.num_pools
            );
        }
        dev_conf.rx_adv_conf.vmdq_rx_conf.nb_queue_pools =
            (enum rte_eth_nb_pools) info.num_pools;
        dev_conf.rx_adv_conf.vmdq_rx_conf.enable_default_pool = 0;
        dev_conf.rx_adv_conf.vmdq_rx_conf.default_pool = 0;
        if (info.vf_vlan.size() > 0) {
            dev_conf.rx_adv_conf.vmdq_rx_conf.rx_mode = 0;
            dev_conf.rx_adv_conf.vmdq_rx_conf.nb_pool_maps = info.num_pools;
            for (int i = 0; i < dev_conf.rx_adv_conf.vmdq_rx_conf.nb_pool_maps; i++) {
                dev_conf.rx_adv_conf.vmdq_rx_conf.pool_map[i].vlan_id =
                    info.vf_vlan[i];
                dev_conf.rx_adv_conf.vmdq_rx_conf.pool_map[i].pools =
                    (1UL << (i % info.num_pools));
            }
        } else {
            dev_conf.rx_adv_conf.vmdq_rx_conf.rx_mode = ETH_VMDQ_ACCEPT_UNTAG;
            dev_conf.rx_adv_conf.vmdq_rx_conf.nb_pool_maps = 0;
        }
    }

    if (info.mq_mode & ETH_MQ_RX_RSS_FLAG) {
        dev_conf.rx_adv_conf.rss_conf.rss_key = NULL;
        dev_conf.rx_adv_conf.rss_conf.rss_hf = ETH_RSS_IP | ETH_RSS_UDP | ETH_RSS_TCP;
        dev_conf.rx_adv_conf.rss_conf.rss_hf &= dev_info.flow_type_rss_offloads;
    }

#if RTE_VERSION >= RTE_VERSION_NUM(18,02,0,0)
    if (info.rx_offload & DEV_RX_OFFLOAD_TIMESTAMP) {
        if (!(dev_info.rx_offload_capa & DEV_RX_OFFLOAD_TIMESTAMP)) {
            return errh->error("Hardware timestamp offloading is not supported by this device!");
        } else {
            dev_conf.rxmode.offloads |= DEV_RX_OFFLOAD_TIMESTAMP;
        }
    }
#endif

#if RTE_VERSION >= RTE_VERSION_NUM(18,02,0,0)
    if (info.tx_offload & DEV_TX_OFFLOAD_IPV4_CKSUM) {
        if (!(dev_info.rx_offload_capa & DEV_TX_OFFLOAD_IPV4_CKSUM)) {
            return errh->error("Hardware IPv4 checksum offloading is not supported by this device!");
        } else {
            dev_conf.txmode.offloads |= DEV_TX_OFFLOAD_IPV4_CKSUM;
        }
    }

    if (info.tx_offload & DEV_TX_OFFLOAD_TCP_CKSUM) {
        if (!(dev_info.rx_offload_capa & DEV_TX_OFFLOAD_TCP_CKSUM)) {
            return errh->error("Hardware TCP checksum offloading is not supported by this device!");
        } else {
            dev_conf.txmode.offloads |= DEV_TX_OFFLOAD_TCP_CKSUM;
        }
    }

    if (info.tx_offload & DEV_TX_OFFLOAD_TCP_TSO) {
        if (!(dev_info.rx_offload_capa & DEV_TX_OFFLOAD_TCP_TSO)) {
            return errh->error("Hardware TCP Segmentation Offloading (TSO) is not supported by this device!");
        } else {
            dev_conf.txmode.offloads |= DEV_TX_OFFLOAD_TCP_TSO;
        }
    }
#endif

#if RTE_VERSION < RTE_VERSION_NUM(18,05,0,0)
    // Obtain general device information
    if (dev_info.pci_dev) {
        info.vendor_id = dev_info.pci_dev->id.vendor_id;
        info.device_id = dev_info.pci_dev->id.device_id;
    }
#else
    //TODO
#endif
    info.driver = dev_info.driver_name;
    info.vendor_name = "Unknown";

    // Combine vendor and device IDs
    char vendor_and_dev[10];
    sprintf(vendor_and_dev, "%x:%x", info.vendor_id, info.device_id);

    // Retrieve more information about the vendor of this NIC
    String dev_pci = shell_command_output_string("lspci -d " + String(vendor_and_dev), "", errh);
    String long_vendor_name = parse_pci_info(dev_pci, "Ethernet controller");
    if (!long_vendor_name.empty()) {
        info.vendor_name = keep_token_left(long_vendor_name, ' ');
    }

    //We must open at least one queue per direction
    if (info.rx_queues.size() == 0) {
        info.rx_queues.resize(1);
    }
    if (info.tx_queues.size() == 0) {
        info.tx_queues.resize(1);
    }


#if RTE_VERSION >= RTE_VERSION_NUM(18,05,0,0)
    if (info.n_rx_descs == 0)
        info.n_rx_descs = dev_info.default_rxportconf.ring_size > 0? dev_info.default_rxportconf.ring_size : DEF_DEV_RXDESC;

    if (info.n_tx_descs == 0)
        info.n_tx_descs = dev_info.default_txportconf.ring_size > 0? dev_info.default_txportconf.ring_size : DEF_DEV_TXDESC;
#else
    if (info.n_rx_descs == 0)
        info.n_rx_descs = DEF_DEV_RXDESC;

    if (info.n_tx_descs == 0)
        info.n_tx_descs = DEF_DEV_TXDESC;
#endif

    if (info.rx_queues.size() > dev_info.max_rx_queues) {
        return errh->error("Port %d can only use %d RX queues (asked for %d), use MAXQUEUES to set the maximum "
                           "number of queues or N_QUEUES to strictly define it.", port_id, dev_info.max_rx_queues, info.rx_queues.size());
    }
    if (info.tx_queues.size() > dev_info.max_tx_queues) {
        return errh->error("Port %d can only use %d TX queues (FastClick asked for %d, probably to serve that same amount of threads).\n"
                           "Add the argument \"MAXQUEUES %d\" to the corresponding ToDPDKDevice to set the maximum "
                           "number of queues to %d or \"N_QUEUES %d\" to strictly define it. "
                           "If the TX device has more threads than queues due to this parameter change, it will automatically rely on locking to share the queues as evenly as possible between the threads.", port_id, dev_info.max_tx_queues, info.tx_queues.size(), dev_info.max_tx_queues, dev_info.max_tx_queues, dev_info.max_tx_queues);
    }

    if (info.n_rx_descs < dev_info.rx_desc_lim.nb_min || info.n_rx_descs > dev_info.rx_desc_lim.nb_max) {
        return errh->error("The number of receive descriptors is %d but needs to be between %d and %d",info.n_rx_descs, dev_info.rx_desc_lim.nb_min, dev_info.rx_desc_lim.nb_max);
    }

    if (info.n_tx_descs < dev_info.tx_desc_lim.nb_min || info.n_tx_descs > dev_info.tx_desc_lim.nb_max) {
        return errh->error("The number of transmit descriptors is %d but needs to be between %d and %d",info.n_tx_descs, dev_info.tx_desc_lim.nb_min, dev_info.tx_desc_lim.nb_max);
    }

    /* TODO : Detect this if possible
    if (dev_info.tx_offload_capa & DEV_TX_OFFLOAD_MBUF_FAST_FREE)
            dev_conf.txmode.offloads |=
                DEV_TX_OFFLOAD_MBUF_FAST_FREE;
also                ETH_TXQ_FLAGS_NOMULTMEMP
                */

    int ret;
    if ((ret = rte_eth_dev_configure(
            port_id, info.rx_queues.size(),
            info.tx_queues.size(), &dev_conf)) < 0)
        return errh->error(
            "Cannot initialize DPDK port %u with %u RX and %u TX queues\nError %d : %s",
            port_id, info.rx_queues.size(), info.tx_queues.size(),
            ret, strerror(ret));

    rte_eth_dev_info_get(port_id, &dev_info);

#if RTE_VERSION >= RTE_VERSION_NUM(16,07,0,0)
    if (dev_info.nb_rx_queues != info.rx_queues.size()) {
        return errh->error("Device only initialized %d RX queues instead of %d. "
                "Please check configuration.", dev_info.nb_rx_queues,
                info.rx_queues.size());
    }
    if (dev_info.nb_tx_queues != info.tx_queues.size()) {
        return errh->error("Device only initialized %d TX queues instead of %d. "
                "Please check configuration.", dev_info.nb_tx_queues,
                info.tx_queues.size());
    }
#endif

    struct rte_eth_rxconf rx_conf;
#if RTE_VERSION >= RTE_VERSION_NUM(2,0,0,0)
    memcpy(&rx_conf, &dev_info.default_rxconf, sizeof rx_conf);
#else
    bzero(&rx_conf,sizeof rx_conf);
#endif

#if RTE_VERSION < RTE_VERSION_NUM(18,8,0,0)
    rx_conf.rx_thresh.pthresh = RX_PTHRESH;
    rx_conf.rx_thresh.hthresh = RX_HTHRESH;
    rx_conf.rx_thresh.wthresh = RX_WTHRESH;
#endif

    struct rte_eth_txconf tx_conf;
    tx_conf = dev_info.default_txconf;
#if RTE_VERSION >= RTE_VERSION_NUM(2,0,0,0)
    memcpy(&tx_conf, &dev_info.default_txconf, sizeof tx_conf);
#else
    bzero(&tx_conf,sizeof tx_conf);
#endif

#if RTE_VERSION < RTE_VERSION_NUM(18,8,0,0) && RTE_VERSION >= RTE_VERSION_NUM(18,02,0,0)
    tx_conf.txq_flags = ETH_TXQ_FLAGS_IGNORE;
#else
    tx_conf.tx_thresh.pthresh = TX_PTHRESH;
    tx_conf.tx_thresh.hthresh = TX_HTHRESH;
    tx_conf.tx_thresh.wthresh = TX_WTHRESH;
#endif
#if RTE_VERSION >= RTE_VERSION_NUM(18,02,0,i0)
    tx_conf.offloads = dev_conf.txmode.offloads;
#endif
#if RTE_VERSION <= RTE_VERSION_NUM(18,05,0,0)
    tx_conf.txq_flags |= ETH_TXQ_FLAGS_NOMULTSEGS | ETH_TXQ_FLAGS_NOOFFLOADS;
#endif

    int numa_node = DPDKDevice::get_port_numa_node(port_id);
    for (unsigned i = 0; i < (unsigned)info.rx_queues.size(); ++i) {
        if (rte_eth_rx_queue_setup(
                port_id, i, info.n_rx_descs, numa_node, &rx_conf,
                _pktmbuf_pools[numa_node]) != 0)
            return errh->error(
                "Cannot initialize RX queue %u of port %u on node %u : %s",
                i, port_id, numa_node, rte_strerror(rte_errno));
    }

    for (unsigned i = 0; i < (unsigned)info.tx_queues.size(); ++i)
        if (rte_eth_tx_queue_setup(port_id, i, info.n_tx_descs, numa_node,
                                   &tx_conf) != 0)
            return errh->error(
                "Cannot initialize TX queue %u of port %u on node %u",
                i, port_id, numa_node);

    if (info.init_rss > 0) {
        if (set_rss_max(info.init_rss) != 0) {
            return errh->error("Could not set RSS to %d queues",info.init_rss);
        }
    }

<<<<<<< HEAD
=======
#if RTE_VERSION >= RTE_VERSION_NUM(20,2,0,0)
    if (info.flow_isolate) {
        FlowDispatcher::set_isolation_mode(port_id, true);
    } else {
        FlowDispatcher::set_isolation_mode(port_id, false);
    }
#endif

    int err = rte_eth_dev_start(port_id);
    if (err < 0) {
        return errh->error("Cannot start DPDK port %u: error %d", port_id, err);
    }

    if (info.promisc) {
        rte_eth_promiscuous_enable(port_id);
    }

>>>>>>> 1552659b
    if (info.init_mac != EtherAddress()) {
        struct rte_ether_addr addr;
        memcpy(&addr, info.init_mac.data(), sizeof(struct rte_ether_addr));
        if (rte_eth_dev_default_mac_addr_set(port_id, &addr) != 0) {
            return errh->error("Could not set default MAC address");
        }
    }

    if (info.init_fc_mode != FC_UNSET) {
        struct rte_eth_fc_conf conf;
        ret = rte_eth_dev_flow_ctrl_get(port_id, &conf);
        if (ret != 0)
            return errh->error("Could not get flow control status!");
        switch (info.init_fc_mode) {
            case FC_FULL:
                conf.mode = RTE_FC_FULL; break;
            case FC_RX:
                conf.mode = RTE_FC_RX_PAUSE; break;
            case FC_TX:
                conf.mode = RTE_FC_TX_PAUSE; break;
            case FC_NONE:
                conf.mode = RTE_FC_NONE; break;
            default:
                return errh->error("Unknown flow mode !");
        }
        ret = rte_eth_dev_flow_ctrl_set(port_id, &conf);
        if (ret != 0)
             return errh->error("Could not set flow control status!");
    }

    if (info.mq_mode & ETH_MQ_RX_VMDQ_FLAG) {
        /*
         * Set mac for each pool and parameters
         */
        for (unsigned q = 0; q < info.num_pools; q++) {
            struct rte_ether_addr mac = gen_mac(port_id, q);
            printf("Port %u vmdq pool %u set mac %02x:%02x:%02x:%02x:%02x:%02x\n",
                        port_id, q,
                        mac.addr_bytes[0], mac.addr_bytes[1],
                        mac.addr_bytes[2], mac.addr_bytes[3],
                        mac.addr_bytes[4], mac.addr_bytes[5]);
            int retval = rte_eth_dev_mac_addr_add(port_id, &mac, q);
            if (retval) {
                printf("mac addr add failed at pool %d\n", q);
                return retval;
            }
        }
    }

#if RTE_VERSION >= RTE_VERSION_NUM(18,02,0,0)
    int diag;
    int vlan_offload;

    rx_conf.offloads = dev_conf.rxmode.offloads;
    vlan_offload = rte_eth_dev_get_vlan_offload(port_id);

    if (info.vlan_filter) {
        vlan_offload |= ETH_VLAN_FILTER_OFFLOAD;
        rx_conf.offloads |= DEV_RX_OFFLOAD_VLAN_FILTER;
    } else {
        vlan_offload &= ~ETH_VLAN_FILTER_OFFLOAD;
        rx_conf.offloads &= ~DEV_RX_OFFLOAD_VLAN_FILTER;
    }

    if (info.vlan_strip) {
        vlan_offload |= ETH_VLAN_STRIP_OFFLOAD;
        rx_conf.offloads |= DEV_RX_OFFLOAD_VLAN_STRIP;
    } else {
        vlan_offload &= ~ETH_VLAN_STRIP_OFFLOAD;
        rx_conf.offloads &= ~DEV_RX_OFFLOAD_VLAN_STRIP;
    }

    if (info.vlan_extend) {
        vlan_offload |= ETH_VLAN_EXTEND_OFFLOAD;
        rx_conf.offloads |= DEV_RX_OFFLOAD_VLAN_EXTEND;
    } else {
        vlan_offload &= ~ETH_VLAN_EXTEND_OFFLOAD;
        rx_conf.offloads &= ~DEV_RX_OFFLOAD_VLAN_EXTEND;
    }

    diag = rte_eth_dev_set_vlan_offload(port_id, vlan_offload);
    if (diag < 0) {
        errh->error("rx_vlan_offload_set(port_pi=%d, vlan_filter=%s, vlan_strip=%s, vlan_extend=%s) failed "
                "diag=%d\n", port_id, info.vlan_filter ? "enabled" : "disabled", info.vlan_strip ? "enabled" : "disabled", info.vlan_extend ? "enabled" : "disabled", diag);
    } else {
        if (vlan_offload != 0) {
            errh->message("rx_vlan_offload_set(port_pi=%d, vlan_filter=%s, vlan_strip=%s, vlan_extend=%s) status "
                "diag=%d\n", port_id, info.vlan_filter ? "enabled" : "disabled", info.vlan_strip ? "enabled" : "disabled", info.vlan_extend ? "enabled" : "disabled", diag);
        }
    }

    dev_conf.rxmode.offloads = rx_conf.offloads;
#endif

#if RTE_VERSION >= RTE_VERSION_NUM(19,8,0,0)
    unsigned int min_rx_pktlen = (unsigned int) RTE_ETHER_MIN_LEN;
#else
    unsigned int min_rx_pktlen = (unsigned int) ETHER_MIN_LEN;
#endif

#if RTE_VERSION >= RTE_VERSION_NUM(17,11,0,0)
    if (info.lro) {
        if (!(dev_info.rx_offload_capa & DEV_RX_OFFLOAD_TCP_LRO)) {
            return errh->error("Large Receive Offload (LRO) is not supported by this device!");
        } else {
            dev_conf.rxmode.max_rx_pkt_len = info.lro_max_pkt_size;
            if ((dev_conf.rxmode.max_rx_pkt_len > dev_info.max_rx_pktlen) ||
                (dev_conf.rxmode.max_rx_pkt_len < min_rx_pktlen)) {
                // Mellanox defines MLX5_MAX_LRO_SIZE which is 65280 < 65536 (dev_info.max_rx_pktlen)
                return errh->error(
                    "Cannot perform LRO offloading on port_id=%u: Maximum LRO packet size must be in [%u, %u], found %" PRIu32 "\n",
                    port_id, min_rx_pktlen, dev_info.max_rx_pktlen, info.lro_max_pkt_size);
            }

            dev_conf.rxmode.offloads |= DEV_RX_OFFLOAD_TCP_LRO;
            dev_conf.rxmode.max_lro_pkt_size = info.lro_max_pkt_size;

            if (info.lro_max_pkt_size <= RTE_ETHER_MAX_LEN) {
                errh->warning("Increase your MTU to reap the benefits of LRO");
            }
        }
        errh->message("Large Receive Offload (LRO) is %s with max_lro_pkt_size %" PRIu32 " bytes in [%u, %u]\n",
            (dev_conf.rxmode.offloads & DEV_RX_OFFLOAD_TCP_LRO) ? "enabled" : "disabled", info.lro_max_pkt_size,
            min_rx_pktlen, dev_info.max_rx_pktlen);
    } else {
        dev_conf.rxmode.offloads &= ~DEV_RX_OFFLOAD_TCP_LRO;
    }
#endif

#if RTE_VERSION >= RTE_VERSION_NUM(17,11,0,0)
    if (info.jumbo) {
        if (!(dev_info.rx_offload_capa & DEV_RX_OFFLOAD_JUMBO_FRAME)) {
            return errh->error("Rx jumbo frame offload is not supported by this device!");
        } else {
            dev_conf.rxmode.max_rx_pkt_len = info.jumbo_max_rx_pkt_size;
            if ((dev_conf.rxmode.max_rx_pkt_len > dev_info.max_rx_pktlen) ||
                (dev_conf.rxmode.max_rx_pkt_len < min_rx_pktlen)) {
                return errh->error(
                    "Cannot perform Rx jumbo frames offloading on port_id=%u: Jumbo frame size must be in [%u, %u], found %" PRIu32 "\n",
                    port_id, min_rx_pktlen, dev_info.max_rx_pktlen, info.jumbo_max_rx_pkt_size);
            }
            dev_conf.rxmode.offloads |= DEV_RX_OFFLOAD_JUMBO_FRAME;
        }
        errh->message("Rx jumbo frames offloading enabled on port_id=%u with max_rx_pkt_len %u bytes in [%u, %u]\n",
            port_id, dev_conf.rxmode.max_rx_pkt_len, min_rx_pktlen, dev_info.max_rx_pktlen);
    } else {
        dev_conf.rxmode.offloads &= ~DEV_RX_OFFLOAD_JUMBO_FRAME;
    }
#endif

    if (info.init_mtu != 0) {
        if (dev_conf.rxmode.max_rx_pkt_len < info.init_mtu) {
            dev_conf.rxmode.max_rx_pkt_len = info.init_mtu;
        }
        if (rte_eth_dev_set_mtu(port_id, info.init_mtu) != 0) {
            return errh->error("Could not set MTU of %d bytes. Please change the value and retry.", info.init_mtu);
        } else {
            errh->message("MTU: %" PRIu16 " bytes", info.init_mtu);
        }
    } else {
    #if RTE_VERSION >= RTE_VERSION_NUM(19,8,0,0)
        dev_conf.rxmode.max_rx_pkt_len = RTE_ETHER_MAX_LEN;
    #else
        dev_conf.rxmode.max_rx_pkt_len = ETHER_MAX_LEN;
    #endif
    }

    // Apply the offloading configuration before starting the port
    if ((ret = rte_eth_dev_configure(
            port_id, info.rx_queues.size(),
            info.tx_queues.size(), &dev_conf)) < 0)
        return errh->error(
            "Cannot initialize DPDK port %u with %u RX and %u TX queues\nError %d : %s",
            port_id, info.rx_queues.size(), info.tx_queues.size(),
            ret, strerror(ret));

    // Now start the port
    int err = rte_eth_dev_start(port_id);
    if (err < 0)
        return errh->error(
            "Cannot start DPDK port %u: error %d", port_id, err);

    if (info.promisc)
        rte_eth_promiscuous_enable(port_id);

    return 0;
}

void DPDKDevice::set_init_mac(EtherAddress mac) {
    assert(!_is_initialized);
    info.init_mac = mac;
}

void DPDKDevice::set_init_mtu(uint16_t mtu) {
    assert(!_is_initialized);
    info.init_mtu = mtu;
}

void DPDKDevice::set_init_rss_max(int rss_max) {
    assert(!_is_initialized);
    info.init_rss = rss_max;
}

void DPDKDevice::set_init_fc_mode(FlowControlMode fc) {
    assert(!_is_initialized);
    info.init_fc_mode = fc;
}

void DPDKDevice::set_lro(int lro) {
    assert(!_is_initialized);
    info.lro = lro > 0;
    if (info.lro && lro == 1) {
        info.lro_max_pkt_size = info.DEF_LARGE_MTU;
    } else if (info.lro && lro > 1) {
        info.lro_max_pkt_size = lro;
    }
}

void DPDKDevice::set_jumbo(int jumbo) {
    assert(!_is_initialized);
    info.jumbo = jumbo > 0;
    if (info.jumbo && jumbo == 1) {
        info.jumbo_max_rx_pkt_size = info.DEF_LARGE_MTU;
    } else if (info.jumbo && jumbo > 1) {
        info.jumbo_max_rx_pkt_size = jumbo;
    }
}

void DPDKDevice::set_rx_offload(uint64_t offload) {
    assert(!_is_initialized);
    info.rx_offload |= offload;
}

void DPDKDevice::set_tx_offload(uint64_t offload) {
    assert(!_is_initialized);
    info.tx_offload |= offload;
}

void DPDKDevice::set_flow_isolate(const bool &flow_isolate) {
    info.flow_isolate = flow_isolate;
}

EtherAddress DPDKDevice::get_mac() {
    assert(_is_initialized);
    struct rte_ether_addr addr;
    rte_eth_macaddr_get(port_id, &addr);
    return EtherAddress((unsigned char*)&addr);
}

/**
 * Set v[id] to true in vector v, expanding it if necessary. If id is 0,
 * the first available slot will be taken.
 * If v[id] is already true, this function return false. True if it is a
 *   new slot or if the existing slot was false.
 */
bool set_slot(Vector<bool> &v, unsigned &id) {
    if (id <= 0) {
        unsigned i;
        for (i = 0; i < (unsigned)v.size(); i ++) {
            if (!v[i]) break;
        }
        id = i;
        if (id >= (unsigned)v.size())
            v.resize(id + 1, false);
    }
    if (id >= (unsigned)v.size()) {
        v.resize(id + 1,false);
    }
    if (v[id])
        return false;
    v[id] = true;
    return true;
}

int DPDKDevice::add_queue(DPDKDevice::Dir dir, unsigned &queue_id,
                            bool promisc, bool vlan_filter, bool vlan_strip, bool vlan_extend,
                            bool lro, bool jumbo, unsigned n_desc, ErrorHandler *errh)
{
    if (_is_initialized) {
        return errh->error(
            "Trying to configure DPDK device after initialization");
    }

    if (dir == RX) {
        if (info.rx_queues.size() > 0 && promisc != info.promisc)
            return errh->error(
                "Some elements disagree on whether or not device %u should"
                " be in promiscuous mode", port_id);
        info.promisc |= promisc;

		if (info.rx_queues.size() > 0 && vlan_filter != info.vlan_filter)
			return errh->error(
					"Some elements disagree on whether or not device %u should"
							" filter VLAN tagged packets", port_id);
		info.vlan_filter |= vlan_filter;

		if (info.rx_queues.size() > 0 && vlan_strip != info.vlan_strip)
			return errh->error(
					"Some elements disagree on whether or not device %u should"
							" strip VLAN tagged packets", port_id);
		info.vlan_strip |= vlan_strip;

        if (info.rx_queues.size() > 0 && vlan_extend != info.vlan_extend)
            return errh->error(
                    "Some elements disagree on whether or not device %u should"
                            " extend VLAN tagged packets via QinQ", port_id);
        info.vlan_extend |= vlan_extend;

        if (info.rx_queues.size() > 0 && lro != info.lro)
            return errh->error(
                    "Some elements disagree on whether or not device %u should"
                            " perform large receive offload (LRO) ", port_id);
        info.lro |= lro;

        if (info.rx_queues.size() > 0 && jumbo != info.jumbo)
            return errh->error(
                    "Some elements disagree on whether or not device %u should"
                            " perform Rx jumbo frames offload ", port_id);
        info.jumbo |= jumbo;

        if (n_desc > 0) {
            if (n_desc != info.n_rx_descs && info.rx_queues.size() > 0)
                return errh->error(
                        "Some elements disagree on the number of RX descriptors "
                        "for device %u", port_id);
            info.n_rx_descs = n_desc;
        }
        if (!set_slot(info.rx_queues, queue_id))
            return errh->error(
                        "Some elements are assigned to the same RX queue "
                        "for device %u", port_id);
    } else {
        if (n_desc > 0) {
            if (n_desc != info.n_tx_descs && info.tx_queues.size() > 0)
                return errh->error(
                        "Some elements disagree on the number of TX descriptors "
                        "for device %u", port_id);
            info.n_tx_descs = n_desc;
        }
        if (!set_slot(info.tx_queues,queue_id))
            return errh->error(
                        "Some elements are assigned to the same TX queue "
                        "for device %u", port_id);
    }

    return 0;
}

int DPDKDevice::add_rx_queue(unsigned &queue_id, bool promisc, bool vlan_filter, bool vlan_strip, bool vlan_extend,
                              bool lro, bool jumbo, unsigned n_desc, ErrorHandler *errh)
{
    return add_queue(DPDKDevice::RX, queue_id, promisc, vlan_filter, vlan_strip, vlan_extend, lro, jumbo, n_desc, errh);
}

int DPDKDevice::add_tx_queue(unsigned &queue_id, unsigned n_desc, ErrorHandler *errh)
{
    return add_queue(DPDKDevice::TX, queue_id, false, false, false, false, false, false, n_desc, errh);
}

int DPDKDevice::static_initialize(ErrorHandler* errh) {
#if HAVE_DPDK_PACKET_POOL
    if (!dpdk_enabled) {
        return errh->error("You must start Click with --dpdk option when compiling with --enable-dpdk-pool");
    }
#endif
    if (alloc_pktmbufs(errh)) {
        if (rte_errno == 12) {
            errh->error("Maybe try to allocate less buffers with DPDKInfo(X) or allocate more memory to DPDK by giving/increasing the -m parameter or allocate more hugepages.");
        }
        return -1;
    }
    return 0;
}

int DPDKDevice::initialize(ErrorHandler *errh)
{
    int err = 0;

    if (_is_initialized) {
        return 0;
    }

    pool_addr_template.addr_bytes[2] = click_random();
    pool_addr_template.addr_bytes[3] = click_random();

    if (!dpdk_enabled)
        return errh->error( "Supply the --dpdk argument to use DPDK.");

    click_chatter("Initializing DPDK");
#if RTE_VERSION < RTE_VERSION_NUM(2,0,0,0)
    if (rte_eal_pci_probe())
        return errh->error("Cannot probe the PCI bus");
#endif

    if (dev_count() == 0 && _devs.size() > 0)
        return errh->error("No DPDK-enabled ethernet port found");

    for (HashTable<portid_t, DPDKDevice>::const_iterator it = _devs.begin();
         it != _devs.end(); ++it)
        if (it.key() >= dev_count())
            return errh->error("Cannot find DPDK port %u", it.key());

    err = static_initialize(errh);
    if (err != 0)
        return err;

    if (rte_eal_process_type() == RTE_PROC_PRIMARY) {
        for (HashTable<portid_t, DPDKDevice>::iterator it = _devs.begin();
            it != _devs.end(); ++it) {
            int ret = it.value().initialize_device(errh);
            if (ret < 0)
                return ret;
        }
    }

    _is_initialized = true;

    // Configure Flow Dispatcher
#if RTE_VERSION >= RTE_VERSION_NUM(20,2,0,0)
    for (HashTable<portid_t, FlowDispatcher *>::iterator
            it = FlowDispatcher::dev_flow_disp.begin();
            it != FlowDispatcher::dev_flow_disp.end(); ++it) {
        const portid_t port_id = it.key();

        DPDKDevice *dev = get_device(port_id);
        if (!dev) {
            continue;
        }

        // Only if the device is registered and has the correct mode
        if (dev->get_mode_str() == FlowDispatcher::DISPATCHING_MODE) {
            int err = DPDKDevice::configure_nic(port_id);
            if (err != 0) {
                return errh->error("Could not configure all rules for device %d", port_id);
            }
        }
    }
#endif

    return 0;
}

#if RTE_VERSION >= RTE_VERSION_NUM(20,2,0,0)
int DPDKDevice::configure_nic(const portid_t &port_id)
{
    if (!_is_initialized) {
        return -1;
    }

    FlowDispatcher *flow_disp = FlowDispatcher::get_flow_dispatcher(port_id);
    assert(flow_disp);

    // Invoke Flow Dispatcher only if active
    if (flow_disp->active()) {
        // Retrieve the file that contains the rules (if any)
        String rules_file = flow_disp->rules_filename();

        // There is a file with (user-defined) rules
        if (!rules_file.empty()) {
            if (flow_disp->add_rules_from_file(rules_file) >= 0)
                return 0;
            else
                return -1;
        }
    }

    return 0;
}
#endif

void DPDKDevice::free_pkt(unsigned char *, size_t, void *pktmbuf)
{
    rte_pktmbuf_free((struct rte_mbuf *) pktmbuf);
}

void DPDKDevice::cleanup(ErrorHandler *errh)
{
#if RTE_VERSION >= RTE_VERSION_NUM(20,2,0,0)
    HashTable<portid_t, FlowDispatcher *> map = FlowDispatcher::flow_dispatcher_map();

    for (HashTable<portid_t, FlowDispatcher *>::const_iterator
            it = map.begin(); it != map.end(); ++it) {
        if (it == NULL) {
            continue;
        }

        portid_t port_id = it.key();
        FlowDispatcher *flow_disp = it.value();

        // Flush
        uint32_t rules_flushed = flow_disp->flow_rules_flush();

        // Delete this instance
        delete flow_disp;

        // Report
        if (rules_flushed > 0) {
            errh->message(
                "Flow Dispatcher (port %u): Flushed %d rules from the NIC",
                port_id, rules_flushed
            );
        }
    }

    // Clean up the table
    FlowDispatcher::clean_flow_dispatcher_map();
#endif
}

bool
DPDKDeviceArg::parse(
    const String &str, DPDKDevice* &result, const ArgContext &ctx)
{
    portid_t port_id;

    if (!IntArg().parse(str, port_id)) {
#if RTE_VERSION >= RTE_VERSION_NUM(18,05,0,0)
       uint16_t id;
       if (rte_eth_dev_get_port_by_name(str.c_str(), &id) != 0)
           return false;
       else
           port_id = id;
#else
       //Try parsing a ffff:ff:ff.f format. Code adapted from EtherAddressArg::parse
        unsigned data[4];
        int d = 0, p = 0;
        const char *s, *end = str.end();

        for (s = str.begin(); s != end; ++s) {
           int digit;
           if (*s >= '0' && *s <= '9')
             digit = *s - '0';
           else if (*s >= 'a' && *s <= 'f')
             digit = *s - 'a' + 10;
           else if (*s >= 'A' && *s <= 'F')
             digit = *s - 'A' + 10;
           else {
             if (((*s == ':' && d < 2) ||
                (*s == '.' && d == 2)) &&
                (p == 1 || (d < 3 && p == 2) || (d == 0 && (p == 3 || p == 4)))
                && d < 3) {
               p = 0;
               ++d;
               continue;
             } else
               break;
           }

           if ((d == 0 && p == 4) || (d > 0 && p == 2)||
                (d == 3 && p == 1) || d == 4)
               break;

           data[d] = (p ? data[d] << 4 : 0) + digit;
           ++p;
        }

        if (s == end && p != 0 && d != 3) {
            ctx.error("invalid id or invalid PCI address format");
            return false;
        }

        port_id = DPDKDevice::get_port_from_pci(
            data[0], data[1], data[2], data[3]
        );
#endif
    }

    if (port_id >= 0 && port_id < DPDKDevice::dev_count()) {
        result = DPDKDevice::ensure_device(port_id);
    } else {
        ctx.error("Cannot resolve PCI address to DPDK device");
        return false;
    }

    return true;
}


bool
FlowControlModeArg::parse(
    const String &str, FlowControlMode &result, const ArgContext &ctx) {
    str.lower();
    if (str == "full" || str == "on") {
        result = FC_FULL;
    } else if (str == "rx") {
        result = FC_RX;
    }else if (str == "tx") {
        result = FC_TX;
    } else if (str == "none" || str == "off") {
        result = FC_NONE;
    } else
        return false;

    return true;
}

String
FlowControlModeArg::unparse(FlowControlMode mode) {
    switch(mode) {
        case FC_FULL:
            return "full";
        case FC_RX:
            return "rx";
        case FC_TX:
            return "tx";
        case FC_NONE:
            return "none";
        case FC_UNSET:
        default:
            return "unset";
    }
}


DPDKRing::DPDKRing() :
    _message_pool(0), _MEM_POOL(""),
    _burst_size(0),_numa_zone(0), _flags(0), _ring(0), _count(0),
    _force_create(false), _force_lookup(false)  {
}

DPDKRing::~DPDKRing() {

}

int
DPDKRing::parse(Args* args) {
    bool spenq = false;
    bool spdeq = false;
    String origin;
    String destination;
    _flags = 0;
    const Element* e = args->context();
    ErrorHandler* errh = args->errh();

    if (args ->  read_p("MEM_POOL",  _MEM_POOL)
            .read_p("FROM_PROC", origin)
            .read_p("TO_PROC",   destination)
            .read("BURST",        _burst_size)
            .read("NDESC",        _ndesc)
            .read("NUMA_ZONE",    _numa_zone)
            .read("SP_ENQ", spenq)
            .read("SC_DEQ", spdeq)
            .read("FORCE_LOOKUP", _force_lookup)
            .read("FORCE_CREATE", _force_create)
            .execute() < 0)
        return -1;

    if (spenq)
        _flags |= RING_F_SP_ENQ;
    if (spdeq)
        _flags |= RING_F_SC_DEQ;

    if ( _MEM_POOL.empty() || (_MEM_POOL.length() == 0) ) {
        _MEM_POOL = "0";
    }

    if (origin.empty() || destination.empty() ) {
        errh->error("Enter FROM_PROC and TO_PROC names");
        return -1;
    }

    if ( _ndesc == 0 ) {
        _ndesc = DPDKDevice::DEF_RING_NDESC;
        click_chatter("Default number of descriptors is set (%d)\n",
                        e->name().c_str(), _ndesc);
    }

    _MEM_POOL = DPDKDevice::MEMPOOL_PREFIX + _MEM_POOL;

    // If user does not specify the port number
    // we assume that the process belongs to the
    // memory zone of device 0.
    // TODO: Search the Click DAG to find a FromDPDKDevice, take its' port_id
    //       and use _numa_zone = DPDKDevice::get_port_numa_node(_port_id);
    if ( _numa_zone < 0 ) {
        click_chatter("[%s] Assuming NUMA zone 0\n", e->name().c_str());
        _numa_zone = 0;
    }

    _PROC_1 = origin+"_2_"+destination;
    _PROC_2 = destination+"_2_"+origin;

    return 0;
}

#if HAVE_DPDK_PACKET_POOL
/**
 * Must be able to fill the packet data pool,
 * and then have some packets for I/O.
 */
int DPDKDevice::DEFAULT_NB_MBUF = 32*4096*2 - 1;
#else
int DPDKDevice::DEFAULT_NB_MBUF = 65536 - 1;
#endif
Vector<int> DPDKDevice::NB_MBUF;
#ifdef RTE_MBUF_DEFAULT_BUF_SIZE
int DPDKDevice::MBUF_DATA_SIZE = RTE_MBUF_DEFAULT_BUF_SIZE;
#else
int DPDKDevice::MBUF_DATA_SIZE = 2048 + RTE_PKTMBUF_HEADROOM;
#endif
int DPDKDevice::MBUF_SIZE = MBUF_DATA_SIZE
                          + sizeof (struct rte_mbuf);
int DPDKDevice::MBUF_CACHE_SIZE = 256;
int DPDKDevice::RX_PTHRESH = 8;
int DPDKDevice::RX_HTHRESH = 8;
int DPDKDevice::RX_WTHRESH = 4;
int DPDKDevice::TX_PTHRESH = 36;
int DPDKDevice::TX_HTHRESH = 0;
int DPDKDevice::TX_WTHRESH = 0;
String DPDKDevice::MEMPOOL_PREFIX = "click_mempool_";

unsigned DPDKDevice::DEF_DEV_RXDESC = 256;
unsigned DPDKDevice::DEF_DEV_TXDESC = 256;

unsigned DPDKDevice::DEF_RING_NDESC = 1024;
unsigned DPDKDevice::DEF_BURST_SIZE = 32;

unsigned DPDKDevice::RING_SIZE  = 64;
unsigned DPDKDevice::RING_POOL_CACHE_SIZE = 32;
unsigned DPDKDevice::RING_PRIV_DATA_SIZE  = 0;

bool DPDKDevice::_is_initialized = false;
HashTable<portid_t, DPDKDevice> DPDKDevice::_devs;
struct rte_mempool** DPDKDevice::_pktmbuf_pools;
unsigned DPDKDevice::_nr_pktmbuf_pools;
bool DPDKDevice::no_more_buffer_msg_printed = false;

CLICK_ENDDECLS
<|MERGE_RESOLUTION|>--- conflicted
+++ resolved
@@ -27,7 +27,7 @@
 #include <rte_errno.h>
 
 #if RTE_VERSION >= RTE_VERSION_NUM(20,2,0,0)
-    #include <click/flowdispatcher.hh>
+    #include <click/flowparser.hh>
 extern "C" {
     #include <rte_pmd_ixgbe.h>
 }
@@ -65,7 +65,9 @@
     return info.driver;
 }
 
-#define RETA_CONF_SIZE (ETH_RSS_RETA_SIZE_512 / RTE_RETA_GROUP_SIZE)
+
+
+#define RETA_CONF_SIZE     (ETH_RSS_RETA_SIZE_512 / RTE_RETA_GROUP_SIZE)
 
 int DPDKDevice::set_rss_max(int max)
 {
@@ -102,7 +104,7 @@
  */
 void DPDKDevice::initialize_flow_dispatcher(const portid_t &port_id, ErrorHandler *errh)
 {
-    FlowDispatcher *flow_disp = FlowDispatcher::get_flow_dispatcher(port_id, errh);
+    FlowParser *flow_disp = FlowParser::get_flow_dispatcher(port_id, errh);
     if (!flow_disp) {
         return;
     }
@@ -328,7 +330,7 @@
     if (mode == "none") {
         m = ETH_MQ_RX_NONE;
 #if RTE_VERSION >= RTE_VERSION_NUM(20,2,0,0)
-    } else if ((mode == "rss") || (mode == FlowDispatcher::DISPATCHING_MODE) || (mode == "")) {
+    } else if ((mode == "rss") || (mode == FlowParser::DISPATCHING_MODE) || (mode == "")) {
 #else
     } else if ((mode == "rss") || (mode == "")) {
 #endif
@@ -377,15 +379,15 @@
     }
 
 #if RTE_VERSION >= RTE_VERSION_NUM(20,2,0,0)
-    if (mode == FlowDispatcher::DISPATCHING_MODE) {
-        FlowDispatcher *flow_disp = FlowDispatcher::get_flow_dispatcher(port_id, errh);
+    if (mode == FlowParser::DISPATCHING_MODE) {
+        FlowParser *flow_disp = FlowParser::get_flow_dispatcher(port_id, errh);
         flow_disp->set_active(true);
         flow_disp->set_rules_filename(flow_rules_filename);
         errh->message(
             "Flow Dispatcher (port %u): State %s - Isolation Mode %s - Source file '%s'",
             port_id,
             flow_disp->active() ? "active" : "inactive",
-            FlowDispatcher::isolated(port_id) ? "active" : "inactive",
+            FlowParser::isolated(port_id) ? "active" : "inactive",
             flow_rules_filename.empty() ? "None" : flow_rules_filename.c_str()
         );
     }
@@ -430,7 +432,7 @@
 
 #if RTE_VERSION >= RTE_VERSION_NUM(17,11,0,0) && RTE_VERSION < RTE_VERSION_NUM(18,05,0,0)
     if (strcmp(dev_info.driver_name, "net_mlx5") == 0) {
-        errh->warning("WARNING: DPDK 17.11 to 18.02 included have broken support for secondary process with mlx5. Use 18.05 with mlx5 cards if you use secondary process.");
+        errh->warning("WARNING : DPDK 17.11 to 18.02 included have broken support for secondary process with mlx5. Use 18.05 with mlx5 cards if you use secondary process.");
     }
 #endif
 
@@ -671,32 +673,35 @@
                 "Cannot initialize TX queue %u of port %u on node %u",
                 i, port_id, numa_node);
 
+    if (info.init_mtu != 0) {
+        if (dev_conf.rxmode.max_rx_pkt_len < info.init_mtu) {
+            dev_conf.rxmode.max_rx_pkt_len = info.init_mtu;
+        }
+        if (rte_eth_dev_set_mtu(port_id, info.init_mtu) != 0) {
+            return errh->error("Could not set MTU %d",info.init_mtu);
+        }
+    } else {
+    #if RTE_VERSION >= RTE_VERSION_NUM(19,8,0,0)
+        dev_conf.rxmode.max_rx_pkt_len = RTE_ETHER_MAX_LEN;
+    #else
+        dev_conf.rxmode.max_rx_pkt_len = ETHER_MAX_LEN;
+    #endif
+    }
+
     if (info.init_rss > 0) {
         if (set_rss_max(info.init_rss) != 0) {
             return errh->error("Could not set RSS to %d queues",info.init_rss);
         }
     }
 
-<<<<<<< HEAD
-=======
 #if RTE_VERSION >= RTE_VERSION_NUM(20,2,0,0)
     if (info.flow_isolate) {
-        FlowDispatcher::set_isolation_mode(port_id, true);
+        FlowParser::set_isolation_mode(port_id, true);
     } else {
-        FlowDispatcher::set_isolation_mode(port_id, false);
-    }
-#endif
-
-    int err = rte_eth_dev_start(port_id);
-    if (err < 0) {
-        return errh->error("Cannot start DPDK port %u: error %d", port_id, err);
-    }
-
-    if (info.promisc) {
-        rte_eth_promiscuous_enable(port_id);
-    }
-
->>>>>>> 1552659b
+        FlowParser::set_isolation_mode(port_id, false);
+    }
+#endif
+
     if (info.init_mac != EtherAddress()) {
         struct rte_ether_addr addr;
         memcpy(&addr, info.init_mac.data(), sizeof(struct rte_ether_addr));
@@ -1116,9 +1121,9 @@
 
     // Configure Flow Dispatcher
 #if RTE_VERSION >= RTE_VERSION_NUM(20,2,0,0)
-    for (HashTable<portid_t, FlowDispatcher *>::iterator
-            it = FlowDispatcher::dev_flow_disp.begin();
-            it != FlowDispatcher::dev_flow_disp.end(); ++it) {
+    for (HashTable<portid_t, FlowParser *>::iterator
+            it = FlowParser::dev_flow_disp.begin();
+            it != FlowParser::dev_flow_disp.end(); ++it) {
         const portid_t port_id = it.key();
 
         DPDKDevice *dev = get_device(port_id);
@@ -1127,7 +1132,7 @@
         }
 
         // Only if the device is registered and has the correct mode
-        if (dev->get_mode_str() == FlowDispatcher::DISPATCHING_MODE) {
+        if (dev->get_mode_str() == FlowParser::DISPATCHING_MODE) {
             int err = DPDKDevice::configure_nic(port_id);
             if (err != 0) {
                 return errh->error("Could not configure all rules for device %d", port_id);
@@ -1146,7 +1151,7 @@
         return -1;
     }
 
-    FlowDispatcher *flow_disp = FlowDispatcher::get_flow_dispatcher(port_id);
+    FlowParser *flow_disp = FlowParser::get_flow_dispatcher(port_id);
     assert(flow_disp);
 
     // Invoke Flow Dispatcher only if active
@@ -1175,16 +1180,16 @@
 void DPDKDevice::cleanup(ErrorHandler *errh)
 {
 #if RTE_VERSION >= RTE_VERSION_NUM(20,2,0,0)
-    HashTable<portid_t, FlowDispatcher *> map = FlowDispatcher::flow_dispatcher_map();
-
-    for (HashTable<portid_t, FlowDispatcher *>::const_iterator
+    HashTable<portid_t, FlowParser *> map = FlowParser::flow_dispatcher_map();
+
+    for (HashTable<portid_t, FlowParser *>::const_iterator
             it = map.begin(); it != map.end(); ++it) {
         if (it == NULL) {
             continue;
         }
 
         portid_t port_id = it.key();
-        FlowDispatcher *flow_disp = it.value();
+        FlowParser *flow_disp = it.value();
 
         // Flush
         uint32_t rules_flushed = flow_disp->flow_rules_flush();
@@ -1202,7 +1207,7 @@
     }
 
     // Clean up the table
-    FlowDispatcher::clean_flow_dispatcher_map();
+    FlowParser::clean_flow_dispatcher_map();
 #endif
 }
 
