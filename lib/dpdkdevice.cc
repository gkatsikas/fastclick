--- conflicted
+++ resolved
@@ -682,7 +682,6 @@
              return errh->error("Could not set flow control status !");
     }
 
-<<<<<<< HEAD
     if (info.mq_mode & ETH_MQ_RX_VMDQ_FLAG) {
         /*
          * Set mac for each pool and parameters
@@ -704,8 +703,6 @@
         }
     }
 
-=======
->>>>>>> 2adecc6c
 #if RTE_VERSION >= RTE_VERSION_NUM(18,02,0,0)
 
     int diag;
@@ -730,12 +727,6 @@
         rx_conf.offloads &= ~DEV_RX_OFFLOAD_VLAN_STRIP;
     }
 
-<<<<<<< HEAD
-    printf("rx_vlan_offload_set(port_pi=%d, vlan_filter=%s, vlan_strip=%s) failed "
-            "diag=%d\n", port_id, info.vlan_filter ? "true" : "false", info.vlan_strip ? "true" : "false", diag);
-
-=======
->>>>>>> 2adecc6c
     diag = rte_eth_dev_set_vlan_offload(port_id, vlan_offload);
     if (diag < 0)
         printf("rx_vlan_offload_set(port_pi=%d, vlan_filter=%s, vlan_strip=%s) failed "
