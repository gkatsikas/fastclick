--- conflicted
+++ resolved
@@ -411,10 +411,14 @@
     }
 #endif
 
-<<<<<<< HEAD
     info.mq_mode = (info.mq_mode == -1? ETH_MQ_RX_RSS : info.mq_mode);
     dev_conf.rxmode.mq_mode = info.mq_mode;
+#if RTE_VERSION < RTE_VERSION_NUM(18,8,0,0)
     dev_conf.rxmode.hw_vlan_filter = 0;
+#endif
+#if RTE_VERSION >= RTE_VERSION_NUM(18,02,0,0)
+    dev_conf.rxmode.offloads = DEV_RX_OFFLOAD_CRC_STRIP;
+#endif
 
     if (info.mq_mode & ETH_MQ_RX_VMDQ_FLAG) {
 
@@ -451,22 +455,13 @@
             dev_conf.rx_adv_conf.vmdq_rx_conf.rx_mode = ETH_VMDQ_ACCEPT_UNTAG;
             dev_conf.rx_adv_conf.vmdq_rx_conf.nb_pool_maps = 0;
         }
-
-    }
+    }
+
     if (info.mq_mode & ETH_MQ_RX_RSS_FLAG) {
         dev_conf.rx_adv_conf.rss_conf.rss_key = NULL;
-        dev_conf.rx_adv_conf.rss_conf.rss_hf =
-            ETH_RSS_IP | ETH_RSS_UDP | ETH_RSS_TCP;
-    }
-=======
-#if RTE_VERSION >= RTE_VERSION_NUM(18,02,0,0)
-    dev_conf.rxmode.offloads = DEV_RX_OFFLOAD_CRC_STRIP;
-#endif
-    dev_conf.rxmode.mq_mode = ETH_MQ_RX_RSS;
-    dev_conf.rx_adv_conf.rss_conf.rss_key = NULL;
-    dev_conf.rx_adv_conf.rss_conf.rss_hf = ETH_RSS_IP | ETH_RSS_UDP | ETH_RSS_TCP;
-    dev_conf.rx_adv_conf.rss_conf.rss_hf &= dev_info.flow_type_rss_offloads;
->>>>>>> 92dcf667
+        dev_conf.rx_adv_conf.rss_conf.rss_hf = ETH_RSS_IP | ETH_RSS_UDP | ETH_RSS_TCP;
+        dev_conf.rx_adv_conf.rss_conf.rss_hf &= dev_info.flow_type_rss_offloads;
+    }
 
 #if RTE_VERSION < RTE_VERSION_NUM(18,05,0,0)
     // Obtain general device information
@@ -532,12 +527,6 @@
     if (info.n_tx_descs < dev_info.tx_desc_lim.nb_min || info.n_tx_descs > dev_info.tx_desc_lim.nb_max) {
         return errh->error("The number of transmit descriptors is %d but needs to be between %d and %d",info.n_tx_descs, dev_info.tx_desc_lim.nb_min, dev_info.tx_desc_lim.nb_max);
     }
-
-    /* TODO : Detect this if possible
-    if (dev_info.tx_offload_capa & DEV_TX_OFFLOAD_MBUF_FAST_FREE)
-            dev_conf.txmode.offloads |=
-                DEV_TX_OFFLOAD_MBUF_FAST_FREE;
-    */
 
     int ret;
     if (ret = rte_eth_dev_configure(
@@ -569,39 +558,25 @@
 #else
     bzero(&rx_conf,sizeof rx_conf);
 #endif
-
-#if RTE_VERSION < RTE_VERSION_NUM(18,8,0,0)
     rx_conf.rx_thresh.pthresh = RX_PTHRESH;
     rx_conf.rx_thresh.hthresh = RX_HTHRESH;
     rx_conf.rx_thresh.wthresh = RX_WTHRESH;
-#endif
-
-#if RTE_VERSION >= RTE_VERSION_NUM(18,02,0,0)
-    rx_conf.offloads = dev_conf.rxmode.offloads;
-#endif
 
     struct rte_eth_txconf tx_conf;
-    tx_conf = dev_info.default_txconf;
 #if RTE_VERSION >= RTE_VERSION_NUM(2,0,0,0)
     memcpy(&tx_conf, &dev_info.default_txconf, sizeof tx_conf);
 #else
     bzero(&tx_conf,sizeof tx_conf);
 #endif
-
-#if RTE_VERSION < RTE_VERSION_NUM(18,8,0,0) && RTE_VERSION >= RTE_VERSION_NUM(18,02,0,0)
-    tx_conf.txq_flags = ETH_TXQ_FLAGS_IGNORE;
-#else
     tx_conf.tx_thresh.pthresh = TX_PTHRESH;
     tx_conf.tx_thresh.hthresh = TX_HTHRESH;
     tx_conf.tx_thresh.wthresh = TX_WTHRESH;
-#endif
-#if RTE_VERSION >= RTE_VERSION_NUM(18,02,0,i0)
-    tx_conf.offloads = dev_conf.txmode.offloads;
-#endif
-#if RTE_VERSION <= RTE_VERSION_NUM(18,05,0,0)
+
+#if RTE_VERSION >= RTE_VERSION_NUM(18,8,0,0)
+    tx_conf.offloads = 0;
+#else
     tx_conf.txq_flags |= ETH_TXQ_FLAGS_NOMULTSEGS | ETH_TXQ_FLAGS_NOOFFLOADS;
 #endif
-
     int numa_node = DPDKDevice::get_port_numa_node(port_id);
     for (unsigned i = 0; i < info.rx_queues.size(); ++i) {
         if (rte_eth_rx_queue_setup(
