--- conflicted
+++ resolved
@@ -72,11 +72,7 @@
 
 int DPDKDevice::set_rss_max(int max)
 {
-<<<<<<< HEAD
-	struct rte_eth_rss_reta_entry64 reta_conf[RETA_CONF_SIZE];
-=======
     struct rte_eth_rss_reta_entry64 reta_conf[RETA_CONF_SIZE];
->>>>>>> ae8ed6da
     struct rte_eth_dev_info dev_info;
 
     rte_eth_dev_info_get(port_id, &dev_info);
@@ -101,7 +97,6 @@
 	return status;
 }
 
-<<<<<<< HEAD
 #if RTE_VERSION >= RTE_VERSION_NUM(17,5,0,0)
 /**
  * Called by the constructor of DPDKDevice.
@@ -125,8 +120,6 @@
 #endif /* RTE_VERSION >= RTE_VERSION_NUM(17,5,0,0) */
 
 
-=======
->>>>>>> ae8ed6da
 /* Wraps rte_eth_dev_socket_id(), which may return -1 for valid ports when NUMA
  * is not well supported. This function will return 0 instead in that case. */
 int DPDKDevice::get_port_numa_node(portid_t port_id)
@@ -651,13 +644,17 @@
     bzero(&tx_conf,sizeof tx_conf);
 #endif
 
+#if RTE_VERSION < RTE_VERSION_NUM(18,8,0,0) && RTE_VERSION >= RTE_VERSION_NUM(18,02,0,0)
+    tx_conf.txq_flags = ETH_TXQ_FLAGS_IGNORE;
+#else
     tx_conf.tx_thresh.pthresh = TX_PTHRESH;
     tx_conf.tx_thresh.hthresh = TX_HTHRESH;
     tx_conf.tx_thresh.wthresh = TX_WTHRESH;
-
-#if RTE_VERSION >= RTE_VERSION_NUM(18,8,0,0)
-    tx_conf.offloads = 0;
-#else
+#endif
+#if RTE_VERSION >= RTE_VERSION_NUM(18,02,0,i0)
+    tx_conf.offloads = dev_conf.txmode.offloads;
+#endif
+#if RTE_VERSION <= RTE_VERSION_NUM(18,05,0,0)
     tx_conf.txq_flags |= ETH_TXQ_FLAGS_NOMULTSEGS | ETH_TXQ_FLAGS_NOOFFLOADS;
 #endif
 
