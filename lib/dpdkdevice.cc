/*
 * dpdkdevice.{cc,hh} -- library for interfacing with DPDK
 * Cyril Soldani, Tom Barbette
 *
 * Integration of DPDK's Flow API by Georgios Katsikas
 *
 * Copyright (c) 2014-2016 University of Liege
 * Copyright (c) 2016 Cisco Meraki
 * Copyright (c) 2017 RISE SICS
 *
 * Permission is hereby granted, free of charge, to any person obtaining a
 * copy of this software and associated documentation files (the "Software"),
 * to deal in the Software without restriction, subject to the conditions
 * listed in the Click LICENSE file. These conditions include: you must
 * preserve this copyright notice, and you cannot mention the copyright
 * holders in advertising related to the Software without their permission.
 * The Software is provided WITHOUT ANY WARRANTY, EXPRESS OR IMPLIED. This
 * notice is a summary of the Click LICENSE file; the license in that file is
 * legally binding.
 */

#include <click/config.h>
#include <click/element.hh>
#include <click/dpdkdevice.hh>
#include <click/userutils.hh>
#include <rte_errno.h>


#if RTE_VERSION >= RTE_VERSION_NUM(17,5,0,0)
    #include <click/flowdirector.hh>
extern "C" {
    #include <rte_pmd_ixgbe.h>
}
#endif

CLICK_DECLS

DPDKDevice::DPDKDevice() : port_id(-1), info() {
}

DPDKDevice::DPDKDevice(portid_t port_id) : port_id(port_id) {
    #if RTE_VERSION >= RTE_VERSION_NUM(17,5,0,0)
        if (port_id >= 0)
            initialize_flow_director(port_id, ErrorHandler::default_handler());
    #endif
};

uint16_t DPDKDevice::get_device_vendor_id()
{
    return info.vendor_id;
}

String DPDKDevice::get_device_vendor_name()
{
    return info.vendor_name;
}

uint16_t DPDKDevice::get_device_id()
{
    return info.device_id;
}

const char *DPDKDevice::get_device_driver()
{
    return info.driver;
}



#define RETA_CONF_SIZE     (ETH_RSS_RETA_SIZE_512 / RTE_RETA_GROUP_SIZE)

int DPDKDevice::set_rss_max(int max)
{
	struct rte_eth_rss_reta_entry64 reta_conf[RETA_CONF_SIZE];
    struct rte_eth_dev_info dev_info;

    rte_eth_dev_info_get(port_id, &dev_info);
    uint16_t reta_size = dev_info.reta_size;
	uint32_t i;
	int status;
	/* RETA setting */
	memset(reta_conf, 0, sizeof(reta_conf));
    for (i = 0; i < reta_size; i++) {
			reta_conf[i / RTE_RETA_GROUP_SIZE].mask = UINT64_MAX;
    }
	for (i = 0; i < reta_size; i++) {
			uint32_t reta_id = i / RTE_RETA_GROUP_SIZE;
			uint32_t reta_pos = i % RTE_RETA_GROUP_SIZE;
			uint32_t core_id = i % max;
			reta_conf[reta_id].reta[reta_pos] = core_id;
	}
	/* RETA update */
	status = rte_eth_dev_rss_reta_update(port_id,
			reta_conf,
			reta_size);
	return status;
}

#if RTE_VERSION >= RTE_VERSION_NUM(17,5,0,0)
/**
 * Called by the constructor of DPDKDevice.
 * Flow Director must be strictly invoked once for each port.
 *
 * @param port_id the ID of the device where Flow Director is invoked
 * @param errh an error handler instance
 */
void DPDKDevice::initialize_flow_director(
        const portid_t &port_id, ErrorHandler *errh)
{
    FlowDirector *flow_dir = FlowDirector::get_flow_director(port_id, errh);
    if (!flow_dir) {
        return;
    }

    // Verify
    const portid_t p_id = flow_dir->port_id();
    assert((p_id >= 0) && (p_id == port_id));
}
#endif /* RTE_VERSION >= RTE_VERSION_NUM(17,5,0,0) */


/* Wraps rte_eth_dev_socket_id(), which may return -1 for valid ports when NUMA
 * is not well supported. This function will return 0 instead in that case. */
int DPDKDevice::get_port_numa_node(portid_t port_id)
{
    if (port_id >= dev_count())
        return -1;
    int numa_node = rte_eth_dev_socket_id(port_id);
    return (numa_node == -1) ? 0 : numa_node;
}

unsigned int DPDKDevice::get_nb_txdesc()
{
    return info.n_tx_descs;
}

/**
 * This function is called by DPDK when Click runs as a secondary process.
 * It checks that the prefix matches with the given config prefix and adds
 * it if it does so.
 */
#if RTE_VERSION >= RTE_VERSION_NUM(16,07,0,0)
void add_pool(struct rte_mempool *rte, void *arg){
#else
void add_pool(const struct rte_mempool *rte, void *arg){
#endif
    int *i = (int *) arg;
    if (strncmp(
            DPDKDevice::MEMPOOL_PREFIX.c_str(),
            const_cast<struct rte_mempool *>(rte)->name,
            DPDKDevice::MEMPOOL_PREFIX.length()) != 0)
        return;
    DPDKDevice::_pktmbuf_pools[*i] = const_cast<struct rte_mempool *>(rte);
    click_chatter("Found DPDK primary pool #%d %s",*i, DPDKDevice::_pktmbuf_pools[*i]->name);
    (*i)++;
}

int core_to_numa_node(unsigned lcore_id) {
       int numa_node = rte_lcore_to_socket_id(lcore_id);
       return (numa_node < 0) ? 0 : numa_node;
}

int DPDKDevice::alloc_pktmbufs()
{
    /* Count NUMA sockets for each device and each node, we do not want to
     * allocate a unused pool
     */
    int max_socket = -1;
    for (HashTable<portid_t, DPDKDevice>::const_iterator it = _devs.begin();
         it != _devs.end(); ++it) {
        int numa_node = DPDKDevice::get_port_numa_node(it.key());
        if (numa_node > max_socket)
            max_socket = numa_node;
    }
    int i;
    RTE_LCORE_FOREACH(i) {
        int numa_node = core_to_numa_node(i);
        if (numa_node > max_socket)
            max_socket = numa_node;
    }


    if (max_socket == -1)
        max_socket = 0;

    unsigned n_pktmbuf_pools = max_socket + 1;

    // Allocate pktmbuf_pool array
    typedef struct rte_mempool *rte_mempool_p;
    if (_nr_pktmbuf_pools < n_pktmbuf_pools) {
        auto pktmbuf_pools = new rte_mempool_p[n_pktmbuf_pools];
        if (!pktmbuf_pools)
            return false;
        for (unsigned i = 0; i < _nr_pktmbuf_pools; i++) {
            pktmbuf_pools[i] = _pktmbuf_pools[i];
        }
        if (_pktmbuf_pools)
            delete[] _pktmbuf_pools;
        for (unsigned i = _nr_pktmbuf_pools; i < n_pktmbuf_pools; i++) {
            pktmbuf_pools[i] = 0;
        }
        _pktmbuf_pools = pktmbuf_pools;
        _nr_pktmbuf_pools = n_pktmbuf_pools;
    }

    if (rte_eal_process_type() == RTE_PROC_PRIMARY) {
        // Create a pktmbuf pool for each active socket
        for (unsigned i = 0; i < _nr_pktmbuf_pools; i++) {
                if (!_pktmbuf_pools[i]) {
                        String mempool_name = DPDKDevice::MEMPOOL_PREFIX + String(i);
                        const char* name = mempool_name.c_str();
                        _pktmbuf_pools[i] =
#if RTE_VERSION >= RTE_VERSION_NUM(2,2,0,0)
                        rte_pktmbuf_pool_create(name, NB_MBUF,
                                                MBUF_CACHE_SIZE, 0, MBUF_DATA_SIZE, i);
#else
                        rte_mempool_create(
                                        name, NB_MBUF, MBUF_SIZE, MBUF_CACHE_SIZE,
                                        sizeof (struct rte_pktmbuf_pool_private),
                                        rte_pktmbuf_pool_init, NULL, rte_pktmbuf_init, NULL,
                                        i, 0);
#endif

                        if (!_pktmbuf_pools[i])
                                return rte_errno;
                }
        }
    } else {
        int i = 0;
        rte_mempool_walk(add_pool,(void*)&i);
        if (i == 0) {
            click_chatter("Could not get pools from the primary DPDK process");
            return -1;
        }
    }

    return 0;
}

struct rte_mempool *DPDKDevice::get_mpool(unsigned int socket_id) {
    return _pktmbuf_pools[socket_id];
}

/**
 * Extracts from 'info' what is after the 'key'.
 * E.g. an expected input is:
 * XX:YY.Z Ethernet controller: Mellanox Technologies MT27700 Family [ConnectX-4]
 * and we want to keep what is after our key 'Ethernet controller: '.
 *
 * @param info string to parse
 * @param key substring to indicate the new index
 * @return substring of info that succeeds the key
 */
static String parse_pci_info(String info, String key)
{
    String s;

    // Extract what is after the keyword
    s = info.substring(info.find_left(key) + key.length());
    if (s.empty()) {
        return String();
    }

    // Find the position of the delimiter
    int pos = s.find_left(':') + 2;
    if (pos < 0) {
        return String();
    }

    // Extract what comes after the delimiter
    s = s.substring(pos, s.find_left("\n") - pos);
    if (s.empty()) {
        return String();
    }

    return s;
}

/**
 * Keeps the left-most substring of 'str'
 * until the first occurence of the delimiter.
 *
 * @param str string to parse
 * @param delimiter character that indicates where to stop
 * @return substring of str that preceds the delimiter
 */
static String keep_token_left(String str, char delimiter)
{
    return str.substring(0, str.find_left(delimiter));
}


#if RTE_VERSION >= RTE_VERSION_NUM(17,5,0,0)
int DPDKDevice::set_mode(
        String mode, int num_pools, Vector<int> vf_vlan,
        const String &rules_path, ErrorHandler *errh) {
#else
int DPDKDevice::set_mode(
        String mode, int num_pools, Vector<int> vf_vlan,
        ErrorHandler *errh) {
#endif
    mode = mode.lower();

    enum rte_eth_rx_mq_mode m;

    if (mode == "none") {
        m = ETH_MQ_RX_NONE;
#if RTE_VERSION >= RTE_VERSION_NUM(17,5,0,0)
    } else if ((mode == "rss") || (mode == FlowDirector::FLOW_DIR_MODE) || (mode == "")) {
#else
    } else if ((mode == "rss") || (mode == "")) {
#endif
        m = ETH_MQ_RX_RSS;
        if (mode == "")
            mode = "rss";
    } else if (mode == "vmdq") {
        m = ETH_MQ_RX_VMDQ_ONLY;
    } else if (mode == "vmdq_rss") {
        m = ETH_MQ_RX_VMDQ_RSS;
    } else if (mode == "vmdq_dcb") {
        m = ETH_MQ_RX_VMDQ_DCB;
    } else if (mode == "vmdq_dcb_rss") {
        m = ETH_MQ_RX_VMDQ_DCB_RSS;
    } else {
        return errh->error("Unknown mode %s",mode.c_str());
    }

    if (m != info.mq_mode && info.mq_mode != -1) {
        return errh->error("Device can only have one mode.");
    }

    if (m & ETH_MQ_RX_VMDQ_FLAG) {
        if (num_pools != info.num_pools && info.num_pools != 0) {
            return errh->error(
                "Number of VF pools must be consistent for the same device"
            );
        }
        if (vf_vlan.size() > 0) {
            if (info.vf_vlan.size() > 0)
                return errh->error(
                    "VF_VLAN can only be setted once per device"
                );
            if (vf_vlan.size() != num_pools) {
                return errh->error(
                    "Number of VF_VLAN must be equal to the number of pools"
                );
            }
            info.vf_vlan = vf_vlan;
        }

        if (num_pools) {
            info.num_pools = num_pools;
        }

    }

#if RTE_VERSION >= RTE_VERSION_NUM(17,5,0,0)
    if (mode == FlowDirector::FLOW_DIR_MODE) {
        FlowDirector *flow_dir = FlowDirector::get_flow_director(port_id, errh);
        flow_dir->set_active(true);
        flow_dir->set_rules_filename(rules_path);
        errh->message(
            "Flow Director (port %u): State %s - Source file '%s'",
            port_id,
            flow_dir->active() ? "active" : "inactive",
            rules_path.empty() ? "None" : rules_path.c_str()
        );
    }
#endif

    info.mq_mode = m;
    info.mq_mode_str = mode;

    return 0;
}

rte_eth_rx_mq_mode DPDKDevice::get_mode() {
    return getInfo().mq_mode;
}

String DPDKDevice::get_mode_str() {
    return getInfo().mq_mode_str;
}

static struct ether_addr pool_addr_template = {
        .addr_bytes = {0x52, 0x54, 0x00, 0x00, 0x00, 0x00}
};

struct ether_addr DPDKDevice::gen_mac( int a, int b) {
    struct ether_addr mac;
     if (info.init_mac != EtherAddress()) {
         memcpy(&mac,info.init_mac.data(),sizeof(struct ether_addr));
     } else
         mac = pool_addr_template;
    mac.addr_bytes[4] = a;
    mac.addr_bytes[5] = b;
    return mac;
}

int DPDKDevice::initialize_device(ErrorHandler *errh)
{
    struct rte_eth_conf dev_conf;
    struct rte_eth_dev_info dev_info;
    memset(&dev_conf, 0, sizeof dev_conf);

    rte_eth_dev_info_get(port_id, &dev_info);

#if RTE_VERSION >= RTE_VERSION_NUM(17,11,0,0) && RTE_VERSION < RTE_VERSION_NUM(18,05,0,0)
    if (strcmp(dev_info.driver_name,"net_mlx5") == 0) {
        errh->warning("WARNING : DPDK 17.11 to 18.02 included have broken support for secondary process with mlx5. Use 18.05 with mlx5 cards if you use secondary process.");
    }
#endif

    info.mq_mode = (info.mq_mode == -1? ETH_MQ_RX_RSS : info.mq_mode);
    dev_conf.rxmode.mq_mode = info.mq_mode;
#if RTE_VERSION < RTE_VERSION_NUM(18,8,0,0)
    dev_conf.rxmode.hw_vlan_filter = 0;
#endif
#if RTE_VERSION >= RTE_VERSION_NUM(18,02,0,0)
    dev_conf.rxmode.offloads = DEV_RX_OFFLOAD_CRC_STRIP;
#endif

    if (info.mq_mode & ETH_MQ_RX_VMDQ_FLAG) {

        if (info.num_pools > dev_info.max_vmdq_pools) {
            return errh->error(
                "The number of VF Pools exceeds the hardware limit of %d",
                dev_info.max_vmdq_pools
            );
        }

        if (info.num_pools == 0) {
            return errh->error("VMDq mode requires a number of pool higher than 0. Set it with VF_POOLS.");
        }

        if (info.rx_queues.size() % info.num_pools != 0) {
            info.rx_queues.resize(
                ((info.rx_queues.size() / info.num_pools) + 1) * info.num_pools
            );
        }
        dev_conf.rx_adv_conf.vmdq_rx_conf.nb_queue_pools = 
            (enum rte_eth_nb_pools) info.num_pools;
        dev_conf.rx_adv_conf.vmdq_rx_conf.enable_default_pool = 0;
        dev_conf.rx_adv_conf.vmdq_rx_conf.default_pool = 0;
        if (info.vf_vlan.size() > 0) {
            dev_conf.rx_adv_conf.vmdq_rx_conf.rx_mode = 0;
            dev_conf.rx_adv_conf.vmdq_rx_conf.nb_pool_maps = info.num_pools;
            for (int i = 0; i < dev_conf.rx_adv_conf.vmdq_rx_conf.nb_pool_maps; i++) {
                dev_conf.rx_adv_conf.vmdq_rx_conf.pool_map[i].vlan_id =
                    info.vf_vlan[i];
                dev_conf.rx_adv_conf.vmdq_rx_conf.pool_map[i].pools =
                    (1UL << (i % info.num_pools));
            }
        } else {
            dev_conf.rx_adv_conf.vmdq_rx_conf.rx_mode = ETH_VMDQ_ACCEPT_UNTAG;
            dev_conf.rx_adv_conf.vmdq_rx_conf.nb_pool_maps = 0;
        }
    }

    if (info.mq_mode & ETH_MQ_RX_RSS_FLAG) {
        dev_conf.rx_adv_conf.rss_conf.rss_key = NULL;
        dev_conf.rx_adv_conf.rss_conf.rss_hf = ETH_RSS_IP | ETH_RSS_UDP | ETH_RSS_TCP;
        dev_conf.rx_adv_conf.rss_conf.rss_hf &= dev_info.flow_type_rss_offloads;
    }

#if RTE_VERSION < RTE_VERSION_NUM(18,05,0,0)
    // Obtain general device information
    if (dev_info.pci_dev) {
        info.vendor_id = dev_info.pci_dev->id.vendor_id;
        info.device_id = dev_info.pci_dev->id.device_id;
    }
#else
    //TODO
#endif
    info.driver = dev_info.driver_name;
    info.vendor_name = "Unknown";

    // Combine vendor and device IDs
    char vendor_and_dev[10];
    sprintf(vendor_and_dev, "%x:%x", info.vendor_id, info.device_id);

    // Retrieve more information about the vendor of this NIC
    String dev_pci = shell_command_output_string("lspci -d " + String(vendor_and_dev), "", errh);
    String long_vendor_name = parse_pci_info(dev_pci, "Ethernet controller");
    if (!long_vendor_name.empty()) {
        info.vendor_name = keep_token_left(long_vendor_name, ' ');
    }

    //We must open at least one queue per direction
    if (info.rx_queues.size() == 0) {
        info.rx_queues.resize(1);
    }
    if (info.tx_queues.size() == 0) {
        info.tx_queues.resize(1);
    }


#if RTE_VERSION >= RTE_VERSION_NUM(18,05,0,0)
    if (info.n_rx_descs == 0)
        info.n_rx_descs = dev_info.default_rxportconf.ring_size > 0? dev_info.default_rxportconf.ring_size : DEF_DEV_RXDESC;

    if (info.n_tx_descs == 0)
        info.n_tx_descs = dev_info.default_txportconf.ring_size > 0? dev_info.default_txportconf.ring_size : DEF_DEV_TXDESC;
#else
    if (info.n_rx_descs == 0)
        info.n_rx_descs = DEF_DEV_RXDESC;

    if (info.n_tx_descs == 0)
        info.n_tx_descs = DEF_DEV_TXDESC;
#endif

    if (info.rx_queues.size() > dev_info.max_rx_queues) {
        return errh->error("Port %d can only use %d RX queues (asked for %d), use MAXQUEUES to set the maximum "
                           "number of queues or N_QUEUES to strictly define it.", port_id, dev_info.max_rx_queues, info.rx_queues.size());
    }
    if (info.tx_queues.size() > dev_info.max_tx_queues) {
        return errh->error("Port %d can only use %d TX queues (FastClick asked for %d, probably to serve that same amount of threads).\n"
                           "Add the argument \"MAXQUEUES %d\" to the corresponding ToDPDKDevice to set the maximum "
                           "number of queues to %d or \"N_QUEUES %d\" to strictly define it. "
                           "If the TX device has more threads than queues due to this parameter change, it will automatically rely on locking to share the queues as evenly as possible between the threads.", port_id, dev_info.max_tx_queues, info.tx_queues.size(), dev_info.max_tx_queues, dev_info.max_tx_queues, dev_info.max_tx_queues);
    }

    if (info.n_rx_descs < dev_info.rx_desc_lim.nb_min || info.n_rx_descs > dev_info.rx_desc_lim.nb_max) {
        return errh->error("The number of receive descriptors is %d but needs to be between %d and %d",info.n_rx_descs, dev_info.rx_desc_lim.nb_min, dev_info.rx_desc_lim.nb_max);
    }

    if (info.n_tx_descs < dev_info.tx_desc_lim.nb_min || info.n_tx_descs > dev_info.tx_desc_lim.nb_max) {
        return errh->error("The number of transmit descriptors is %d but needs to be between %d and %d",info.n_tx_descs, dev_info.tx_desc_lim.nb_min, dev_info.tx_desc_lim.nb_max);
    }

<<<<<<< HEAD
=======
    /* TODO : Detect this if possible
    if (dev_info.tx_offload_capa & DEV_TX_OFFLOAD_MBUF_FAST_FREE)
            dev_conf.txmode.offloads |=
                DEV_TX_OFFLOAD_MBUF_FAST_FREE;
                */

>>>>>>> 69be0161
    int ret;
    if ((ret = rte_eth_dev_configure(
            port_id, info.rx_queues.size(),
            info.tx_queues.size(), &dev_conf)) < 0)
        return errh->error(
            "Cannot initialize DPDK port %u with %u RX and %u TX queues\nError %d : %s",
            port_id, info.rx_queues.size(), info.tx_queues.size(),
            ret, strerror(ret));

    rte_eth_dev_info_get(port_id, &dev_info);

#if RTE_VERSION >= RTE_VERSION_NUM(16,07,0,0)
    if (dev_info.nb_rx_queues != info.rx_queues.size()) {
        return errh->error("Device only initialized %d RX queues instead of %d. "
                "Please check configuration.", dev_info.nb_rx_queues,
                info.rx_queues.size());
    }
    if (dev_info.nb_tx_queues != info.tx_queues.size()) {
        return errh->error("Device only initialized %d TX queues instead of %d. "
                "Please check configuration.", dev_info.nb_tx_queues,
                info.tx_queues.size());
    }
#endif

    struct rte_eth_rxconf rx_conf;
#if RTE_VERSION >= RTE_VERSION_NUM(2,0,0,0)
    memcpy(&rx_conf, &dev_info.default_rxconf, sizeof rx_conf);
#else
    bzero(&rx_conf,sizeof rx_conf);
#endif
    rx_conf.rx_thresh.pthresh = RX_PTHRESH;
    rx_conf.rx_thresh.hthresh = RX_HTHRESH;
    rx_conf.rx_thresh.wthresh = RX_WTHRESH;

    struct rte_eth_txconf tx_conf;
#if RTE_VERSION >= RTE_VERSION_NUM(2,0,0,0)
    memcpy(&tx_conf, &dev_info.default_txconf, sizeof tx_conf);
#else
    bzero(&tx_conf,sizeof tx_conf);
#endif
    tx_conf.tx_thresh.pthresh = TX_PTHRESH;
    tx_conf.tx_thresh.hthresh = TX_HTHRESH;
    tx_conf.tx_thresh.wthresh = TX_WTHRESH;

#if RTE_VERSION >= RTE_VERSION_NUM(18,8,0,0)
    tx_conf.offloads = 0;
#else
    tx_conf.txq_flags |= ETH_TXQ_FLAGS_NOMULTSEGS | ETH_TXQ_FLAGS_NOOFFLOADS;
#endif
    int numa_node = DPDKDevice::get_port_numa_node(port_id);
    for (unsigned i = 0; i < (unsigned)info.rx_queues.size(); ++i) {
        if (rte_eth_rx_queue_setup(
                port_id, i, info.n_rx_descs, numa_node, &rx_conf,
                _pktmbuf_pools[numa_node]) != 0)
            return errh->error(
                "Cannot initialize RX queue %u of port %u on node %u : %s",
                i, port_id, numa_node, rte_strerror(rte_errno));
    }

    for (unsigned i = 0; i < (unsigned)info.tx_queues.size(); ++i)
        if (rte_eth_tx_queue_setup(port_id, i, info.n_tx_descs, numa_node,
                                   &tx_conf) != 0)
            return errh->error(
                "Cannot initialize TX queue %u of port %u on node %u",
                i, port_id, numa_node);

    if (info.init_mtu != 0) {
        if (rte_eth_dev_set_mtu(port_id, info.init_mtu) != 0) {
            return errh->error("Could not set MTU %d",info.init_mtu);
        }
    }

    if (info.init_rss > 0) {
        if (set_rss_max(info.init_rss) != 0) {
            return errh->error("Could not set RSS to %d queues",info.init_rss);
        }
    }

    int err = rte_eth_dev_start(port_id);
    if (err < 0)
        return errh->error(
            "Cannot start DPDK port %u: error %d", port_id, err);

    if (info.promisc)
        rte_eth_promiscuous_enable(port_id);

    if (info.init_mac != EtherAddress()) {
        struct ether_addr addr;
        memcpy(&addr,info.init_mac.data(),sizeof(struct ether_addr));
        if (rte_eth_dev_default_mac_addr_set(port_id, &addr) != 0) {
            return errh->error("Could not set default MAC address");
        }
    }

    if (info.init_fc_mode != FC_UNSET) {
        struct rte_eth_fc_conf conf;
        ret = rte_eth_dev_flow_ctrl_get(port_id, &conf);
        if (ret != 0)
            return errh->error("Could not get flow control status !");
        switch (info.init_fc_mode) {
            case FC_FULL:
                conf.mode = RTE_FC_FULL; break;
            case FC_RX:
                conf.mode = RTE_FC_RX_PAUSE; break;
            case FC_TX:
                conf.mode = RTE_FC_TX_PAUSE; break;
            case FC_NONE:
                conf.mode = RTE_FC_NONE; break;
<<<<<<< HEAD
=======
            default:
                return errh->error("Unknown flow mode !");
>>>>>>> 69be0161
        }
        ret = rte_eth_dev_flow_ctrl_set(port_id, &conf);
        if (ret != 0)
             return errh->error("Could not set flow control status !");
    }

<<<<<<< HEAD
    if (info.mq_mode & ETH_MQ_RX_VMDQ_FLAG) {
        /*
         * Set mac for each pool and parameters
         */
        for (unsigned q = 0; q < info.num_pools; q++) {
                struct ether_addr mac;
                mac = gen_mac(port_id, q);
                printf("Port %u vmdq pool %u set mac %02x:%02x:%02x:%02x:%02x:%02x\n",
                        port_id, q,
                        mac.addr_bytes[0], mac.addr_bytes[1],
                        mac.addr_bytes[2], mac.addr_bytes[3],
                        mac.addr_bytes[4], mac.addr_bytes[5]);
                int retval = rte_eth_dev_mac_addr_add(port_id, &mac,
                                q);
                if (retval) {
                        printf("mac addr add failed at pool %d\n", q);
                        return retval;
                }
        }
    }

=======
>>>>>>> 69be0161
    return 0;
}

void DPDKDevice::set_init_mac(EtherAddress mac) {
    assert(!_is_initialized);
    info.init_mac = mac;
}

void DPDKDevice::set_init_mtu(uint16_t mtu) {
    assert(!_is_initialized);
    info.init_mtu = mtu;
}

<<<<<<< HEAD
void DPDKDevice::set_init_rss_max(int rss_max) {
    assert(!_is_initialized);
    info.init_rss = rss_max;
}

=======
>>>>>>> 69be0161
void DPDKDevice::set_init_fc_mode(FlowControlMode fc) {
    assert(!_is_initialized);
    info.init_fc_mode = fc;
}


EtherAddress DPDKDevice::get_mac() {
    assert(_is_initialized);
    struct ether_addr addr;
    rte_eth_macaddr_get(port_id,&addr);
    return EtherAddress((unsigned char*)&addr);
}

/**
 * Set v[id] to true in vector v, expanding it if necessary. If id is 0,
 * the first available slot will be taken.
 * If v[id] is already true, this function return false. True if it is a
 *   new slot or if the existing slot was false.
 */
bool set_slot(Vector<bool> &v, unsigned &id) {
    if (id <= 0) {
        unsigned i;
        for (i = 0; i < (unsigned)v.size(); i ++) {
            if (!v[i]) break;
        }
        id = i;
        if (id >= (unsigned)v.size())
            v.resize(id + 1, false);
    }
    if (id >= (unsigned)v.size()) {
        v.resize(id + 1,false);
    }
    if (v[id])
        return false;
    v[id] = true;
    return true;
}

int DPDKDevice::add_queue(DPDKDevice::Dir dir,
                           unsigned &queue_id, bool promisc, unsigned n_desc,
                           ErrorHandler *errh)
{
    if (_is_initialized) {
        return errh->error(
            "Trying to configure DPDK device after initialization");
    }

    if (dir == RX) {
        if (info.rx_queues.size() > 0 && promisc != info.promisc)
            return errh->error(
                "Some elements disagree on whether or not device %u should"
                " be in promiscuous mode", port_id);
        info.promisc |= promisc;
        if (n_desc > 0) {
            if (n_desc != info.n_rx_descs && info.rx_queues.size() > 0)
                return errh->error(
                        "Some elements disagree on the number of RX descriptors "
                        "for device %u", port_id);
            info.n_rx_descs = n_desc;
        }
        if (!set_slot(info.rx_queues, queue_id))
            return errh->error(
                        "Some elements are assigned to the same RX queue "
                        "for device %u", port_id);
    } else {
        if (n_desc > 0) {
            if (n_desc != info.n_tx_descs && info.tx_queues.size() > 0)
                return errh->error(
                        "Some elements disagree on the number of TX descriptors "
                        "for device %u", port_id);
            info.n_tx_descs = n_desc;
        }
        if (!set_slot(info.tx_queues,queue_id))
            return errh->error(
                        "Some elements are assigned to the same TX queue "
                        "for device %u", port_id);
    }

    return 0;
}

int DPDKDevice::add_rx_queue(unsigned &queue_id, bool promisc,
                              unsigned n_desc, ErrorHandler *errh)
{
    return add_queue(DPDKDevice::RX, queue_id, promisc, n_desc, errh);
}

int DPDKDevice::add_tx_queue(unsigned &queue_id, unsigned n_desc,
                              ErrorHandler *errh)
{
    return add_queue(DPDKDevice::TX, queue_id, false, n_desc, errh);
}

int DPDKDevice::static_initialize(ErrorHandler* errh) {
#if HAVE_DPDK_PACKET_POOL
    if (!dpdk_enabled) {
        return errh->error("You must start Click with --dpdk option when compiling with --enable-dpdk-pool");
    }
#endif
    if (alloc_pktmbufs()) {
        errh->error("Could not allocate packet MBuf pools : error %d (%s)",rte_errno,rte_strerror(rte_errno));
        if (rte_errno == 12) {
            errh->error("Maybe try to allocate less buffers with DPDKInfo(X) or allocate more memory to DPDK by giving/increasing the -m parameter or allocate more hugepages.");
        }
        return -1;
    }
    return 0;
}

int DPDKDevice::initialize(ErrorHandler *errh)
{
    int err = 0;

    if (_is_initialized) {
        return 0;
    }

    pool_addr_template.addr_bytes[2] = click_random();
    pool_addr_template.addr_bytes[3] = click_random();

    if (!dpdk_enabled)
        return errh->error( "Supply the --dpdk argument to use DPDK.");

    click_chatter("Initializing DPDK");
#if RTE_VERSION < RTE_VERSION_NUM(2,0,0,0)
    if (rte_eal_pci_probe())
        return errh->error("Cannot probe the PCI bus");

#endif

    if (dev_count() == 0 && _devs.size() > 0)
        return errh->error("No DPDK-enabled ethernet port found");

    for (HashTable<portid_t, DPDKDevice>::const_iterator it = _devs.begin();
         it != _devs.end(); ++it)
        if (it.key() >= dev_count())
            return errh->error("Cannot find DPDK port %u", it.key());

    err = static_initialize(errh);
    if (err != 0)
        return err;

    if (rte_eal_process_type() == RTE_PROC_PRIMARY) {
        for (HashTable<portid_t, DPDKDevice>::iterator it = _devs.begin();
            it != _devs.end(); ++it) {
            int ret = it.value().initialize_device(errh);
            if (ret < 0)
                return ret;
        }
    }

    _is_initialized = true;

    // Configure Flow Director
#if RTE_VERSION >= RTE_VERSION_NUM(17,5,0,0)
    for (HashTable<portid_t, FlowDirector *>::iterator
            it = FlowDirector::_dev_flow_dir.begin();
            it != FlowDirector::_dev_flow_dir.end(); ++it) {
        const portid_t port_id = it.key();

        DPDKDevice *dev = get_device(port_id);
        if (!dev) {
            continue;
        }

        // Only if the device is registered and has the correct mode
        if (dev->get_mode_str() == FlowDirector::FLOW_DIR_MODE) {
            int err = DPDKDevice::configure_nic(port_id);
            if (err != 0) {
                return -1;
            }
        }
    }
#endif

    return 0;
}

#if RTE_VERSION >= RTE_VERSION_NUM(17,5,0,0)
int DPDKDevice::configure_nic(const portid_t &port_id)
{
    if (!_is_initialized) {
        return -1;
    }

    FlowDirector *flow_dir = FlowDirector::get_flow_director(port_id);
    assert(flow_dir);

    // Invoke Flow Director only if active
    if (flow_dir->active()) {
        // Retrieve the file that contains the rules (if any)
        String rules_file = flow_dir->rules_filename();

        // There is a file with (user-defined) rules
        if (!rules_file.empty()) {
            return flow_dir->add_rules_from_file(rules_file);
        }
    }

    return 0;
}
#endif

void DPDKDevice::free_pkt(unsigned char *, size_t, void *pktmbuf)
{
    rte_pktmbuf_free((struct rte_mbuf *) pktmbuf);
}

void DPDKDevice::cleanup(ErrorHandler *errh)
{
#if RTE_VERSION >= RTE_VERSION_NUM(17,5,0,0)
    HashTable<portid_t, FlowDirector *> map = FlowDirector::flow_director_map();

    for (HashTable<portid_t, FlowDirector *>::const_iterator
            it = map.begin(); it != map.end(); ++it) {
        if (it == NULL) {
            continue;
        }

        portid_t port_id = it.key();
        FlowDirector *flow_dir = it.value();

        // Flush
        uint32_t rules_flushed = flow_dir->flow_rules_flush();

        // Delete this instance
        delete flow_dir;

        // Report
        if (rules_flushed > 0) {
            errh->message(
                "Flow Director (port %u): Flushed %d rules from the NIC",
                port_id, rules_flushed
            );
        }
    }

    // Clean up the table
    FlowDirector::clean_flow_director_map();
#endif
}

bool
DPDKDeviceArg::parse(
    const String &str, DPDKDevice* &result, const ArgContext &ctx)
{
    portid_t port_id;

    if (!IntArg().parse(str, port_id)) {
#if RTE_VERSION >= RTE_VERSION_NUM(18,05,0,0)
       uint16_t id;
       if (rte_eth_dev_get_port_by_name(str.c_str(), &id) != 0)
           return false;
       else
           port_id = id;
#else
       //Try parsing a ffff:ff:ff.f format. Code adapted from EtherAddressArg::parse
        unsigned data[4];
        int d = 0, p = 0;
        const char *s, *end = str.end();

        for (s = str.begin(); s != end; ++s) {
           int digit;
           if (*s >= '0' && *s <= '9')
             digit = *s - '0';
           else if (*s >= 'a' && *s <= 'f')
             digit = *s - 'a' + 10;
           else if (*s >= 'A' && *s <= 'F')
             digit = *s - 'A' + 10;
           else {
             if (((*s == ':' && d < 2) ||
                (*s == '.' && d == 2)) &&
                (p == 1 || (d < 3 && p == 2) || (d == 0 && (p == 3 || p == 4)))
                && d < 3) {
               p = 0;
               ++d;
               continue;
             } else
               break;
           }

           if ((d == 0 && p == 4) || (d > 0 && p == 2)||
                (d == 3 && p == 1) || d == 4)
               break;

           data[d] = (p ? data[d] << 4 : 0) + digit;
           ++p;
        }

        if (s == end && p != 0 && d != 3) {
            ctx.error("invalid id or invalid PCI address format");
            return false;
        }

        port_id = DPDKDevice::get_port_from_pci(
            data[0], data[1], data[2], data[3]
        );
#endif
    }

    if (port_id >= 0 && port_id < DPDKDevice::dev_count()) {
        result = DPDKDevice::ensure_device(port_id);
    } else {
        ctx.error("Cannot resolve PCI address to DPDK device");
        return false;
    }

    return true;
}


bool
FlowControlModeArg::parse(
    const String &str, FlowControlMode &result, const ArgContext &ctx) {
    str.lower();
    if (str == "full") {
        result = FC_FULL;
    } else if (str == "rx") {
        result = FC_RX;
    }else if (str == "tx") {
        result = FC_TX;
    } else if (str == "none") {
        result = FC_NONE;
    } else
        return false;

    return true;
}


String
FlowControlModeArg::unparse(FlowControlMode mode) {
    switch(mode) {
        case FC_FULL:
            return "full";
        case FC_RX:
            return "rx";
        case FC_TX:
            return "tx";
        case FC_NONE:
            return "none";
        case FC_UNSET:
        default:
            return "unset";
    }
}


DPDKRing::DPDKRing() :
    _message_pool(0), _MEM_POOL(""),
    _burst_size(0),_numa_zone(0), _flags(0), _ring(0), _count(0),
    _force_create(false), _force_lookup(false)  {
}

DPDKRing::~DPDKRing() {

}

int
DPDKRing::parse(Args* args) {
    bool spenq = false;
    bool spdeq = false;
    String origin;
    String destination;
    _flags = 0;
    const Element* e = args->context();
    ErrorHandler* errh = args->errh();

    if (args ->  read_p("MEM_POOL",  _MEM_POOL)
            .read_p("FROM_PROC", origin)
            .read_p("TO_PROC",   destination)
            .read("BURST",        _burst_size)
            .read("NDESC",        _ndesc)
            .read("NUMA_ZONE",    _numa_zone)
            .read("SP_ENQ", spenq)
            .read("SC_DEQ", spdeq)
            .read("FORCE_LOOKUP", _force_lookup)
            .read("FORCE_CREATE", _force_create)
            .execute() < 0)
        return -1;

    if (spenq)
        _flags |= RING_F_SP_ENQ;
    if (spdeq)
        _flags |= RING_F_SC_DEQ;

    if ( _MEM_POOL.empty() || (_MEM_POOL.length() == 0) ) {
        _MEM_POOL = "0";
    }

    if (origin.empty() || destination.empty() ) {
        errh->error("Enter FROM_PROC and TO_PROC names");
        return -1;
    }

    if ( _ndesc == 0 ) {
        _ndesc = DPDKDevice::DEF_RING_NDESC;
        click_chatter("Default number of descriptors is set (%d)\n",
                        e->name().c_str(), _ndesc);
    }

    _MEM_POOL = DPDKDevice::MEMPOOL_PREFIX + _MEM_POOL;

    // If user does not specify the port number
    // we assume that the process belongs to the
    // memory zone of device 0.
    // TODO: Search the Click DAG to find a FromDPDKDevice, take its' port_id
    //       and use _numa_zone = DPDKDevice::get_port_numa_node(_port_id);
    if ( _numa_zone < 0 ) {
        click_chatter("[%s] Assuming NUMA zone 0\n", e->name().c_str());
        _numa_zone = 0;
    }

    _PROC_1 = origin+"_2_"+destination;
    _PROC_2 = destination+"_2_"+origin;

    return 0;
}

#if HAVE_DPDK_PACKET_POOL
/**
 * Must be able to fill the packet data pool,
 * and then have some packets for I/O.
 */
int DPDKDevice::NB_MBUF = 32*4096*2;
#else
int DPDKDevice::NB_MBUF = 65536;
#endif
#ifdef RTE_MBUF_DEFAULT_BUF_SIZE
int DPDKDevice::MBUF_DATA_SIZE = RTE_MBUF_DEFAULT_BUF_SIZE;
#else
int DPDKDevice::MBUF_DATA_SIZE = 2048 + RTE_PKTMBUF_HEADROOM;
#endif
int DPDKDevice::MBUF_SIZE = MBUF_DATA_SIZE 
                          + sizeof (struct rte_mbuf);
int DPDKDevice::MBUF_CACHE_SIZE = 256;
int DPDKDevice::RX_PTHRESH = 8;
int DPDKDevice::RX_HTHRESH = 8;
int DPDKDevice::RX_WTHRESH = 4;
int DPDKDevice::TX_PTHRESH = 36;
int DPDKDevice::TX_HTHRESH = 0;
int DPDKDevice::TX_WTHRESH = 0;
String DPDKDevice::MEMPOOL_PREFIX = "click_mempool_";

unsigned DPDKDevice::DEF_DEV_RXDESC = 256;
unsigned DPDKDevice::DEF_DEV_TXDESC = 256;

unsigned DPDKDevice::DEF_RING_NDESC = 1024;
unsigned DPDKDevice::DEF_BURST_SIZE = 32;

unsigned DPDKDevice::RING_SIZE  = 64;
unsigned DPDKDevice::RING_POOL_CACHE_SIZE = 32;
unsigned DPDKDevice::RING_PRIV_DATA_SIZE  = 0;

bool DPDKDevice::_is_initialized = false;
HashTable<portid_t, DPDKDevice> DPDKDevice::_devs;
struct rte_mempool** DPDKDevice::_pktmbuf_pools;
unsigned DPDKDevice::_nr_pktmbuf_pools;
bool DPDKDevice::no_more_buffer_msg_printed = false;

CLICK_ENDDECLS<|MERGE_RESOLUTION|>--- conflicted
+++ resolved
@@ -438,7 +438,7 @@
                 ((info.rx_queues.size() / info.num_pools) + 1) * info.num_pools
             );
         }
-        dev_conf.rx_adv_conf.vmdq_rx_conf.nb_queue_pools = 
+        dev_conf.rx_adv_conf.vmdq_rx_conf.nb_queue_pools =
             (enum rte_eth_nb_pools) info.num_pools;
         dev_conf.rx_adv_conf.vmdq_rx_conf.enable_default_pool = 0;
         dev_conf.rx_adv_conf.vmdq_rx_conf.default_pool = 0;
@@ -528,15 +528,12 @@
         return errh->error("The number of transmit descriptors is %d but needs to be between %d and %d",info.n_tx_descs, dev_info.tx_desc_lim.nb_min, dev_info.tx_desc_lim.nb_max);
     }
 
-<<<<<<< HEAD
-=======
     /* TODO : Detect this if possible
     if (dev_info.tx_offload_capa & DEV_TX_OFFLOAD_MBUF_FAST_FREE)
             dev_conf.txmode.offloads |=
                 DEV_TX_OFFLOAD_MBUF_FAST_FREE;
                 */
 
->>>>>>> 69be0161
     int ret;
     if ((ret = rte_eth_dev_configure(
             port_id, info.rx_queues.size(),
@@ -645,18 +642,14 @@
                 conf.mode = RTE_FC_TX_PAUSE; break;
             case FC_NONE:
                 conf.mode = RTE_FC_NONE; break;
-<<<<<<< HEAD
-=======
             default:
                 return errh->error("Unknown flow mode !");
->>>>>>> 69be0161
         }
         ret = rte_eth_dev_flow_ctrl_set(port_id, &conf);
         if (ret != 0)
              return errh->error("Could not set flow control status !");
     }
 
-<<<<<<< HEAD
     if (info.mq_mode & ETH_MQ_RX_VMDQ_FLAG) {
         /*
          * Set mac for each pool and parameters
@@ -678,8 +671,6 @@
         }
     }
 
-=======
->>>>>>> 69be0161
     return 0;
 }
 
@@ -693,14 +684,11 @@
     info.init_mtu = mtu;
 }
 
-<<<<<<< HEAD
 void DPDKDevice::set_init_rss_max(int rss_max) {
     assert(!_is_initialized);
     info.init_rss = rss_max;
 }
 
-=======
->>>>>>> 69be0161
 void DPDKDevice::set_init_fc_mode(FlowControlMode fc) {
     assert(!_is_initialized);
     info.init_fc_mode = fc;
@@ -1134,7 +1122,7 @@
 #else
 int DPDKDevice::MBUF_DATA_SIZE = 2048 + RTE_PKTMBUF_HEADROOM;
 #endif
-int DPDKDevice::MBUF_SIZE = MBUF_DATA_SIZE 
+int DPDKDevice::MBUF_SIZE = MBUF_DATA_SIZE
                           + sizeof (struct rte_mbuf);
 int DPDKDevice::MBUF_CACHE_SIZE = 256;
 int DPDKDevice::RX_PTHRESH = 8;
