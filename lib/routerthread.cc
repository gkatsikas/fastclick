--- conflicted
+++ resolved
@@ -68,14 +68,10 @@
  */
 
 RouterThread::RouterThread(Master *master, int id)
-<<<<<<< HEAD
-    : _stop_flag(0),  _idletask(0), _idle_dorun(0), _master(master), _id(id), _driver_entered(false)
-=======
-    : _stop_flag(false), _master(master), _id(id), _driver_entered(false)
+    : _stop_flag(false),  _idletask(0), _idle_dorun(0), _master(master), _id(id), _driver_entered(false)
 #if HAVE_CLICK_LOAD
     , _load_state()
 #endif
->>>>>>> 37a70963
 {
     _pending_head.x = 0;
     _pending_tail = &_pending_head;
@@ -510,13 +506,9 @@
 #if HAVE_ADAPTIVE_SCHEDULER
     client_update_pass(C_CLICK, t_before);
 #endif
-
     return any_work_done;
 }
 
-<<<<<<< HEAD
-inline bool
-=======
 
 #if HAVE_CLICK_LOAD
 float
@@ -543,8 +535,7 @@
 }
 #endif
 
-inline void
->>>>>>> 37a70963
+inline bool
 RouterThread::run_os()
 {
     bool work_done = false;
