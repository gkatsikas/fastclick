--- conflicted
+++ resolved
@@ -69,11 +69,7 @@
 RouterThread::RouterThread(Master *master, int id)
     : _stop_flag(false), _master(master), _id(id), _driver_entered(false)
 #if HAVE_CLICK_LOAD
-<<<<<<< HEAD
-    , _load(), _useless(0), _useful(0), _last_update(0)
-=======
     , _load_state()
->>>>>>> ee2939c1
 #endif
 {
     _pending_head.x = 0;
@@ -374,7 +370,7 @@
     want_status.is_strong_unscheduled = false;
 
     Task *t;
-#if HAVE_MULTITHREAD
+#if HAVE_TASK_STATS
     int runs;
 #endif
     bool work_done;
@@ -479,25 +475,7 @@
         } else {
             t->remove_from_scheduled_list();
         }
-<<<<<<< HEAD
-    }
-
-#if HAVE_CLICK_LOAD
-    if (useless > 0 || useful > 0) {
-        _useless += useless;
-        _useful += useful;
-
-        if (cycles - _last_update > UPDATE_TIME) {
-            //click_chatter("[%d] %lu %lu %lu, %lu %lu",thread_id(), _useful, _useless, (_useful << 10) / (_useless + _useful), cycles - _last_update, UPDATE_TIME);
-            _load.update((_useful << 10) / (_useless + _useful));
-            _last_update = cycles;
-            _useless = 0;
-            _useful = 0;
-        }
-=======
->>>>>>> ee2939c1
-    }
-#endif
+    }
 
 #if HAVE_CLICK_LOAD
     if (useless > 0 || useful > 0) {
@@ -529,9 +507,6 @@
 #if HAVE_CLICK_LOAD
 float
 RouterThread::load() {
-<<<<<<< HEAD
-  return (float) _load.unscaled_average() / 1024;
-=======
   return (float) _load_state.read().load.unscaled_average() / 1024;
 }
 
@@ -551,7 +526,6 @@
     uk += ls.useful / 1000;
     _load_state.read_end();
     return uk;
->>>>>>> ee2939c1
 }
 #endif
 
@@ -663,14 +637,10 @@
 #endif
 
 #if HAVE_CLICK_LOAD
-<<<<<<< HEAD
-    _last_update = click_get_cycles();
-=======
     //Initialize the load update time
     LoadState &ls = _load_state.write_begin();
     ls.last_update = click_get_cycles();
     _load_state.write_commit();
->>>>>>> ee2939c1
 #endif
 
 #if CLICK_NS
