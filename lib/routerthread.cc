--- conflicted
+++ resolved
@@ -68,11 +68,7 @@
  */
 
 RouterThread::RouterThread(Master *master, int id)
-<<<<<<< HEAD
-    : _stop_flag(0),  _idletask(0), _idle_dorun(false), _master(master), _id(id)
-=======
-    : _stop_flag(0), _master(master), _id(id), _driver_entered(false)
->>>>>>> b39f5f12
+    : _stop_flag(0),  _idletask(0), _idle_dorun(false), _master(master), _id(id), _driver_entered(false)
 {
     _pending_head.x = 0;
     _pending_tail = &_pending_head;
@@ -425,15 +421,10 @@
             cycles = click_get_cycles();
 #endif
 
-<<<<<<< HEAD
-	t->_status.is_scheduled = false;
-	work_done = t->fire();
-	if (work_done)
-		any_work_done = true;
-=======
         t->_status.is_scheduled = false;
         work_done = t->fire();
->>>>>>> b39f5f12
+       if (work_done)
+           any_work_done = true;
 
 #if HAVE_MULTITHREAD
         if (runs > PROFILE_ELEMENT) {
@@ -635,34 +626,12 @@
 #endif
 
     while (1) {
+        bool any_work_done = false;
 #if CLICK_DEBUG_SCHEDULING
         _driver_epoch++;
 #endif
 
 #if !BSD_NETISRSCHED
-<<<<<<< HEAD
-	// check to see if driver is stopped
-	if (_stop_flag > 0) {
-	    driver_unlock_tasks();
-	    bool b = _master->check_driver();
-	    driver_lock_tasks();
-	    if (!b)
-		break;
-	}
-#endif
-
-	// run occasional tasks: timers, select, etc.
-	iter++;
-
-	// run task requests
-	click_compiler_fence();
-	if (_pending_head.x)
-	    process_pending();
-
-	bool any_work_done = false;
-	// run tasks
-	do {
-=======
         // check to see if driver is stopped
         if (_stop_flag > 0) {
             driver_unlock_tasks();
@@ -683,20 +652,14 @@
 
         // run tasks
         do {
->>>>>>> b39f5f12
 #if HAVE_ADAPTIVE_SCHEDULER
             if (PASS_GT(_clients[C_CLICK].pass, _clients[C_KERNEL].pass))
                 break;
 #endif
-<<<<<<< HEAD
-	    if (run_tasks(_tasks_per_iter)) {
-	        any_work_done = true;
+        if (run_tasks(_tasks_per_iter)) {
+            any_work_done = true;
 	    }
-	} while (0);
-=======
-            run_tasks(_tasks_per_iter);
-        } while (0);
->>>>>>> b39f5f12
+   } while (0);
 
 #if CLICK_USERLEVEL
         // run signals
@@ -727,14 +690,9 @@
 #elif BSD_NETISRSCHED
             break;
 #endif
-<<<<<<< HEAD
 	    if (run_os())
 	        any_work_done = true;
 	} while (0);
-=======
-            run_os();
-        } while (0);
->>>>>>> b39f5f12
 
 	if (any_work_done) {
 		_idle_dorun = true;
