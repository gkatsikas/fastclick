// -*- c-basic-offset: 4; related-file-name: "../include/click/routerthread.hh" -*-
/*
 * routerthread.{cc,hh} -- Click threads
 * Eddie Kohler, Benjie Chen, Petros Zerfos
 *
 * Copyright (c) 2000-2001 Massachusetts Institute of Technology
 * Copyright (c) 2001-2002 International Computer Science Institute
 * Copyright (c) 2004-2007 Regents of the University of California
 * Copyright (c) 2008-2010 Meraki, Inc.
 * Copyright (c) 2000-2016 Eddie Kohler
 *
 * Permission is hereby granted, free of charge, to any person obtaining a
 * copy of this software and associated documentation files (the "Software"),
 * to deal in the Software without restriction, subject to the conditions
 * listed in the Click LICENSE file. These conditions include: you must
 * preserve this copyright notice, and you cannot mention the copyright
 * holders in advertising related to the Software without their permission.
 * The Software is provided WITHOUT ANY WARRANTY, EXPRESS OR IMPLIED. This
 * notice is a summary of the Click LICENSE file; the license in that file is
 * legally binding.
 */

#include <click/config.h>
#include <click/glue.hh>
#include <click/router.hh>
#include <click/routerthread.hh>
#include <click/master.hh>
#include <click/idletask.hh>
#if CLICK_LINUXMODULE
# include <click/cxxprotect.h>
CLICK_CXX_PROTECT
# include <linux/sched.h>
CLICK_CXX_UNPROTECT
# include <click/cxxunprotect.h>
#endif
#if CLICK_BSDMODULE
# include <click/cxxprotect.h>
CLICK_CXX_PROTECT
# include <sys/kthread.h>
CLICK_CXX_UNPROTECT
# include <click/cxxunprotect.h>
#elif CLICK_USERLEVEL
# include <fcntl.h>
#endif
CLICK_DECLS

#define DEBUG_RT_SCHED          0

#define PROFILE_ELEMENT         20

#if HAVE_ADAPTIVE_SCHEDULER
# define DRIVER_TOTAL_TICKETS   128     /* # tickets shared between clients */
# define DRIVER_GLOBAL_STRIDE   (Task::STRIDE1 / DRIVER_TOTAL_TICKETS)
# define DRIVER_QUANTUM         8       /* microseconds per stride */
# define DRIVER_RESTRIDE_INTERVAL 80    /* microseconds between restrides */
#endif

#if CLICK_LINUXMODULE
static unsigned long greedy_schedule_jiffies;
#endif

/** @file routerthread.hh
 * @brief The RouterThread class implementing the Click driver loop.
 */

/** @class RouterThread
 * @brief A set of Tasks scheduled on the same CPU.
 */

RouterThread::RouterThread(Master *master, int id)
<<<<<<< HEAD
    : _stop_flag(0),  _idletask(0), _idle_dorun(false), _master(master), _id(id), _driver_entered(false)
=======
    : _stop_flag(false), _master(master), _id(id), _driver_entered(false)
>>>>>>> 70a7c43b
{
    _pending_head.x = 0;
    _pending_tail = &_pending_head;

#if !HAVE_TASK_HEAP
    _task_link._prev = _task_link._next = &_task_link;
#endif
#if CLICK_LINUXMODULE
    _linux_task = 0;
#elif CLICK_USERLEVEL && HAVE_MULTITHREAD
    _running_processor = click_invalid_processor();
#endif

    _task_blocker = 0;
    _task_blocker_waiting = 0;
#if HAVE_ADAPTIVE_SCHEDULER
    _max_click_share = 80 * Task::MAX_UTILIZATION / 100;
    _min_click_share = Task::MAX_UTILIZATION / 200;
    _cur_click_share = 0;       // because we aren't yet running
#endif

#if CLICK_NS
    _tasks_per_iter = 256;
#else
#ifdef BSD_NETISRSCHED
    // Must be set low for Luigi's feedback scheduler to work properly
    _tasks_per_iter = 8;
#else
    _tasks_per_iter = 128;
#endif
#endif

    _iters_per_os = 2;          // userlevel: iterations per select()
                                // kernel: iterations per OS schedule()

#if CLICK_LINUXMODULE || CLICK_BSDMODULE
    _greedy = false;
#endif
#if CLICK_LINUXMODULE
    greedy_schedule_jiffies = jiffies;
#endif

#if CLICK_NS
    _ns_scheduled = _ns_last_active = Timestamp(-1, 0);
    _ns_active_iter = 0;
#endif

#if CLICK_DEBUG_SCHEDULING
    _thread_state = S_BLOCKED;
    _driver_epoch = 0;
    _driver_task_epoch = 0;
    _task_epoch_first = 0;
# if CLICK_DEBUG_SCHEDULING > 1
    for (int s = 0; s < NSTATES; ++s)
        _thread_state_count[s] = 0;
# endif
#endif

    static_assert(THREAD_QUIESCENT == (int) ThreadSched::THREAD_QUIESCENT
                  && THREAD_UNKNOWN == (int) ThreadSched::THREAD_UNKNOWN,
                  "Thread constants screwup.");
}

RouterThread::~RouterThread()
{
    assert(!active());
}

void
RouterThread::driver_lock_tasks()
{
    set_thread_state(S_LOCKTASKS);

    // If other people are waiting for the task lock, give them a chance to
    // catch it before we claim it.
#if CLICK_LINUXMODULE
    for (int i = 0; _task_blocker_waiting > 0 && i < 10; i++)
        schedule();
#elif HAVE_MULTITHREAD && CLICK_USERLEVEL
    for (int i = 0; _task_blocker_waiting > 0 && i < 10; i++) {
        struct timeval waiter = { 0, 1 };
        select(0, 0, 0, 0, &waiter);
    }
#endif

    while (_task_blocker.compare_swap(0, (uint32_t) -1) != 0) {
#if CLICK_LINUXMODULE
        schedule();
#endif
    }
}

void
RouterThread::scheduled_tasks(Router *router, Vector<Task *> &x)
{
    lock_tasks();
    for (Task *t = task_begin(); t != task_end(); t = task_next(t))
        if (t->router() == router)
            x.push_back(t);
    unlock_tasks();
}


/******************************/
/* Adaptive scheduler         */
/******************************/

#if HAVE_ADAPTIVE_SCHEDULER

void
RouterThread::set_cpu_share(unsigned min_frac, unsigned max_frac)
{
    if (min_frac == 0)
        min_frac = 1;
    if (min_frac > Task::MAX_UTILIZATION - 1)
        min_frac = Task::MAX_UTILIZATION - 1;
    if (max_frac > Task::MAX_UTILIZATION - 1)
        max_frac = Task::MAX_UTILIZATION - 1;
    if (max_frac < min_frac)
        max_frac = min_frac;
    _min_click_share = min_frac;
    _max_click_share = max_frac;
}

void
RouterThread::client_set_tickets(int client, int new_tickets)
{
    Client &c = _clients[client];

    // pin 'tickets' in a reasonable range
    if (new_tickets < 1)
        new_tickets = 1;
    else if (new_tickets > Task::MAX_TICKETS)
        new_tickets = Task::MAX_TICKETS;
    unsigned new_stride = Task::STRIDE1 / new_tickets;
    assert(new_stride < Task::MAX_STRIDE);

    // calculate new pass, based possibly on old pass
    // start with a full stride on initialization (c.tickets == 0)
    if (c.tickets == 0)
        c.pass = _global_pass + new_stride;
    else {
        int delta = (c.pass - _global_pass) * new_stride / c.stride;
        c.pass = _global_pass + delta;
    }

    c.tickets = new_tickets;
    c.stride = new_stride;
}

inline void
RouterThread::client_update_pass(int client, const Timestamp &t_before)
{
    Client &c = _clients[client];
    Timestamp t_now = Timestamp::now();
    Timestamp::value_type elapsed = (t_now - t_before).usecval();
    if (elapsed > 0)
        c.pass += (c.stride * elapsed) / DRIVER_QUANTUM;
    else
        c.pass += c.stride;

    // check_restride
    elapsed = (t_now - _adaptive_restride_timestamp).usecval();
    if (elapsed > DRIVER_RESTRIDE_INTERVAL || elapsed < 0) {
        // mark new measurement period
        _adaptive_restride_timestamp = t_now;

        // reset passes every 10 intervals, or when time moves backwards
        if (++_adaptive_restride_iter == 10 || elapsed < 0) {
            _global_pass = _clients[C_CLICK].tickets = _clients[C_KERNEL].tickets = 0;
            _adaptive_restride_iter = 0;
        } else
            _global_pass += (DRIVER_GLOBAL_STRIDE * elapsed) / DRIVER_QUANTUM;

        // find out the maximum amount of work any task performed
        int click_utilization = 0;
        Task *end = task_end();
        for (Task *t = task_begin(); t != end; t = task_next(t)) {
            int u = t->utilization();
            t->clear_runs();
            if (u > click_utilization)
                click_utilization = u;
        }

        // constrain to bounds
        if (click_utilization < _min_click_share)
            click_utilization = _min_click_share;
        if (click_utilization > _max_click_share)
            click_utilization = _max_click_share;

        // set tickets
        int click_tix = (DRIVER_TOTAL_TICKETS * click_utilization) / Task::MAX_UTILIZATION;
        if (click_tix < 1)
            click_tix = 1;
        client_set_tickets(C_CLICK, click_tix);
        client_set_tickets(C_KERNEL, DRIVER_TOTAL_TICKETS - _clients[C_CLICK].tickets);
        _cur_click_share = click_utilization;
    }
}

#endif

/******************************/
/* Debugging                  */
/******************************/

#if CLICK_DEBUG_SCHEDULING
Timestamp
RouterThread::task_epoch_time(uint32_t epoch) const
{
    if (epoch >= _task_epoch_first && epoch <= _driver_task_epoch)
        return _task_epoch_time[epoch - _task_epoch_first];
    else if (epoch > _driver_task_epoch - TASK_EPOCH_BUFSIZ && epoch <= _task_epoch_first - 1)
        // "-1" makes this code work even if _task_epoch overflows
        return _task_epoch_time[epoch - (_task_epoch_first - TASK_EPOCH_BUFSIZ)];
    else
        return Timestamp();
}
#endif


/******************************/
/* The driver loop            */
/******************************/

#if HAVE_TASK_HEAP
#define PASS_GE(a, b)   ((int)(a - b) >= 0)

void
RouterThread::task_reheapify_from(int pos, Task* t)
{
    // MUST be called with task lock held
    task_heap_element *tbegin = _task_heap.begin();
    task_heap_element *tend = _task_heap.end();
    int npos;

    while (pos > 0
           && (npos = (pos-1) >> 1, PASS_GT(tbegin[npos].pass, t->_pass))) {
        tbegin[pos] = tbegin[npos];
        tbegin[npos].t->_schedpos = pos;
        pos = npos;
    }

    while (1) {
        Task *smallest = t;
        task_heap_element *tp = tbegin + 2*pos + 1;
        if (tp < tend && PASS_GE(smallest->_pass, tp[0].pass))
            smallest = tp[0].t;
        if (tp + 1 < tend && PASS_GE(smallest->_pass, tp[1].pass))
            smallest = tp[1].t, ++tp;

        smallest->_schedpos = pos;
        tbegin[pos].t = smallest;
        tbegin[pos].pass = smallest->_pass;

        if (smallest == t)
            return;

        pos = tp - tbegin;
    }
}
#endif

/* Run at most 'ntasks' tasks. */
inline bool
RouterThread::run_tasks(int ntasks)
{
    set_thread_state(S_RUNTASK);
#if CLICK_DEBUG_SCHEDULING
    _driver_task_epoch++;
    _task_epoch_time[_driver_task_epoch % TASK_EPOCH_BUFSIZ].assign_now();
    if ((_driver_task_epoch % TASK_EPOCH_BUFSIZ) == 0)
        _task_epoch_first = _driver_task_epoch;
#endif
#if HAVE_ADAPTIVE_SCHEDULER
    Timestamp t_before = Timestamp::now();
#endif
#if CLICK_BSDMODULE && !BSD_NETISRSCHED
    int bsd_spl = splimp();
#endif

    // never run more than 32768 tasks
    if (ntasks > 32768)
        ntasks = 32768;

    bool any_work_done = false;

#if HAVE_MULTITHREAD
    // cycle counter for adaptive scheduling among processors
    click_cycles_t cycles = 0;
#endif

    Task::Status want_status;
    want_status.home_thread_id = thread_id();
    want_status.is_scheduled = true;
    want_status.is_strong_unscheduled = false;

    Task *t;
#if HAVE_MULTITHREAD
    int runs;
#endif
    bool work_done;

    for (; ntasks >= 0; --ntasks) {
        t = task_begin();
        if (t == task_end() || _stop_flag)
            break;
        assert(t->_thread == this);

        if (unlikely(t->_status.status != want_status.status)) {
            if (t->_status.home_thread_id != want_status.home_thread_id)
                t->add_pending(false);
            t->remove_from_scheduled_list();
            continue;
        }

#if HAVE_MULTITHREAD
        runs = t->cycle_runs();
        if (runs > PROFILE_ELEMENT)
            cycles = click_get_cycles();
#endif

        t->_status.is_scheduled = false;
        work_done = t->fire();
       if (work_done)
           any_work_done = true;

#if HAVE_MULTITHREAD
        if (runs > PROFILE_ELEMENT) {
            unsigned delta = click_get_cycles() - cycles;
            t->update_cycles(delta/32 + (t->cycles()*31)/32);
        }
#endif

        // fix task list
        if (t->scheduled()) {
            // adjust position in scheduled list
#if HAVE_STRIDE_SCHED
            t->_pass += t->_stride;
#endif

            // If the task didn't do any work, don't run it next.  This might
            // require delaying its pass, or exiting the scheduling loop
            // entirely.
            if (!work_done) {
#if HAVE_STRIDE_SCHED && HAVE_TASK_HEAP
                if (_task_heap.size() < 2)
                    break;
#else
                if (t->_next == &_task_link)
                    break;
#endif
#if HAVE_STRIDE_SCHED
# if HAVE_TASK_HEAP
                unsigned p1 = _task_heap.unchecked_at(1).pass;
                if (_task_heap.size() > 2 && PASS_GT(p1, _task_heap.unchecked_at(2).pass))
                    p1 = _task_heap.unchecked_at(2).pass;
# else
                unsigned p1 = t->_next->_pass;
# endif
                if (PASS_GT(p1, t->_pass))
                    t->_pass = p1;
#endif
            }

#if HAVE_STRIDE_SCHED && HAVE_TASK_HEAP
            task_reheapify_from(0, t);
#else
# if HAVE_STRIDE_SCHED
            TaskLink *n = t->_next;
            while (n != &_task_link && !PASS_GT(n->_pass, t->_pass))
                n = n->_next;
# else
            TaskLink *n = &_task_link;
# endif
            if (t->_next != n) {
                t->_next->_prev = t->_prev;
                t->_prev->_next = t->_next;
                t->_next = n;
                t->_prev = n->_prev;
                n->_prev->_next = t;
                n->_prev = t;
            }
#endif
        } else
            t->remove_from_scheduled_list();
    }

#if CLICK_BSDMODULE && !BSD_NETISRSCHED
    splx(bsd_spl);
#endif
#if HAVE_ADAPTIVE_SCHEDULER
    client_update_pass(C_CLICK, t_before);
#endif

    return any_work_done;
}

inline bool
RouterThread::run_os()
{
	bool work_done = false;
#if CLICK_LINUXMODULE
    // set state to interruptible early to avoid race conditions
    set_current_state(TASK_INTERRUPTIBLE);
#endif
    driver_unlock_tasks();
#if HAVE_ADAPTIVE_SCHEDULER
    Timestamp t_before = Timestamp::now();
#endif

#if CLICK_USERLEVEL
    work_done = select_set().run_selects(this);
#elif CLICK_MINIOS
    /*
     * MiniOS uses a cooperative scheduler. By schedule() we'll give a chance
     * to the OS threads to run.
     */
    schedule();
#elif CLICK_LINUXMODULE         /* Linux kernel module */
    if (_greedy) {
        if (time_after(jiffies, greedy_schedule_jiffies + 5 * CLICK_HZ)) {
            greedy_schedule_jiffies = jiffies;
            goto short_pause;
        }
    } else if (active()) {
      short_pause:
        set_thread_state(S_PAUSED);
        set_current_state(TASK_RUNNING);
        schedule();
    } else if (_id != 0) {
      block:
        set_thread_state(S_BLOCKED);
        schedule();
    } else if (Timestamp wait = timer_set().timer_expiry_steady_adjusted()) {
        wait -= Timestamp::now_steady();
        if (!(wait > Timestamp(0, Timestamp::subsec_per_sec / CLICK_HZ)))
            goto short_pause;
        set_thread_state(S_TIMERWAIT);
        if (wait.sec() >= LONG_MAX / CLICK_HZ - 1)
            (void) schedule_timeout(LONG_MAX - CLICK_HZ - 1);
        else
            (void) schedule_timeout(wait.jiffies() - 1);
    } else
        goto block;
#elif defined(CLICK_BSDMODULE)
    if (_greedy)
        /* do nothing */;
    else if (active()) {        // just schedule others for a moment
        set_thread_state(S_PAUSED);
        yield(curthread, NULL);
    } else {
        set_thread_state(S_BLOCKED);
        _sleep_ident = &_sleep_ident;   // arbitrary address, != NULL
        tsleep(&_sleep_ident, PPAUSE, "pause", 1);
        _sleep_ident = NULL;
    }
#else
# error "Compiling for unknown target."
#endif

#if HAVE_ADAPTIVE_SCHEDULER
    client_update_pass(C_KERNEL, t_before);
#endif
    driver_lock_tasks();

    return work_done;
}

void
RouterThread::process_pending()
{
    // must be called with thread's lock acquired

    // claim the current pending list
    set_thread_state(RouterThread::S_RUNPENDING);
    SpinlockIRQ::flags_t flags = _pending_lock.acquire();
    Task::Pending my_pending = _pending_head;
    _pending_head.x = 0;
    _pending_tail = &_pending_head;
    _pending_lock.release(flags);

    // process the list
    while (my_pending.x > 2) {
        Task *t = my_pending.t;
        my_pending = t->_pending_nextptr;
        t->process_pending(this);
    }
}

void
RouterThread::driver()
{
    int iter = 0;
    _driver_entered = true;
#if CLICK_LINUXMODULE
    // this task is running the driver
    _linux_task = current;
#elif CLICK_USERLEVEL
    select_set().initialize();
# if CLICK_USERLEVEL && HAVE_MULTITHREAD
    _running_processor = click_current_processor();
#  if HAVE___THREAD_STORAGE_CLASS
    click_current_thread_id = _id | 0x40000000;
#  endif
# endif
#endif

#if CLICK_NS
    {
        Timestamp now = Timestamp::now();
        if (now >= _ns_scheduled)
            _ns_scheduled.set_sec(-1);
    }
#endif

    driver_lock_tasks();

#if HAVE_ADAPTIVE_SCHEDULER
    client_set_tickets(C_CLICK, DRIVER_TOTAL_TICKETS / 2);
    client_set_tickets(C_KERNEL, DRIVER_TOTAL_TICKETS / 2);
    _cur_click_share = Task::MAX_UTILIZATION / 2;
    _adaptive_restride_timestamp.assign_now();
    _adaptive_restride_iter = 0;
#endif

    while (1) {
        bool any_work_done = false;
#if CLICK_DEBUG_SCHEDULING
        _driver_epoch++;
#endif

#if !BSD_NETISRSCHED
        // check to see if driver is stopped
        if (_stop_flag && _master->verify_stop(this))
            break;
#endif

        // run occasional tasks: timers, select, etc.
        iter++;

        // run task requests
        click_compiler_fence();
        if (_pending_head.x)
            process_pending();

        // run tasks
        do {
#if HAVE_ADAPTIVE_SCHEDULER
            if (PASS_GT(_clients[C_CLICK].pass, _clients[C_KERNEL].pass))
                break;
#endif
        if (run_tasks(_tasks_per_iter)) {
            any_work_done = true;
	    }
   } while (0);

#if CLICK_USERLEVEL
        // run signals
        run_signals();
#endif

        // run timers
        do {
#if !BSD_NETISRSCHED
            if (iter % timer_set().timer_stride())
                break;
#elif BSD_NETISRSCHED
            if (iter % timer_set().timer_stride() && _oticks == ticks)
                break;
            _oticks = ticks;
#endif
            timer_set().run_timers(this, _master);
        } while (0);

        // run operating system
        do {
#if !HAVE_ADAPTIVE_SCHEDULER && !BSD_NETISRSCHED
            if (iter % _iters_per_os)
                break;
#elif HAVE_ADAPTIVE_SCHEDULER
            if (!PASS_GT(_clients[C_CLICK].pass, _clients[C_KERNEL].pass))
                break;
#elif BSD_NETISRSCHED
            break;
#endif
	    if (run_os())
	        any_work_done = true;
	} while (0);

	if (any_work_done) {
		_idle_dorun = true;
	} else if (_idle_dorun && !any_work_done) {
		_idle_dorun = false;
		IdleTask* t = _idletask;
		while (t != 0) {
			if (t->fire())
				_idle_dorun = true;
			t = t->_next;
		}
	}

#if CLICK_NS || BSD_NETISRSCHED
        // Everyone except the NS driver stays in driver() until the driver is
        // stopped.
        break;
#endif
    }

    driver_unlock_tasks();

    _driver_entered = false;
#if HAVE_ADAPTIVE_SCHEDULER
    _cur_click_share = 0;
#endif
#if CLICK_LINUXMODULE
    _linux_task = 0;
#endif
#if CLICK_USERLEVEL && HAVE_MULTITHREAD
    _running_processor = click_invalid_processor();
# if HAVE___THREAD_STORAGE_CLASS
    click_current_thread_id = 0;
# endif
#endif
#if CLICK_NS
    do {
        Timestamp t = Timestamp::uninitialized_t();
        if (active()) {
            t = Timestamp::now();
            if (t != _ns_last_active) {
                _ns_active_iter = 0;
                _ns_last_active = t;
            } else if (++_ns_active_iter >= ns_iters_per_time)
                t += Timestamp::epsilon();
        } else if (Timestamp next_expiry = timer_set().timer_expiry_steady())
            t = next_expiry;
        else
            break;
        if (t >= _ns_scheduled && _ns_scheduled.sec() >= 0)
            break;
        if (Timestamp::schedule_granularity == Timestamp::usec_per_sec) {
            t = t.usec_ceil();
            struct timeval tv = t.timeval();
            simclick_sim_command(_master->simnode(), SIMCLICK_SCHEDULE, &tv);
        } else {
            t = t.nsec_ceil();
            struct timespec ts = t.timespec();
            simclick_sim_command(_master->simnode(), SIMCLICK_SCHEDULE, &ts);
        }
        _ns_scheduled = t;
    } while (0);
#endif
}


void
RouterThread::kill_router(Router *r)
{
    assert(r->dying());
    lock_tasks();
#if HAVE_TASK_HEAP
    Task *t;
    for (task_heap_element *tp = _task_heap.end(); tp > _task_heap.begin(); )
        if ((t = (--tp)->t, t->router() == r)) {
            task_reheapify_from(tp - _task_heap.begin(), _task_heap.back().t);
            // must clear _schedpos AFTER task_reheapify_from
            t->_schedpos = -1;
            // recheck this slot; have moved a task there
            _task_heap.pop_back();
            if (tp < _task_heap.end())
                tp++;
        }
#else
    TaskLink *prev = &_task_link;
    TaskLink *t;
    for (t = prev->_next; t != &_task_link; t = t->_next)
        if (static_cast<Task *>(t)->router() == r)
            t->_prev = 0;
        else {
            prev->_next = t;
            t->_prev = prev;
            prev = t;
        }
    prev->_next = t;
    t->_prev = prev;
#endif
    click_compiler_fence();
    if (_pending_head.x)
        process_pending();
    unlock_tasks();

    _timers.kill_router(r);
#if CLICK_USERLEVEL
    _selects.kill_router(r);
#endif
}

#if CLICK_DEBUG_SCHEDULING
String
RouterThread::thread_state_name(int ts)
{
    switch (ts) {
    case S_PAUSED:              return String::make_stable("paused");
    case S_BLOCKED:             return String::make_stable("blocked");
    case S_TIMERWAIT:           return String::make_stable("timerwait");
    case S_LOCKSELECT:          return String::make_stable("lockselect");
    case S_LOCKTASKS:           return String::make_stable("locktasks");
    case S_RUNTASK:             return String::make_stable("runtask");
    case S_RUNTIMER:            return String::make_stable("runtimer");
    case S_RUNSIGNAL:           return String::make_stable("runsignal");
    case S_RUNPENDING:          return String::make_stable("runpending");
    case S_RUNSELECT:           return String::make_stable("runselect");
    default:                    return String(ts);
    }
}
#endif

CLICK_ENDDECLS<|MERGE_RESOLUTION|>--- conflicted
+++ resolved
@@ -68,11 +68,7 @@
  */
 
 RouterThread::RouterThread(Master *master, int id)
-<<<<<<< HEAD
     : _stop_flag(0),  _idletask(0), _idle_dorun(false), _master(master), _id(id), _driver_entered(false)
-=======
-    : _stop_flag(false), _master(master), _id(id), _driver_entered(false)
->>>>>>> 70a7c43b
 {
     _pending_head.x = 0;
     _pending_tail = &_pending_head;
@@ -474,7 +470,7 @@
 inline bool
 RouterThread::run_os()
 {
-	bool work_done = false;
+    bool work_done = false;
 #if CLICK_LINUXMODULE
     // set state to interruptible early to avoid race conditions
     set_current_state(TASK_INTERRUPTIBLE);
@@ -485,7 +481,7 @@
 #endif
 
 #if CLICK_USERLEVEL
-    work_done = select_set().run_selects(this);
+    select_set().run_selects(this);
 #elif CLICK_MINIOS
     /*
      * MiniOS uses a cooperative scheduler. By schedule() we'll give a chance
@@ -627,7 +623,7 @@
 #endif
         if (run_tasks(_tasks_per_iter)) {
             any_work_done = true;
-	    }
+        }
    } while (0);
 
 #if CLICK_USERLEVEL
@@ -659,21 +655,21 @@
 #elif BSD_NETISRSCHED
             break;
 #endif
-	    if (run_os())
-	        any_work_done = true;
-	} while (0);
-
-	if (any_work_done) {
-		_idle_dorun = true;
-	} else if (_idle_dorun && !any_work_done) {
-		_idle_dorun = false;
-		IdleTask* t = _idletask;
-		while (t != 0) {
-			if (t->fire())
-				_idle_dorun = true;
-			t = t->_next;
-		}
-	}
+            if (run_os())
+                any_work_done = true;
+        } while (0);
+
+        if (any_work_done) {
+            _idle_dorun = true;
+        } else if (_idle_dorun && !any_work_done) {
+            _idle_dorun = false;
+            IdleTask* t = _idletask;
+            while (t != 0) {
+                if (t->fire())
+                   _idle_dorun = true;
+                t = t->_next;
+            }
+        }
 
 #if CLICK_NS || BSD_NETISRSCHED
         // Everyone except the NS driver stays in driver() until the driver is
