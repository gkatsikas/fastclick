# generated automatically by aclocal 1.15.1 -*- Autoconf -*-

# Copyright (C) 1996-2017 Free Software Foundation, Inc.

# This file is free software; the Free Software Foundation
# gives unlimited permission to copy and/or distribute it,
# with or without modifications, as long as this notice is preserved.

# This program is distributed in the hope that it will be useful,
# but WITHOUT ANY WARRANTY, to the extent permitted by law; without
# even the implied warranty of MERCHANTABILITY or FITNESS FOR A
# PARTICULAR PURPOSE.

<<<<<<< HEAD
m4_include([m4/click.m4])
m4_include([m4/ax_check_compile_flag.m4])
=======
m4_ifndef([AC_CONFIG_MACRO_DIRS], [m4_defun([_AM_CONFIG_MACRO_DIRS], [])m4_defun([AC_CONFIG_MACRO_DIRS], [_AM_CONFIG_MACRO_DIRS($@)])])
# ===========================================================================
#  https://www.gnu.org/software/autoconf-archive/ax_check_compile_flag.html
# ===========================================================================
#
# SYNOPSIS
#
#   AX_CHECK_COMPILE_FLAG(FLAG, [ACTION-SUCCESS], [ACTION-FAILURE], [EXTRA-FLAGS], [INPUT])
#
# DESCRIPTION
#
#   Check whether the given FLAG works with the current language's compiler
#   or gives an error.  (Warnings, however, are ignored)
#
#   ACTION-SUCCESS/ACTION-FAILURE are shell commands to execute on
#   success/failure.
#
#   If EXTRA-FLAGS is defined, it is added to the current language's default
#   flags (e.g. CFLAGS) when the check is done.  The check is thus made with
#   the flags: "CFLAGS EXTRA-FLAGS FLAG".  This can for example be used to
#   force the compiler to issue an error when a bad flag is given.
#
#   INPUT gives an alternative input source to AC_COMPILE_IFELSE.
#
#   NOTE: Implementation based on AX_CFLAGS_GCC_OPTION. Please keep this
#   macro in sync with AX_CHECK_{PREPROC,LINK}_FLAG.
#
# LICENSE
#
#   Copyright (c) 2008 Guido U. Draheim <guidod@gmx.de>
#   Copyright (c) 2011 Maarten Bosmans <mkbosmans@gmail.com>
#
#   This program is free software: you can redistribute it and/or modify it
#   under the terms of the GNU General Public License as published by the
#   Free Software Foundation, either version 3 of the License, or (at your
#   option) any later version.
#
#   This program is distributed in the hope that it will be useful, but
#   WITHOUT ANY WARRANTY; without even the implied warranty of
#   MERCHANTABILITY or FITNESS FOR A PARTICULAR PURPOSE. See the GNU General
#   Public License for more details.
#
#   You should have received a copy of the GNU General Public License along
#   with this program. If not, see <https://www.gnu.org/licenses/>.
#
#   As a special exception, the respective Autoconf Macro's copyright owner
#   gives unlimited permission to copy, distribute and modify the configure
#   scripts that are the output of Autoconf when processing the Macro. You
#   need not follow the terms of the GNU General Public License when using
#   or distributing such scripts, even though portions of the text of the
#   Macro appear in them. The GNU General Public License (GPL) does govern
#   all other use of the material that constitutes the Autoconf Macro.
#
#   This special exception to the GPL applies to versions of the Autoconf
#   Macro released by the Autoconf Archive. When you make and distribute a
#   modified version of the Autoconf Macro, you may extend this special
#   exception to the GPL to apply to your modified version as well.

#serial 5

AC_DEFUN([AX_CHECK_COMPILE_FLAG],
[AC_PREREQ(2.64)dnl for _AC_LANG_PREFIX and AS_VAR_IF
AS_VAR_PUSHDEF([CACHEVAR],[ax_cv_check_[]_AC_LANG_ABBREV[]flags_$4_$1])dnl
AC_CACHE_CHECK([whether _AC_LANG compiler accepts $1], CACHEVAR, [
  ax_check_save_flags=$[]_AC_LANG_PREFIX[]FLAGS
  _AC_LANG_PREFIX[]FLAGS="$[]_AC_LANG_PREFIX[]FLAGS $4 $1"
  AC_COMPILE_IFELSE([m4_default([$5],[AC_LANG_PROGRAM()])],
    [AS_VAR_SET(CACHEVAR,[yes])],
    [AS_VAR_SET(CACHEVAR,[no])])
  _AC_LANG_PREFIX[]FLAGS=$ax_check_save_flags])
AS_VAR_IF(CACHEVAR,yes,
  [m4_default([$2], :)],
  [m4_default([$3], :)])
AS_VAR_POPDEF([CACHEVAR])dnl
])dnl AX_CHECK_COMPILE_FLAGS
>>>>>>> d4d609f0
<|MERGE_RESOLUTION|>--- conflicted
+++ resolved
@@ -11,83 +11,6 @@
 # even the implied warranty of MERCHANTABILITY or FITNESS FOR A
 # PARTICULAR PURPOSE.
 
-<<<<<<< HEAD
-m4_include([m4/click.m4])
+m4_ifndef([AC_CONFIG_MACRO_DIRS], [m4_defun([_AM_CONFIG_MACRO_DIRS], [])m4_defun([AC_CONFIG_MACRO_DIRS], [_AM_CONFIG_MACRO_DIRS($@)])])
 m4_include([m4/ax_check_compile_flag.m4])
-=======
-m4_ifndef([AC_CONFIG_MACRO_DIRS], [m4_defun([_AM_CONFIG_MACRO_DIRS], [])m4_defun([AC_CONFIG_MACRO_DIRS], [_AM_CONFIG_MACRO_DIRS($@)])])
-# ===========================================================================
-#  https://www.gnu.org/software/autoconf-archive/ax_check_compile_flag.html
-# ===========================================================================
-#
-# SYNOPSIS
-#
-#   AX_CHECK_COMPILE_FLAG(FLAG, [ACTION-SUCCESS], [ACTION-FAILURE], [EXTRA-FLAGS], [INPUT])
-#
-# DESCRIPTION
-#
-#   Check whether the given FLAG works with the current language's compiler
-#   or gives an error.  (Warnings, however, are ignored)
-#
-#   ACTION-SUCCESS/ACTION-FAILURE are shell commands to execute on
-#   success/failure.
-#
-#   If EXTRA-FLAGS is defined, it is added to the current language's default
-#   flags (e.g. CFLAGS) when the check is done.  The check is thus made with
-#   the flags: "CFLAGS EXTRA-FLAGS FLAG".  This can for example be used to
-#   force the compiler to issue an error when a bad flag is given.
-#
-#   INPUT gives an alternative input source to AC_COMPILE_IFELSE.
-#
-#   NOTE: Implementation based on AX_CFLAGS_GCC_OPTION. Please keep this
-#   macro in sync with AX_CHECK_{PREPROC,LINK}_FLAG.
-#
-# LICENSE
-#
-#   Copyright (c) 2008 Guido U. Draheim <guidod@gmx.de>
-#   Copyright (c) 2011 Maarten Bosmans <mkbosmans@gmail.com>
-#
-#   This program is free software: you can redistribute it and/or modify it
-#   under the terms of the GNU General Public License as published by the
-#   Free Software Foundation, either version 3 of the License, or (at your
-#   option) any later version.
-#
-#   This program is distributed in the hope that it will be useful, but
-#   WITHOUT ANY WARRANTY; without even the implied warranty of
-#   MERCHANTABILITY or FITNESS FOR A PARTICULAR PURPOSE. See the GNU General
-#   Public License for more details.
-#
-#   You should have received a copy of the GNU General Public License along
-#   with this program. If not, see <https://www.gnu.org/licenses/>.
-#
-#   As a special exception, the respective Autoconf Macro's copyright owner
-#   gives unlimited permission to copy, distribute and modify the configure
-#   scripts that are the output of Autoconf when processing the Macro. You
-#   need not follow the terms of the GNU General Public License when using
-#   or distributing such scripts, even though portions of the text of the
-#   Macro appear in them. The GNU General Public License (GPL) does govern
-#   all other use of the material that constitutes the Autoconf Macro.
-#
-#   This special exception to the GPL applies to versions of the Autoconf
-#   Macro released by the Autoconf Archive. When you make and distribute a
-#   modified version of the Autoconf Macro, you may extend this special
-#   exception to the GPL to apply to your modified version as well.
-
-#serial 5
-
-AC_DEFUN([AX_CHECK_COMPILE_FLAG],
-[AC_PREREQ(2.64)dnl for _AC_LANG_PREFIX and AS_VAR_IF
-AS_VAR_PUSHDEF([CACHEVAR],[ax_cv_check_[]_AC_LANG_ABBREV[]flags_$4_$1])dnl
-AC_CACHE_CHECK([whether _AC_LANG compiler accepts $1], CACHEVAR, [
-  ax_check_save_flags=$[]_AC_LANG_PREFIX[]FLAGS
-  _AC_LANG_PREFIX[]FLAGS="$[]_AC_LANG_PREFIX[]FLAGS $4 $1"
-  AC_COMPILE_IFELSE([m4_default([$5],[AC_LANG_PROGRAM()])],
-    [AS_VAR_SET(CACHEVAR,[yes])],
-    [AS_VAR_SET(CACHEVAR,[no])])
-  _AC_LANG_PREFIX[]FLAGS=$ax_check_save_flags])
-AS_VAR_IF(CACHEVAR,yes,
-  [m4_default([$2], :)],
-  [m4_default([$3], :)])
-AS_VAR_POPDEF([CACHEVAR])dnl
-])dnl AX_CHECK_COMPILE_FLAGS
->>>>>>> d4d609f0
+m4_include([m4/click.m4])