// -*- c-basic-offset: 4 -*-
#ifndef CLICK_BATCHELEMENT_HH
#define CLICK_BATCHELEMENT_HH
#include <click/config.h>
#include <click/glue.hh>
#include <click/vector.hh>
#include <click/string.hh>
#include <click/packet.hh>
#include <click/handler.hh>
#include <click/master.hh>
#include <click/element.hh>
#include <click/packet_anno.hh>
#include <click/multithread.hh>
#include <click/routervisitor.hh>
#include <list>

CLICK_DECLS

#ifdef HAVE_BATCH

<<<<<<< HEAD
#define BATCH_DEBUG 0
=======
//#define BATCH_DEBUG 1
>>>>>>> 149db682

#define BATCH_MAX_PULL 256
class PushToPushBatchVisitor;
class BatchModePropagate;


class BatchElement : public Element { public:
	BatchElement();

	~BatchElement();

	virtual PacketBatch* simple_action_batch(PacketBatch* batch) {
        click_chatter("Warning in %s : simple_action_batch should be implemented."
         " This element is useless, batch will be returned untouched.",name().c_str());
        return batch;
	}

	virtual void push_batch(int port, PacketBatch* head) {
		head = simple_action_batch(head);
		if (head)
			output(port).push_batch(head);
	}

	virtual PacketBatch* pull_batch(int port, unsigned max) {
		assert(port < ninputs() && input(port).active());
	    PacketBatch* head = input(port).pull_batch(max);
	    if (head) {
	        head = simple_action_batch(head);
	    }
	    return head;
	}

	per_thread<PacketBatch*> current_batch;
	per_thread<bool> inflow; //Remember if we are currently rebuilding a batch

	inline void start_batch() {
		inflow.set(true);
	}

	inline void end_batch() {
		if (inflow.get() && current_batch.get()) {
			push_batch(0,current_batch.get());
			current_batch.set(0);
		}
		inflow.set(false);
	}

	void push(int port,Packet* p) final;

	virtual void push_packet(int port,Packet* p);

	inline void checked_output_push_batch(int port, PacketBatch* batch) {
		 if ((unsigned) port < (unsigned) noutputs())
			 output(port).push_batch(batch);
		 else
<<<<<<< HEAD
			 batch->safe_kill();
=======
			 batch->fast_kill();
>>>>>>> 149db682
	}

	class PushBatchPort : public Port {
	public :
		~PushBatchPort() {
		}

		std::list<BatchElement*> downstream_batches;

		std::list<BatchElement*>& getDownstreamBatches() {
			return downstream_batches;
		}

		void push_batch(PacketBatch* head) const;
		void bind_batchelement();
		friend class BatchElement;
	};

	class PullBatchPort : public Port {
	    public :
	    PacketBatch* pull_batch(unsigned max) const;
		inline Packet* pull() const {
			BatchElement* be = dynamic_cast<BatchElement*>(_e);
			if (be) {
				PacketBatch* batch = be->pull_batch(_port,1);
				if (batch == 0)
					return 0;
				assert(batch->count() == 1);
				return batch;
			} else {
				return _e->pull(_port);
			}
		}
	    void bind_batchelement();
	};

	inline const PushBatchPort&
	output(int port)
	{
		return static_cast<const PushBatchPort&>(static_cast<BatchElement::PushBatchPort*>(_ports[1])[port]);
	}

	inline const PullBatchPort&
	input(int port)
    {
        return static_cast<const PullBatchPort&>(_ports[0][port]);
    }

	enum batch_mode batch_mode() {
		return in_batch_mode;
	}

	void upgrade_ports();
	void bind_ports();

	protected :

	enum batch_mode in_batch_mode;
	bool receives_batch;
	bool ports_upgraded;

	/**
	 * Propagate a BATCH_MODE_YES upstream or downstream
	 */
	class BatchModePropagate : public RouterVisitor { public:
		bool _verbose;
		bool ispush;

		BatchModePropagate() : ispush(true) {
#if HAVE_VERBOSE_BATCH
			_verbose = true;
#else
			_verbose = false;
#endif
		}

		bool visit(Element *e, bool isoutput, int,
				Element *, int, int);
	};

	/**
	 * RouterVisitor finding all reachable batch-enabled element
	 */
	class PushToPushBatchVisitor : public RouterVisitor { public:

		PushToPushBatchVisitor(std::list<BatchElement*> *list);

		bool visit(Element *, bool, int,
				Element *, int, int);
		std::list<BatchElement*> *_list;
	};

	friend class Router;
};




#else
class BatchElement : public Element { public:
	inline void checked_output_push_batch(int port, PacketBatch* batch) {
		output(port).push(batch);
	}

	virtual void push_packet(int port,Packet* p);


	void push(int port,Packet* p) final {
		push_packet(port, p);
	};


};
#endif

CLICK_ENDDECLS
#endif<|MERGE_RESOLUTION|>--- conflicted
+++ resolved
@@ -18,11 +18,7 @@
 
 #ifdef HAVE_BATCH
 
-<<<<<<< HEAD
-#define BATCH_DEBUG 0
-=======
 //#define BATCH_DEBUG 1
->>>>>>> 149db682
 
 #define BATCH_MAX_PULL 256
 class PushToPushBatchVisitor;
@@ -78,15 +74,12 @@
 		 if ((unsigned) port < (unsigned) noutputs())
 			 output(port).push_batch(batch);
 		 else
-<<<<<<< HEAD
-			 batch->safe_kill();
-=======
 			 batch->fast_kill();
->>>>>>> 149db682
 	}
 
 	class PushBatchPort : public Port {
 	public :
+
 		~PushBatchPort() {
 		}
 
