--- conflicted
+++ resolved
@@ -1,7 +1,6 @@
 // -*- c-basic-offset: 4 -*-
 #ifndef CLICK_BATCHELEMENT_HH
 #define CLICK_BATCHELEMENT_HH
-#include <click/config.h>
 #include <click/glue.hh>
 #include <click/vector.hh>
 #include <click/string.hh>
@@ -40,8 +39,7 @@
 	}
 
 	virtual PacketBatch* pull_batch(int port, unsigned max) {
-		assert(port < ninputs() && input(port).active());
-		PacketBatch* head = input_pull_batch(port,max);
+	    PacketBatch* head = input_pull_batch(port,max);
 	    if (head) {
 	        head = simple_action_batch(head);
 	    }
@@ -55,56 +53,6 @@
 			 batch->fast_kill();
 	}
 
-<<<<<<< HEAD
-	class PushBatchPort : public Port {
-	public :
-
-		~PushBatchPort() {
-		}
-
-		std::list<BatchElement*> downstream_batches;
-
-		std::list<BatchElement*>& getDownstreamBatches() {
-			return downstream_batches;
-		}
-
-		void push_batch(PacketBatch* head) const;
-		void bind_batchelement();
-		friend class BatchElement;
-	};
-
-	class PullBatchPort : public Port {
-	    public :
-	    PacketBatch* pull_batch(unsigned max) const;
-		inline Packet* pull() const {
-			BatchElement* be = dynamic_cast<BatchElement*>(_e);
-			if (be) {
-				PacketBatch* batch = be->pull_batch(_port,1);
-				if (batch == 0)
-					return 0;
-				assert(batch->count() == 1);
-				return batch;
-			} else {
-				return _e->pull(_port);
-			}
-		}
-	    void bind_batchelement();
-	};
-
-	inline const PushBatchPort&
-	output_batch(int port)
-	{
-		return static_cast<const PushBatchPort&>(static_cast<BatchElement::PushBatchPort*>(_ports[1])[port]);
-	}
-
-	inline const PullBatchPort&
-	input_batch(int port)
-    {
-        return static_cast<const PullBatchPort&>(_ports[0][port]);
-    }
-
-=======
->>>>>>> 40ea749e
 	inline void
 	output_push_batch(int port, PacketBatch* batch) {
 		output(port).push_batch(batch);
