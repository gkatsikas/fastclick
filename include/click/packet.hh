// -*- related-file-name: "../../lib/packet.cc" -*-
#ifndef CLICK_PACKET_HH
#define CLICK_PACKET_HH
#include <click/ipaddress.hh>
#include <click/glue.hh>
#include <click/timestamp.hh>
#include <click/packet_anno.hh>
#include <click/flow_common.hh>
#if CLICK_LINUXMODULE
# include <click/skbmgr.hh>
#elif CLICK_PACKET_USE_DPDK
# include <rte_debug.h>
# include <rte_mbuf.h>
#else
# include <click/atomic.hh>
#endif
#if CLICK_BSDMODULE
# include <sys/stddef.h>
#endif
#if CLICK_NS
# include <click/simclick.h>
#endif
#if !CLICK_PACKET_USE_DPDK && (CLICK_USERLEVEL || CLICK_NS || CLICK_MINIOS) && (!HAVE_MULTITHREAD || HAVE___THREAD_STORAGE_CLASS) && !(NETMAP_PACKET_POOL)
# define HAVE_CLICK_PACKET_POOL 1
#endif
#ifndef CLICK_PACKET_DEPRECATED_ENUM
# define CLICK_PACKET_DEPRECATED_ENUM CLICK_DEPRECATED_ENUM
#endif
struct click_ether;
struct click_ip;
struct click_icmp;
struct click_ip6;
struct click_tcp;
struct click_udp;
CLICK_DECLS

#if HAVE_BATCH && HAVE_CLICK_PACKET_POOL
#define HAVE_BATCH_RECYCLE 1
#endif

class IP6Address;
class WritablePacket;
class PacketBatch;
class Packet { public:

    /** @name Data */
    //@{
    // PACKET CREATION

    enum {
#ifdef CLICK_MINIOS
	default_headroom = 48,		///< Increase headroom for improved performance.
#elif CLICK_PACKET_USE_DPDK || HAVE_DPDK_PACKET_POOL
	default_headroom = RTE_PKTMBUF_HEADROOM,
#else
	default_headroom = 28,		///< Default packet headroom() for
					///  Packet::make().  4-byte aligned.
#endif
	min_buffer_length = 64		///< Minimum buffer_length() for
					///  Packet::make()
    };

    static WritablePacket *make(uint32_t headroom, const void *data,
				uint32_t length, uint32_t tailroom) CLICK_WARN_UNUSED_RESULT;
    static inline WritablePacket *make(const void *data, uint32_t length) CLICK_WARN_UNUSED_RESULT;
    static inline WritablePacket *make(uint32_t length) CLICK_WARN_UNUSED_RESULT;
#if CLICK_LINUXMODULE
    static Packet *make(struct sk_buff *skb) CLICK_WARN_UNUSED_RESULT;
#elif CLICK_PACKET_USE_DPDK
    static Packet *make(struct rte_mbuf *mb) CLICK_WARN_UNUSED_RESULT;
#endif
#if CLICK_BSDMODULE
    // Packet::make(mbuf *) wraps a Packet around an existing mbuf.
    // Packet now owns the mbuf.
    static inline Packet *make(struct mbuf *mbuf) CLICK_WARN_UNUSED_RESULT;
#endif
#if CLICK_USERLEVEL || CLICK_MINIOS
    typedef void (*buffer_destructor_type)(unsigned char* buf, size_t sz, void* argument);

    /**
     * Empty destructor which does nothing. Use this whenever possible instead
     * of your own empty destructor as this special case will be detected and it
     * won't be called.
     */
    static void empty_destructor(unsigned char*, size_t, void*);

    static WritablePacket* make(unsigned char* data, uint32_t length,
				buffer_destructor_type buffer_destructor,
                                void* argument = (void*) 0, int headroom = 0, int tailroom = 0) CLICK_WARN_UNUSED_RESULT;
#endif //CLICK_USERLEVEL || CLICK_MINIOS

    static void static_cleanup();

    inline void kill();

    inline void safe_kill();

    inline bool shared() const;
    Packet *clone(bool fast = false) CLICK_WARN_UNUSED_RESULT;
    inline WritablePacket *uniqueify() CLICK_WARN_UNUSED_RESULT;
    inline void get() {_use_count++;};

    inline const unsigned char *data() const;
    inline const unsigned char *end_data() const;
    inline uint32_t length() const;
    inline uint32_t headroom() const;
    inline uint32_t tailroom() const;
    inline const unsigned char *buffer() const;
    inline const unsigned char *end_buffer() const;
    inline uint32_t buffer_length() const;

#if CLICK_LINUXMODULE
    struct sk_buff *skb()		{ return (struct sk_buff *)this; }
    const struct sk_buff *skb() const	{ return (const struct sk_buff*)this; }
#elif CLICK_PACKET_USE_DPDK
    inline void prefetch_anno() {
        rte_prefetch0(xanno());
    }

    struct rte_mbuf *mb() {
        return reinterpret_cast<struct rte_mbuf *>(this);
    }
    const struct rte_mbuf *mb() const {
        return reinterpret_cast<const struct rte_mbuf *>(this);
    }
    void *destructor_argument() const {
        assert(false);
        return NULL;
    }
    void set_buffer_destructor(buffer_destructor_type) {
        assert(false);
    }
    void set_destructor_argument(void*) {
         assert(false);
    }
#elif CLICK_BSDMODULE
    struct mbuf *m()			{ return _m; }
    const struct mbuf *m() const	{ return (const struct mbuf *)_m; }
    struct mbuf *steal_m();
    struct mbuf *dup_jumbo_m(struct mbuf *mbuf);
#elif CLICK_USERLEVEL || CLICK_MINIOS
    void set_buffer_destructor(buffer_destructor_type destructor) {
    	_destructor = destructor;
    }
    buffer_destructor_type buffer_destructor() const {
	return _destructor;
    }
    void* destructor_argument() const {
    	return _destructor_argument;
    }
    void reset_buffer() {
	_head = _data = _tail = _end = 0;
	_destructor = 0;
    }
#endif


    /** @brief Add space for a header before the packet.
     * @param len amount of space to add
     * @return packet with added header space, or null on failure
     *
     * Returns a packet with an additional @a len bytes of uninitialized space
     * before the current packet's data().  A copy of the packet data is made
     * if there isn't enough headroom() in the current packet, or if the
     * current packet is shared().  If no copy is made, this operation is
     * quite efficient.
     *
     * If a data copy would be required, but the copy fails because of lack of
     * memory, then the current packet is freed.
     *
     * push() is usually used like this:
     * @code
     * WritablePacket *q = p->push(14);
     * if (!q)
     *     return 0;
     * // p must not be used here.
     * @endcode
     *
     * @post new length() == old length() + @a len (if no failure)
     *
     * @sa nonunique_push, push_mac_header, pull */
    WritablePacket *push(uint32_t len) CLICK_WARN_UNUSED_RESULT;

    /** @brief Add space for a MAC header before the packet.
     * @param len amount of space to add and length of MAC header
     * @return packet with added header space, or null on failure
     *
     * Combines the action of push() and set_mac_header().  @a len bytes are
     * pushed for a MAC header, and on success, the packet's returned MAC and
     * network header pointers are set as by set_mac_header(data(), @a len).
     *
     * @sa push */
    WritablePacket *push_mac_header(uint32_t len) CLICK_WARN_UNUSED_RESULT;

    /** @brief Add space for a header before the packet.
     * @param len amount of space to add
     * @return packet with added header space, or null on failure
     *
     * This is a variant of push().  Returns a packet with an additional @a
     * len bytes of uninitialized space before the current packet's data().  A
     * copy of the packet data is made if there isn't enough headroom() in the
     * current packet.  However, no copy is made if the current packet is
     * shared; and if no copy is made, this operation is quite efficient.
     *
     * If a data copy would be required, but the copy fails because of lack of
     * memory, then the current packet is freed.
     *
     * @note Unlike push(), nonunique_push() returns a Packet object, which
     * has non-writable data.
     *
     * @sa push */
    Packet *nonunique_push(uint32_t len) CLICK_WARN_UNUSED_RESULT;

    /** @brief Remove a header from the front of the packet.
     * @param len amount of space to remove
     *
     * Removes @a len bytes from the initial part of the packet, usually
     * corresponding to some network header (for example, pull(14) removes an
     * Ethernet header).  This operation is efficient: it just bumps a
     * pointer.
     *
     * It is an error to attempt to pull more than length() bytes.
     *
     * @post new data() == old data() + @a len
     * @post new length() == old length() - @a len
     *
     * @sa push */
    void pull(uint32_t len);

    /** @brief Add space for data after the packet.
     * @param len amount of space to add
     * @return packet with added trailer space, or null on failure
     *
     * Returns a packet with an additional @a len bytes of uninitialized space
     * after the current packet's data (starting at end_data()).  A copy of
     * the packet data is made if there isn't enough tailroom() in the current
     * packet, or if the current packet is shared().  If no copy is made, this
     * operation is quite efficient.
     *
     * If a data copy would be required, but the copy fails because of lack of
     * memory, then the current packet is freed.
     *
     * put() is usually used like this:
     * @code
     * WritablePacket *q = p->put(100);
     * if (!q)
     *     return 0;
     * // p must not be used here.
     * @endcode
     *
     * @post new length() == old length() + @a len (if no failure)
     *
     * @sa nonunique_put, take */
    WritablePacket *put(uint32_t len) CLICK_WARN_UNUSED_RESULT;

    /** @brief Add space for data after the packet.
     * @param len amount of space to add
     * @return packet with added trailer space, or null on failure
     *
     * This is a variant of put().  Returns a packet with an additional @a len
     * bytes of uninitialized space after the current packet's data (starting
     * at end_data()).  A copy of the packet data is made if there isn't
     * enough tailroom() in the current packet.  However, no copy is made if
     * the current packet is shared; and if no copy is made, this operation is
     * quite efficient.
     *
     * If a data copy would be required, but the copy fails because of lack of
     * memory, then the current packet is freed.
     *
     * @sa put */
    Packet *nonunique_put(uint32_t len) CLICK_WARN_UNUSED_RESULT;

    /** @brief Remove space from the end of the packet.
     * @param len amount of space to remove
     *
     * Removes @a len bytes from the end of the packet.  This operation is
     * efficient: it just bumps a pointer.
     *
     * It is an error to attempt to pull more than length() bytes.
     *
     * @post new data() == old data()
     * @post new end_data() == old end_data() - @a len
     * @post new length() == old length() - @a len
     *
     * @sa push */
    void take(uint32_t len);


    /** @brief Shift packet data within the data buffer.
     * @param offset amount to shift packet data
     * @param free_on_failure if true, then delete the input packet on failure
     * @return a packet with shifted data, or null on failure
     *
     * Useful to align packet data.  For example, if the packet's embedded IP
     * header is located at pointer value 0x8CCA03, then shift_data(1) or
     * shift_data(-3) will both align the header on a 4-byte boundary.
     *
     * If the packet is shared() or there isn't enough headroom or tailroom
     * for the operation, the packet is passed to uniqueify() first.  This can
     * fail if there isn't enough memory.  If it fails, shift_data returns
     * null, and if @a free_on_failure is true (the default), the input packet
     * is freed.
     *
     * The packet's mac_header, network_header, and transport_header areas are
     * preserved, even if they lie within the headroom.  Any headroom outside
     * these regions may be overwritten, as may any tailroom.
     *
     * @post new data() == old data() + @a offset (if no copy is made)
     * @post new buffer() == old buffer() (if no copy is made) */
    Packet *shift_data(int offset, bool free_on_failure = true) CLICK_WARN_UNUSED_RESULT;
#if CLICK_USERLEVEL || CLICK_MINIOS
    inline void shrink_data(const unsigned char *data, uint32_t length);
    inline void change_headroom_and_length(uint32_t headroom, uint32_t length);
    inline void change_buffer_length(uint32_t length);
#endif
    void copy(Packet* p, int headroom=0);
    //@}

    /** @name Header Pointers */
    //@{
    inline bool has_mac_header() const;
    inline const unsigned char *mac_header() const;
    inline int mac_header_offset() const;
    inline uint32_t mac_header_length() const;
    inline int mac_length() const;
    inline void set_mac_header(const unsigned char *p);
    inline void set_mac_header(const unsigned char *p, uint32_t len);
    inline void clear_mac_header();

    inline bool has_network_header() const;
    inline const unsigned char *network_header() const;
    inline int network_header_offset() const;
    inline uint32_t network_header_length() const;
    inline int network_length() const;
    inline void set_network_header(const unsigned char *p);
    inline void set_network_header(const unsigned char *p, uint32_t len);
    inline void set_network_header_length(uint32_t len);
    inline void clear_network_header();

    inline void set_transport_header(const unsigned char *p);
    inline bool has_transport_header() const;
    inline const unsigned char *transport_header() const;
    inline int transport_header_offset() const;
    inline int transport_length() const;
    inline void clear_transport_header();

    // CONVENIENCE HEADER ANNOTATIONS
    inline const click_ether *ether_header() const;
    inline void set_ether_header(const click_ether *ethh);

    inline const click_ip *ip_header() const;
    inline int ip_header_offset() const;
    inline uint32_t ip_header_length() const;
    inline void set_ip_header(const click_ip *iph, uint32_t len);

    inline const click_ip6 *ip6_header() const;
    inline int ip6_header_offset() const;
    inline uint32_t ip6_header_length() const;
    inline void set_ip6_header(const click_ip6 *ip6h);
    inline void set_ip6_header(const click_ip6 *ip6h, uint32_t len);

    inline const click_icmp *icmp_header() const;
    inline const click_tcp *tcp_header() const;
    inline const click_udp *udp_header() const;
    //@}

#if CLICK_LINUXMODULE
# if (LINUX_VERSION_CODE >= KERNEL_VERSION(2, 6, 24) && NET_SKBUFF_DATA_USES_OFFSET) || \
     (LINUX_VERSION_CODE >= KERNEL_VERSION(3, 11, 0))
  protected:
    typedef typeof(((struct sk_buff*)0)->mac_header) mac_header_type;
    typedef typeof(((struct sk_buff*)0)->network_header) network_header_type;
    typedef typeof(((struct sk_buff*)0)->transport_header) transport_header_type;
# endif
#endif

  private:
    /** @cond never */
    union Anno;
#if CLICK_LINUXMODULE
    const Anno *xanno() const		{ return (const Anno *)skb()->cb; }
    Anno *xanno()			{ return (Anno *)skb()->cb; }
#elif CLICK_PACKET_USE_DPDK
# define ANNO_OFFSET sizeof(struct rte_mbuf)
    const Anno *xanno() const           { return (const Anno *) ((unsigned char*)this) + ANNO_OFFSET; }
    Anno *xanno()			{ return (Anno *) ((unsigned char*)this) + ANNO_OFFSET; }

#else
    inline const Anno *xanno() const		{ return &_aa.cb; }
    inline Anno *xanno()			{ return &_aa.cb; }
#endif
    /** @endcond never */
  public:

    /** @name Annotations */
    //@{

    enum {
	anno_size = 48			///< Size of annotation area.
    };

    /** @brief Return the timestamp annotation. */
    inline const Timestamp &timestamp_anno() const;
    /** @overload */
    inline Timestamp &timestamp_anno();
    /** @brief Set the timestamp annotation.
     * @param t new timestamp */
    inline void set_timestamp_anno(const Timestamp &t);

    /** @brief Return the device annotation. */
    inline net_device *device_anno() const;
    /** @brief Set the device annotation */
    inline void set_device_anno(net_device *dev);

    /** @brief Values for packet_type_anno().
     * Must agree with Linux's PACKET_ constants in <linux/if_packet.h>. */
    enum PacketType {
	HOST = 0,		/**< Packet was sent to this host. */
	BROADCAST = 1,		/**< Packet was sent to a link-level multicast
				     address. */
	MULTICAST = 2,		/**< Packet was sent to a link-level multicast
				     address. */
	OTHERHOST = 3,		/**< Packet was sent to a different host, but
				     received anyway.  The receiving device is
				     probably in promiscuous mode. */
	OUTGOING = 4,		/**< Packet was generated by this host and is
				     being sent elsewhere. */
	LOOPBACK = 5,
	FASTROUTE = 6
    };
    /** @brief Return the packet type annotation. */
    inline PacketType packet_type_anno() const;
    /** @brief Set the packet type annotation. */
    inline void set_packet_type_anno(PacketType t);

#if CLICK_NS
    class SimPacketinfoWrapper { public:
	simclick_simpacketinfo _pinfo;
	SimPacketinfoWrapper() {
	    // The uninitialized value for the simulator packet data can't be
	    // all zeros (0 is a valid packet id) or random junk out of memory
	    // since the simulator will look at this info to see if the packet
	    // was originally generated by it. Accidental collisions with
	    // other packet IDs or bogus packet IDs can cause weird things to
	    // happen. So we set it to all -1 here to keep the simulator from
	    // getting confused.
	    memset(&_pinfo,-1,sizeof(_pinfo));
	}
    };
    simclick_simpacketinfo *get_sim_packetinfo() {
	return &(_sim_packetinfo._pinfo);
    }
    void set_sim_packetinfo(simclick_simpacketinfo* pinfo) {
	_sim_packetinfo._pinfo = *pinfo;
    }
#endif

    /** @brief Return the next packet annotation. */
    inline Packet *next() const;
    /** @overload */
    inline Packet *&next();
    /** @brief Set the next packet annotation. */
    inline void set_next(Packet *p);

    /** @brief Return the previous packet annotation. */
    inline Packet *prev() const;
    /** @overload */
    inline Packet *&prev();
    /** @brief Set the previous packet annotation. */
    inline void set_prev(Packet *p);

    inline Packet* find_tail() {
    	Packet* head = this;
    	while (head != NULL) {
			Packet* next = head->next();
			if (next == NULL) break;
			head = next;
		}
		return head;
    }

    inline unsigned int find_count() {
       	Packet* head = this;
       	int c = 0;
       	while (head != NULL) {
   			head = head->next();
   			c++;
   		}
   		return c;
    }

    enum {
	dst_ip_anno_offset = 0, dst_ip_anno_size = 4,
	dst_ip6_anno_offset = 0, dst_ip6_anno_size = 16
    };

    /** @brief Return the destination IPv4 address annotation.
     *
     * The value is taken from the address annotation area. */
    inline IPAddress dst_ip_anno() const;

    /** @brief Set the destination IPv4 address annotation.
     *
     * The value is stored in the address annotation area. */
    inline void set_dst_ip_anno(IPAddress addr);

    /** @brief Return a pointer to the annotation area.
     *
     * The area is @link Packet::anno_size anno_size @endlink bytes long. */
    void *anno()			{ return xanno(); }

    /** @overload */
    const void *anno() const		{ return xanno(); }

    /** @brief Return a pointer to the annotation area as uint8_ts. */
    uint8_t *anno_u8()			{ return &xanno()->u8[0]; }

    /** @brief overload */
    const uint8_t *anno_u8() const	{ return &xanno()->u8[0]; }

    /** @brief Return a pointer to the annotation area as uint32_ts. */
    uint32_t *anno_u32()		{ return &xanno()->u32[0]; }

    /** @brief overload */
    const uint32_t *anno_u32() const	{ return &xanno()->u32[0]; }

    /** @brief Return annotation byte at offset @a i.
     * @pre 0 <= @a i < @link Packet::anno_size anno_size @endlink */
    uint8_t anno_u8(int i) const {
	assert(i >= 0 && i < anno_size);
	return xanno()->u8[i];
    }

    /** @brief Set annotation byte at offset @a i.
     * @param i annotation offset in bytes
     * @param x value
     * @pre 0 <= @a i < @link Packet::anno_size anno_size @endlink */
    void set_anno_u8(int i, uint8_t x) {
	assert(i >= 0 && i < anno_size);
	xanno()->u8[i] = x;
    }

    /** @brief Return 16-bit annotation at offset @a i.
     * @pre 0 <= @a i < @link Packet::anno_size anno_size @endlink - 1
     * @pre On aligned targets, @a i must be evenly divisible by 2.
     *
     * Affects annotation bytes [@a i, @a i+1]. */
    uint16_t anno_u16(int i) const {
	assert(i >= 0 && i < anno_size - 1);
#if !HAVE_INDIFFERENT_ALIGNMENT
	assert(i % 2 == 0);
#endif
	return *reinterpret_cast<const click_aliasable_uint16_t *>(xanno()->c + i);
    }

    /** @brief Set 16-bit annotation at offset @a i.
     * @param i annotation offset in bytes
     * @param x value
     * @pre 0 <= @a i < @link Packet::anno_size anno_size @endlink - 1
     * @pre On aligned targets, @a i must be evenly divisible by 2.
     *
     * Affects annotation bytes [@a i, @a i+1]. */
    void set_anno_u16(int i, uint16_t x) {
	assert(i >= 0 && i < anno_size - 1);
#if !HAVE_INDIFFERENT_ALIGNMENT
	assert(i % 2 == 0);
#endif
	*reinterpret_cast<click_aliasable_uint16_t *>(xanno()->c + i) = x;
    }

    /** @brief Return 16-bit annotation at offset @a i.
     * @pre 0 <= @a i < @link Packet::anno_size anno_size @endlink - 1
     * @pre On aligned targets, @a i must be evenly divisible by 2.
     *
     * Affects annotation bytes [@a i, @a i+1]. */
    int16_t anno_s16(int i) const {
	assert(i >= 0 && i < anno_size - 1);
#if !HAVE_INDIFFERENT_ALIGNMENT
	assert(i % 2 == 0);
#endif
	return *reinterpret_cast<const click_aliasable_int16_t *>(xanno()->c + i);
    }

    /** @brief Set 16-bit annotation at offset @a i.
     * @param i annotation offset in bytes
     * @param x value
     * @pre 0 <= @a i < @link Packet::anno_size anno_size @endlink - 1
     * @pre On aligned targets, @a i must be evenly divisible by 2.
     *
     * Affects annotation bytes [@a i, @a i+1]. */
    void set_anno_s16(int i, int16_t x) {
	assert(i >= 0 && i < anno_size - 1);
#if !HAVE_INDIFFERENT_ALIGNMENT
	assert(i % 2 == 0);
#endif
	*reinterpret_cast<click_aliasable_int16_t *>(xanno()->c + i) = x;
    }

    /** @brief Return 32-bit annotation at offset @a i.
     * @pre 0 <= @a i < @link Packet::anno_size anno_size @endlink - 3
     * @pre On aligned targets, @a i must be evenly divisible by 4.
     *
     * Affects user annotation bytes [@a i, @a i+3]. */
    uint32_t anno_u32(int i) const {
	assert(i >= 0 && i < anno_size - 3);
#if !HAVE_INDIFFERENT_ALIGNMENT
	assert(i % 4 == 0);
#endif
	return *reinterpret_cast<const click_aliasable_uint32_t *>(xanno()->c + i);
    }

    /** @brief Set 32-bit annotation at offset @a i.
     * @param i annotation offset in bytes
     * @param x value
     * @pre 0 <= @a i < @link Packet::anno_size anno_size @endlink - 3
     * @pre On aligned targets, @a i must be evenly divisible by 4.
     *
     * Affects user annotation bytes [@a i, @a i+3]. */
    void set_anno_u32(int i, uint32_t x) {
	assert(i >= 0 && i < anno_size - 3);
#if !HAVE_INDIFFERENT_ALIGNMENT
	assert(i % 4 == 0);
#endif
	*reinterpret_cast<click_aliasable_uint32_t *>(xanno()->c + i) = x;
    }

    /** @brief Return 32-bit annotation at offset @a i.
     * @pre 0 <= @a i < @link Packet::anno_size anno_size @endlink - 3
     *
     * Affects user annotation bytes [4*@a i, 4*@a i+3]. */
    int32_t anno_s32(int i) const {
	assert(i >= 0 && i < anno_size - 3);
#if !HAVE_INDIFFERENT_ALIGNMENT
	assert(i % 4 == 0);
#endif
	return *reinterpret_cast<const click_aliasable_int32_t *>(xanno()->c + i);
    }

    /** @brief Set 32-bit annotation at offset @a i.
     * @param i annotation offset in bytes
     * @param x value
     * @pre 0 <= @a i < @link Packet::anno_size anno_size @endlink - 3
     * @pre On aligned targets, @a i must be evenly divisible by 4.
     *
     * Affects user annotation bytes [@a i, @a i+3]. */
    void set_anno_s32(int i, int32_t x) {
	assert(i >= 0 && i < anno_size - 3);
#if !HAVE_INDIFFERENT_ALIGNMENT
	assert(i % 4 == 0);
#endif
	*reinterpret_cast<click_aliasable_int32_t *>(xanno()->c + i) = x;
    }

#if HAVE_INT64_TYPES
    /** @brief Return 64-bit annotation at offset @a i.
     * @pre 0 <= @a i < @link Packet::anno_size anno_size @endlink - 7
     * @pre On aligned targets, @a i must be aligned properly for uint64_t.
     *
     * Affects user annotation bytes [@a i, @a i+7]. */
    uint64_t anno_u64(int i) const {
	assert(i >= 0 && i < anno_size - 7);
#if !HAVE_INDIFFERENT_ALIGNMENT
	assert(i % __alignof__(uint64_t) == 0);
#endif
	return *reinterpret_cast<const click_aliasable_uint64_t *>(xanno()->c + i);
    }

    /** @brief Set 64-bit annotation at offset @a i.
     * @param i annotation offset in bytes
     * @param x value
     * @pre 0 <= @a i < @link Packet::anno_size anno_size @endlink - 7
     * @pre On aligned targets, @a i must be aligned properly for uint64_t.
     *
     * Affects user annotation bytes [@a i, @a i+7]. */
    void set_anno_u64(int i, uint64_t x) {
	assert(i >= 0 && i < anno_size - 7);
#if !HAVE_INDIFFERENT_ALIGNMENT
	assert(i % __alignof__(uint64_t) == 0);
#endif
	*reinterpret_cast<click_aliasable_uint64_t *>(xanno()->c + i) = x;
    }
#endif

    /** @brief Return void * sized annotation at offset @a i.
     * @pre 0 <= @a i < @link Packet::anno_size anno_size @endlink - sizeof(void *)
     * @pre On aligned targets, @a i must be aligned properly.
     *
     * Affects user annotation bytes [@a i, @a i+sizeof(void *)]. */
    void *anno_ptr(int i) const {
	assert(i >= 0 && i <= anno_size - (int)sizeof(void *));
#if !HAVE_INDIFFERENT_ALIGNMENT
	assert(i % __alignof__(void *) == 0);
#endif
	return *reinterpret_cast<const click_aliasable_void_pointer_t *>(xanno()->c + i);
    }

    /** @brief Set void * sized annotation at offset @a i.
     * @param i annotation offset in bytes
     * @param x value
     * @pre 0 <= @a i < @link Packet::anno_size anno_size @endlink - sizeof(void *)
     * @pre On aligned targets, @a i must be aligned properly.
     *
     * Affects user annotation bytes [@a i, @a i+sizeof(void *)]. */
    void set_anno_ptr(int i, const void *x) {
	assert(i >= 0 && i <= anno_size - (int)sizeof(void *));
#if !HAVE_INDIFFERENT_ALIGNMENT
	assert(i % __alignof__(void *) == 0);
#endif
	*reinterpret_cast<click_aliasable_void_pointer_t *>(xanno()->c + i) = const_cast<void *>(x);
    }

#if !CLICK_PACKET_USE_DPDK
    inline Packet* data_packet() {
    	return _data_packet;
    }
#endif

    inline void clear_annotations(bool all = true);
    inline void copy_annotations(const Packet *, bool all = true);
    //@}

    /** @cond never */
    enum {
	DEFAULT_HEADROOM = default_headroom,
	MIN_BUFFER_LENGTH = min_buffer_length,
	addr_anno_offset = 0,
	addr_anno_size = 16,
	user_anno_offset = 16,
	user_anno_size = 32,
	ADDR_ANNO_SIZE = addr_anno_size,
	USER_ANNO_SIZE = user_anno_size,
	USER_ANNO_U16_SIZE = USER_ANNO_SIZE / 2,
	USER_ANNO_U32_SIZE = USER_ANNO_SIZE / 4,
	USER_ANNO_U64_SIZE = USER_ANNO_SIZE / 8
    } CLICK_PACKET_DEPRECATED_ENUM;
    inline const unsigned char *buffer_data() const CLICK_DEPRECATED;
    inline void *addr_anno() CLICK_DEPRECATED;
    inline const void *addr_anno() const CLICK_DEPRECATED;
    inline void *user_anno() CLICK_DEPRECATED;
    inline const void *user_anno() const CLICK_DEPRECATED;
    inline uint8_t *user_anno_u8() CLICK_DEPRECATED;
    inline const uint8_t *user_anno_u8() const CLICK_DEPRECATED;
    inline uint32_t *user_anno_u32() CLICK_DEPRECATED;
    inline const uint32_t *user_anno_u32() const CLICK_DEPRECATED;
    inline uint8_t user_anno_u8(int i) const CLICK_DEPRECATED;
    inline void set_user_anno_u8(int i, uint8_t v) CLICK_DEPRECATED;
    inline uint16_t user_anno_u16(int i) const CLICK_DEPRECATED;
    inline void set_user_anno_u16(int i, uint16_t v) CLICK_DEPRECATED;
    inline uint32_t user_anno_u32(int i) const CLICK_DEPRECATED;
    inline void set_user_anno_u32(int i, uint32_t v) CLICK_DEPRECATED;
    inline int32_t user_anno_s32(int i) const CLICK_DEPRECATED;
    inline void set_user_anno_s32(int i, int32_t v) CLICK_DEPRECATED;
#if HAVE_INT64_TYPES
    inline uint64_t user_anno_u64(int i) const CLICK_DEPRECATED;
    inline void set_user_anno_u64(int i, uint64_t v) CLICK_DEPRECATED;
#endif
    inline const uint8_t *all_user_anno() const CLICK_DEPRECATED;
    inline uint8_t *all_user_anno() CLICK_DEPRECATED;
    inline const uint32_t *all_user_anno_u() const CLICK_DEPRECATED;
    inline uint32_t *all_user_anno_u() CLICK_DEPRECATED;
    inline uint8_t user_anno_c(int) const CLICK_DEPRECATED;
    inline void set_user_anno_c(int, uint8_t) CLICK_DEPRECATED;
    inline int16_t user_anno_s(int) const CLICK_DEPRECATED;
    inline void set_user_anno_s(int, int16_t) CLICK_DEPRECATED;
    inline uint16_t user_anno_us(int) const CLICK_DEPRECATED;
    inline void set_user_anno_us(int, uint16_t) CLICK_DEPRECATED;
    inline int32_t user_anno_i(int) const CLICK_DEPRECATED;
    inline void set_user_anno_i(int, int32_t) CLICK_DEPRECATED;
    inline uint32_t user_anno_u(int) const CLICK_DEPRECATED;
    inline void set_user_anno_u(int, uint32_t) CLICK_DEPRECATED;
    /** @endcond never */

  private:

    // Anno must fit in sk_buff's char cb[48].
    /** @cond never */
    union Anno {
	char c[anno_size];
	uint8_t u8[anno_size];
	uint16_t u16[anno_size / 2];
	uint32_t u32[anno_size / 4];
#if HAVE_INT64_TYPES
	uint64_t u64[anno_size / 8];
#endif
	// allocations: see packet_anno.hh
    };

#if !CLICK_LINUXMODULE
    // All packet annotations are stored in AllAnno so that
    // clear_annotations(true) can memset() the structure to zero.
    struct AllAnno {
	Anno cb;
	unsigned char *mac;
	unsigned char *nh;
	unsigned char *h;
	Packet::PacketType pkt_type;
	Timestamp timestamp;
	Packet *next;
	Packet *prev;
	AllAnno()
	    : timestamp(Timestamp::uninitialized_t()) {
	}
    };

# if CLICK_PACKET_USE_DPDK
    inline struct AllAnno *all_anno() {
        return reinterpret_cast<AllAnno *>(xanno());
    }
    inline const struct AllAnno *all_anno() const {
        return reinterpret_cast<const AllAnno *>(xanno());
    }
    static struct rte_mempool **_pktmbuf_pools;
# endif
#endif
    /** @endcond never */

#if !(CLICK_LINUXMODULE || CLICK_PACKET_USE_DPDK)
    // User-space and BSD kernel module implementations.
protected:
    atomic_uint32_t _use_count;
    Packet *_data_packet;
private:
    /* mimic Linux sk_buff */
    unsigned char *_head; /* start of allocated buffer */
    unsigned char *_data; /* where the packet starts */
    unsigned char *_tail; /* one beyond end of packet */
    unsigned char *_end;  /* one beyond end of allocated buffer */
# if CLICK_BSDMODULE
    struct mbuf *_m;
# endif
    AllAnno _aa;
# if CLICK_NS
    SimPacketinfoWrapper _sim_packetinfo;
# endif
# if CLICK_USERLEVEL || CLICK_MINIOS
    buffer_destructor_type _destructor;
    void* _destructor_argument;
# endif
#endif

    inline Packet() {
#if CLICK_LINUXMODULE
	panic("Packet constructor");
#elif CLICK_PACKET_USE_DPDK
    rte_panic("Packet constructor");
#endif
    }
    Packet(const Packet &x);
    ~Packet();
    Packet &operator=(const Packet &x);

#if !(CLICK_LINUXMODULE || CLICK_PACKET_USE_DPDK)
    bool alloc_data(uint32_t headroom, uint32_t length, uint32_t tailroom);
#endif
#if CLICK_BSDMODULE
    static void assimilate_mbuf(Packet *p);
    void assimilate_mbuf();
#endif

    inline void shift_header_annotations(const unsigned char *old_head, int32_t extra_headroom);
    WritablePacket *expensive_uniqueify(int32_t extra_headroom, int32_t extra_tailroom, bool free_on_failure) CLICK_WARN_UNUSED_RESULT;
    WritablePacket *expensive_push(uint32_t nbytes) CLICK_WARN_UNUSED_RESULT;
    WritablePacket *expensive_put(uint32_t nbytes) CLICK_WARN_UNUSED_RESULT;

    friend class WritablePacket;
    friend class PacketBatch;

};

#if HAVE_CLICK_PACKET_POOL
    struct PacketPool {
        WritablePacket* p;          // free packets, linked by p->next()
        unsigned pcount;            // # packets in `p` list
        WritablePacket* pd;             // free data buffers, linked by pd->next
        unsigned pdcount;           // # buffers in `pd` list
    #  if HAVE_MULTITHREAD
        PacketPool* thread_pool_next; // link to next per-thread pool
    #  endif
    };
#endif

class WritablePacket : public Packet { public:

    inline unsigned char *data() const;
    inline unsigned char *end_data() const;
    inline unsigned char *buffer() const;
    inline unsigned char *end_buffer() const;
    inline unsigned char *mac_header() const;
    inline click_ether *ether_header() const;
    inline unsigned char *network_header() const;
    inline click_ip *ip_header() const;
    inline click_ip6 *ip6_header() const;
    inline unsigned char *transport_header() const;
    inline click_icmp *icmp_header() const;
    inline click_tcp *tcp_header() const;
    inline click_udp *udp_header() const;

    inline void set_buffer(unsigned char *data, uint32_t buffer_length, uint32_t data_length);

<<<<<<< HEAD
#if HAVE_NETMAP_PACKET_POOL
    static WritablePacket* make_netmap(unsigned char* data, struct netmap_ring* rxring, struct netmap_slot* slot, bool set_rss_aggregate);
# if HAVE_BATCH
    static PacketBatch* make_netmap_batch(unsigned int n, struct netmap_ring* rxring,unsigned int &cur, bool set_rss_aggregate);
=======
# if HAVE_CLICK_PACKET_POOL
    static PacketPool* make_local_packet_pool();
>>>>>>> 354ef47f
# endif

    static void pool_transfer(int from, int to);

    inline void set_buffer(unsigned char *data, uint32_t length) {
    	set_buffer(data,length,length);
    }

    inline void set_buffer(unsigned char *data) {
       	set_buffer(data,buffer_length());
    }

    inline WritablePacket * unique_next() {
        if (!next()) return NULL;
        if (next()->shared()) {
            set_next(next()->uniqueify());
            return static_cast<WritablePacket*>(next());
        }
        else return static_cast<WritablePacket*>(next());
    }

    inline WritablePacket * unique_prev() {
        if (!prev()) return NULL;
        if (prev()->shared()) {
            set_prev(prev()->uniqueify());
            return static_cast<WritablePacket*>(prev());
        }
        else return static_cast<WritablePacket*>(prev());
    }

    #if !CLICK_LINUXMODULE || CLICK_PACKET_USE_DPDK
        inline void initialize();
        inline void initialize_data();
    #endif
        WritablePacket(const Packet &x);
        ~WritablePacket() { }
    /** @cond never */
    inline unsigned char *buffer_data() const CLICK_DEPRECATED;
    /** @endcond never */

 private:
 
	inline WritablePacket() { }
	
#if HAVE_CLICK_PACKET_POOL
    static WritablePacket *pool_allocate();
    static WritablePacket *pool_data_allocate();
    static WritablePacket *pool_allocate(uint32_t headroom, uint32_t length,
					 uint32_t tailroom);

    static void check_data_pool_size(PacketPool &packet_pool);
    static void check_packet_pool_size(PacketPool &packet_pool);
    static bool is_from_data_pool(WritablePacket *p);
    static void recycle(WritablePacket *p);
    static WritablePacket *pool_batch_allocate(uint16_t count);
    static void recycle_packet_batch(WritablePacket *head, Packet* tail, unsigned count);
    static void recycle_data_batch(WritablePacket *head, Packet* tail, unsigned count);
#endif

    friend class Packet;
    friend class PacketBatch;
    friend class NetmapDevice;

};

/** @brief Clear all packet annotations.
 * @param  all  If true, clear all annotations.  If false, clear only Click's
 *   internal annotations.
 *
 * All user annotations and the address annotation are set to zero, the packet
 * type annotation is set to HOST, the device annotation and all header
 * pointers are set to null, the timestamp annotation is cleared, and the
 * next/prev-packet annotations are set to null.
 *
 * If @a all is false, then the packet type, device, timestamp, header, and
 * next/prev-packet annotations are left alone.
 */
inline void
Packet::clear_annotations(bool all)
{
#if CLICK_LINUXMODULE
    memset(xanno(), 0, sizeof(Anno));
    if (all) {
	set_packet_type_anno(HOST);
	set_device_anno(0);
	set_timestamp_anno(Timestamp());

	clear_mac_header();
	clear_network_header();
	clear_transport_header();

	set_next(0);
	set_prev(0);
    }
#else
    memset(&_aa, 0, all ? sizeof(AllAnno) : sizeof(Anno));
#endif
}

/** @brief Copy most packet annotations from @a p.
 * @param p source of annotations
 *
 * This packet's user annotations, address annotation, packet type annotation,
 * device annotation, and timestamp annotation are set to the corresponding
 * annotations from @a p.
 *
 * @note The next/prev-packet and header annotations are not copied. */
inline void
Packet::copy_annotations(const Packet *p, bool)
{
    *xanno() = *p->xanno();
    set_packet_type_anno(p->packet_type_anno());
    set_device_anno(p->device_anno());
    set_timestamp_anno(p->timestamp_anno());
}


#if !CLICK_LINUXMODULE
inline void
WritablePacket::initialize()
{
    _use_count = 1;
    _data_packet = 0;
# if CLICK_USERLEVEL || CLICK_MINIOS
    _destructor = 0;
# elif CLICK_BSDMODULE
    _m = 0;
# endif
    clear_annotations();
}
inline void
WritablePacket::initialize_data()
{
    _use_count = 1;
    _data_packet = 0;
    clear_annotations(false);
}
#endif

/** @brief Return the packet's data pointer.
 *
 * This is the pointer to the first byte of packet data. */
inline const unsigned char *
Packet::data() const
{
#if CLICK_LINUXMODULE
    return skb()->data;
#elif CLICK_PACKET_USE_DPDK
    return rte_pktmbuf_mtod(mb(), const unsigned char *);
#else
    return _data;
#endif
}

/** @brief Return the packet's end data pointer.
 *
 * The result points at the byte following the packet data.
 * @invariant end_data() == data() + length() */
inline const unsigned char *
Packet::end_data() const
{
#if CLICK_LINUXMODULE
# if LINUX_VERSION_CODE >= KERNEL_VERSION(2, 6, 24)
    return skb_tail_pointer(skb());
# else
    return skb()->tail;
# endif
#elif CLICK_PACKET_USE_DPDK
    return data() + length();
#else
    return _tail;
#endif
}

/** @brief Return a pointer to the packet's data buffer.
 *
 * The result points at the packet's headroom, not its data.
 * @invariant buffer() == data() - headroom() */
inline const unsigned char *
Packet::buffer() const
{
#if CLICK_LINUXMODULE
    return skb()->head;
#elif CLICK_PACKET_USE_DPDK
    return data() - rte_pktmbuf_headroom(mb());
#else
    return _head;
#endif
}

/** @brief Return the packet's end data buffer pointer.
 *
 * The result points past the packet's tailroom.
 * @invariant end_buffer() == end_data() + tailroom() */
inline const unsigned char *
Packet::end_buffer() const
{
#if CLICK_LINUXMODULE
# if LINUX_VERSION_CODE >= KERNEL_VERSION(2, 6, 24)
    return skb_end_pointer(skb());
# else
    return skb()->end;
# endif
#elif CLICK_PACKET_USE_DPDK
    return end_data() + rte_pktmbuf_tailroom(mb());
#else
    return _end;
#endif
}

/** @brief Return the packet's length. */
inline uint32_t
Packet::length() const
{
#if CLICK_LINUXMODULE
    return skb()->len;
#elif CLICK_PACKET_USE_DPDK
    return rte_pktmbuf_data_len(mb());
#else
    return _tail - _data;
#endif
}

/** @brief Return the packet's headroom.
 *
 * The headroom is the amount of space available in the current packet buffer
 * before data().  A push() operation is cheap if the packet's unshared and
 * the length pushed is less than headroom(). */
inline uint32_t
Packet::headroom() const
{
#if CLICK_PACKET_USE_DPDK
    return rte_pktmbuf_headroom(mb());
#else
    return data() - buffer();
#endif
}

/** @brief Return the packet's tailroom.
 *
 * The tailroom is the amount of space available in the current packet buffer
 * following end_data().  A put() operation is cheap if the packet's unshared
 * and the length put is less than tailroom(). */
inline uint32_t
Packet::tailroom() const
{
#if CLICK_PACKET_USE_DPDK
    return rte_pktmbuf_tailroom(mb());
#else
    return end_buffer() - end_data();
#endif
}

/** @brief Return the packet's buffer length.
 * @invariant buffer_length() == headroom() + length() + tailroom()
 * @invariant buffer() + buffer_length() == end_buffer() */
inline uint32_t
Packet::buffer_length() const
{
    return end_buffer() - buffer();
}

inline Packet *
Packet::next() const
{
#if CLICK_LINUXMODULE
    return (Packet *)(skb()->next);
#elif CLICK_PACKET_USE_DPDK
    return all_anno()->next;
#else
    return _aa.next;
#endif
}

inline Packet *&
Packet::next()
{
#if CLICK_LINUXMODULE
    return (Packet *&)(skb()->next);
#elif CLICK_PACKET_USE_DPDK
    return all_anno()->next;
#else
    return _aa.next;
#endif
}

inline void
Packet::set_next(Packet *p)
{
#if CLICK_LINUXMODULE
    skb()->next = p->skb();
#elif CLICK_PACKET_USE_DPDK
    all_anno()->next = p;
#else
    _aa.next = p;
#endif
}

inline Packet *
Packet::prev() const
{
#if CLICK_LINUXMODULE
    return (Packet *)(skb()->prev);
#elif CLICK_PACKET_USE_DPDK
    return all_anno()->prev;
#else
    return _aa.prev;
#endif
}

inline Packet *&
Packet::prev()
{
#if CLICK_LINUXMODULE
    return (Packet *&)(skb()->prev);
#elif CLICK_PACKET_USE_DPDK
    return all_anno()->prev;
#else
    return _aa.prev;
#endif
}

inline void
Packet::set_prev(Packet *p)
{
#if CLICK_LINUXMODULE
    skb()->prev = p->skb();
#elif CLICK_PACKET_USE_DPDK
    all_anno()->prev = p;
#else
    _aa.prev = p;
#endif
}

/** @brief Return true iff the packet's MAC header pointer is set.
 * @sa set_mac_header, clear_mac_header */
inline bool
Packet::has_mac_header() const
{
#if CLICK_LINUXMODULE
# if LINUX_VERSION_CODE >= KERNEL_VERSION(2, 6, 24)
    return skb_mac_header_was_set(skb());
# else
    return skb()->mac.raw != 0;
# endif
#elif CLICK_PACKET_USE_DPDK
    return all_anno()->mac != 0;
#else
    return _aa.mac != 0;
#endif
}

/** @brief Return the packet's MAC header pointer.
 * @warning Not useful if !has_mac_header().
 * @sa ether_header, set_mac_header, clear_mac_header, mac_header_length,
 * mac_length */
inline const unsigned char *
Packet::mac_header() const
{
#if CLICK_LINUXMODULE
# if LINUX_VERSION_CODE >= KERNEL_VERSION(2, 6, 24)
    return skb_mac_header(skb());
# else
    return skb()->mac.raw;
# endif
#elif CLICK_PACKET_USE_DPDK
    return all_anno()->mac;
#else
    return _aa.mac;
#endif
}

/** @brief Return true iff the packet's network header pointer is set.
 * @sa set_network_header, clear_network_header */
inline bool
Packet::has_network_header() const
{
#if CLICK_LINUXMODULE
# if LINUX_VERSION_CODE >= KERNEL_VERSION(2, 6, 24)
#  if NET_SKBUFF_DATA_USES_OFFSET
    return skb()->network_header != (network_header_type) ~0U;
#  else
    return skb()->network_header != 0;
#  endif
# else
    return skb()->nh.raw != 0;
# endif
#elif CLICK_PACKET_USE_DPDK
    return all_anno()->nh != 0;
#else
    return _aa.nh != 0;
#endif
}

/** @brief Return the packet's network header pointer.
 * @warning Not useful if !has_network_header().
 * @sa ip_header, ip6_header, set_network_header, clear_network_header,
 * network_header_length, network_length */
inline const unsigned char *
Packet::network_header() const
{
#if CLICK_LINUXMODULE
# if LINUX_VERSION_CODE >= KERNEL_VERSION(2, 6, 24)
    return skb_network_header(skb());
# else
    return skb()->nh.raw;
# endif
#elif CLICK_PACKET_USE_DPDK
    return all_anno()->nh;
#else
    return _aa.nh;
#endif
}

/** @brief Return true iff the packet's network header pointer is set.
 * @sa set_network_header, clear_transport_header */
inline bool
Packet::has_transport_header() const
{
#if CLICK_LINUXMODULE
# if LINUX_VERSION_CODE >= KERNEL_VERSION(2, 6, 24)
#  if NET_SKBUFF_DATA_USES_OFFSET
    return skb()->transport_header != (transport_header_type) ~0U;
#  else
    return skb()->transport_header != 0;
#  endif
# else
    return skb()->h.raw != 0;
# endif
#elif CLICK_PACKET_USE_DPDK
    return all_anno()->h != 0;
#else
    return _aa.h != 0;
#endif
}

/** @brief Return the packet's transport header pointer.
 * @warning Not useful if !has_transport_header().
 * @sa tcp_header, udp_header, icmp_header, set_transport_header,
 * clear_transport_header, transport_length */
inline const unsigned char *
Packet::transport_header() const
{
#if CLICK_LINUXMODULE
# if LINUX_VERSION_CODE >= KERNEL_VERSION(2, 6, 24)
    return skb_transport_header(skb());
# else
    return skb()->h.raw;
# endif
#elif CLICK_PACKET_USE_DPDK
    return all_anno()->h;
#else
    return _aa.h;
#endif
}

/** @brief Return the packet's MAC header pointer as Ethernet.
 * @invariant (void *) ether_header() == (void *) mac_header()
 * @warning Not useful if !has_mac_header().
 * @sa mac_header */
inline const click_ether *
Packet::ether_header() const
{
    return reinterpret_cast<const click_ether *>(mac_header());
}

/** @brief Return the packet's network header pointer as IPv4.
 * @invariant (void *) ip_header() == (void *) network_header()
 * @warning Not useful if !has_network_header().
 * @sa network_header */
inline const click_ip *
Packet::ip_header() const
{
    return reinterpret_cast<const click_ip *>(network_header());
}

/** @brief Return the packet's network header pointer as IPv6.
 * @invariant (void *) ip6_header() == (void *) network_header()
 * @warning Not useful if !has_network_header().
 * @sa network_header */
inline const click_ip6 *
Packet::ip6_header() const
{
    return reinterpret_cast<const click_ip6 *>(network_header());
}

/** @brief Return the packet's transport header pointer as ICMP.
 * @invariant (void *) icmp_header() == (void *) transport_header()
 * @warning Not useful if !has_transport_header().
 * @sa transport_header */
inline const click_icmp *
Packet::icmp_header() const
{
    return reinterpret_cast<const click_icmp *>(transport_header());
}

/** @brief Return the packet's transport header pointer as TCP.
 * @invariant (void *) tcp_header() == (void *) transport_header()
 * @warning Not useful if !has_transport_header().
 * @sa transport_header */
inline const click_tcp *
Packet::tcp_header() const
{
    return reinterpret_cast<const click_tcp *>(transport_header());
}

/** @brief Return the packet's transport header pointer as UDP.
 * @invariant (void *) udp_header() == (void *) transport_header()
 * @warning Not useful if !has_transport_header().
 * @sa transport_header */
inline const click_udp *
Packet::udp_header() const
{
    return reinterpret_cast<const click_udp *>(transport_header());
}

/** @brief Return the packet's length starting from its MAC header pointer.
 * @invariant mac_length() == end_data() - mac_header()
 * @warning Not useful if !has_mac_header(). */
inline int
Packet::mac_length() const
{
    return end_data() - mac_header();
}

/** @brief Return the packet's length starting from its network header pointer.
 * @invariant network_length() == end_data() - network_header()
 * @warning Not useful if !has_network_header(). */
inline int
Packet::network_length() const
{
    return end_data() - network_header();
}

/** @brief Return the packet's length starting from its transport header pointer.
 * @invariant transport_length() == end_data() - transport_header()
 * @warning Not useful if !has_transport_header(). */
inline int
Packet::transport_length() const
{
    return end_data() - transport_header();
}

inline const Timestamp &
Packet::timestamp_anno() const
{
#if CLICK_LINUXMODULE
# if LINUX_VERSION_CODE <= KERNEL_VERSION(2, 6, 13)
    return *reinterpret_cast<const Timestamp *>(&skb()->stamp);
# else
    return *reinterpret_cast<const Timestamp *>(&skb()->tstamp);
# endif
#elif CLICK_PACKET_USE_DPDK
    return all_anno()->timestamp;
#else
    return _aa.timestamp;
#endif
}

inline Timestamp &
Packet::timestamp_anno()
{
#if CLICK_LINUXMODULE
# if LINUX_VERSION_CODE <= KERNEL_VERSION(2, 6, 13)
    return *reinterpret_cast<Timestamp *>(&skb()->stamp);
# else
    return *reinterpret_cast<Timestamp *>(&skb()->tstamp);
# endif
#elif CLICK_PACKET_USE_DPDK
    return all_anno()->timestamp;
#else
    return _aa.timestamp;
#endif
}

inline void
Packet::set_timestamp_anno(const Timestamp &timestamp)
{
    timestamp_anno() = timestamp;
}

inline net_device *
Packet::device_anno() const
{
#if CLICK_LINUXMODULE
    return skb()->dev;
#elif CLICK_BSDMODULE
    if (m())
	return m()->m_pkthdr.rcvif;
    else
	return 0;
#else
    return 0;
#endif
}

inline void
Packet::set_device_anno(net_device *dev)
{
#if CLICK_LINUXMODULE
    skb()->dev = dev;
#elif CLICK_BSDMODULE
    if (m())
	m()->m_pkthdr.rcvif = dev;
#else
    (void) dev;
#endif
}

inline Packet::PacketType
Packet::packet_type_anno() const
{
#if CLICK_LINUXMODULE && PACKET_TYPE_MASK
    return (PacketType)(skb()->pkt_type & PACKET_TYPE_MASK);
#elif CLICK_LINUXMODULE
    return (PacketType)(skb()->pkt_type);
#elif CLICK_PACKET_USE_DPDK
    return all_anno()->pkt_type;
#else
    return _aa.pkt_type;
#endif
}

inline void
Packet::set_packet_type_anno(PacketType p)
{
#if CLICK_LINUXMODULE && PACKET_TYPE_MASK
    skb()->pkt_type = (skb()->pkt_type & PACKET_CLEAN) | p;
#elif CLICK_LINUXMODULE
    skb()->pkt_type = p;
#elif CLICK_PACKET_USE_DPDK
    all_anno()->pkt_type = p;
#else
    _aa.pkt_type = p;
#endif
}

/** @brief Create and return a new packet.
 * @param data data to be copied into the new packet
 * @param length length of packet
 * @return new packet, or null if no packet could be created
 *
 * The @a data is copied into the new packet.  If @a data is null, the
 * packet's data is left uninitialized.  The new packet's headroom equals
 * @link Packet::default_headroom default_headroom @endlink, its tailroom is 0.
 *
 * The returned packet's annotations are cleared and its header pointers are
 * null. */
inline WritablePacket *
Packet::make(const void *data, uint32_t length)
{
    return make(default_headroom, data, length, 0);
}

/** @brief Create and return a new packet.
 * @param length length of packet
 * @return new packet, or null if no packet could be created
 *
 * The packet's data is left uninitialized.  The new packet's headroom equals
 * @link Packet::default_headroom default_headroom @endlink, its tailroom is 0.
 *
 * The returned packet's annotations are cleared and its header pointers are
 * null. */
inline WritablePacket *
Packet::make(uint32_t length)
{
    return make(default_headroom, (const unsigned char *) 0, length, 0);
}

#if CLICK_LINUXMODULE
/** @brief Change an sk_buff into a Packet (linuxmodule).
 * @param skb input sk_buff
 * @return the packet
 *
 * In the Linux kernel module, Packet objects are sk_buff objects.  This
 * function simply changes an sk_buff into a Packet by claiming its @a skb
 * argument.  If <tt>skb->users</tt> is 1, then @a skb is orphaned by
 * <tt>skb_orphan(skb)</tt> and returned.  If it is larger than 1, then @a skb
 * is cloned and the clone is returned.  (sk_buffs used for Click Packet
 * objects must have <tt>skb->users</tt> == 1.)  Null might be returned if
 * there's no memory for the clone.
 *
 * The returned packet's annotations and header pointers <em>are not
 * cleared</em>: they have the same values they did in the sk_buff.  If the
 * packet came from Linux, then the header pointers and shared annotations
 * (timestamp, packet type, next/prev packet) might have valid values, but the
 * Click annotations (address, user) likely do not.  Use clear_annotations()
 * to clear them. */
inline Packet *
Packet::make(struct sk_buff *skb)
{
    struct sk_buff *nskb;
    if (atomic_read(&skb->users) == 1) {
	skb_orphan(skb);
	nskb = skb;
    } else {
	nskb = skb_clone(skb, GFP_ATOMIC);
	atomic_dec(&skb->users);
    }
# if HAVE_SKB_LINEARIZE
#  if LINUX_VERSION_CODE <= KERNEL_VERSION(2, 6, 17)
    if (nskb && skb_linearize(nskb, GFP_ATOMIC) != 0)
#  else
    if (nskb && skb_linearize(nskb) != 0)
#  endif
    {
	kfree_skb(nskb);
	nskb = 0;
    }
# endif
    return reinterpret_cast<Packet *>(nskb);
}
#endif

#if CLICK_PACKET_USE_DPDK
/** @brief Change an pktmbuf into a Packet (DPDK).
 * @param mb input pktmbuf
 * @return the packet
 *
 * When using DPDK, Packet objects are pktmbuf objects.  This
 * function simply changes an pktmbuf into a Packet by claiming its @a mb
 * argument.
 *
 * The given mbuf must be a pktmbuf which contains only a single segment, as
 * Click requires contiguous data. NULL is returned if this is not the case.
 *
 * The returned packet's annotations and header pointers <em>are not
 * set</em>. */
inline Packet *
Packet::make(struct rte_mbuf *mb)
{
  /*  if (unlikely(mb->type != RTE_MBUF_PKT)) {
        click_chatter("cannot convert ctrlmbuf to Packet");
        return 0;
    }
    if (unlikely(!rte_pktmbuf_is_contiguous(mb))) {
        click_chatter("cannot convert multi-segment pktmbuf to Packet");
        return 0;
    }
    if (unlikely(rte_pktmbuf_tailroom(mb) < DPDK_ALL_ANNO_SIZE)) {
        click_chatter("not enough tailroom for Click annotations");
        return 0;
    }*/
    Packet *p = reinterpret_cast<Packet *>(mb);
    p->clear_annotations();
    return p;
}
#endif

/** @brief Delete this packet.
 *
 * The packet header (including annotations) is destroyed and its memory
 * returned to the system.  The packet's data is also freed if this is the
 * last clone. */
inline void
Packet::kill()
{
	#if CLICK_LINUXMODULE
		struct sk_buff *b = skb();
		b->next = b->prev = 0;
		# if LINUX_VERSION_CODE <= KERNEL_VERSION(2, 6, 15)
			b->list = 0;
		# endif
		skbmgr_recycle_skbs(b);
    #elif CLICK_PACKET_USE_DPDK
		//Dpdk takes care of indirect and related things
        rte_pktmbuf_free(mb());
	#elif HAVE_CLICK_PACKET_POOL
		if (_use_count.dec_and_test()) {
			#if HAVE_FLOW
				if (fcb_stack) {
					fcb_stack->release(1);
				}
			#endif
			WritablePacket::recycle(static_cast<WritablePacket *>(this));
		}
	#else
        if (_use_count.dec_and_test()) {
            delete this;
        }
    #endif
}

/** @brief Delete this packet in a thread-safe context
 *
 * The packet header (including annotations) is destroyed and its memory
 * returned to the system.  The packet's data is also freed if this is the
 * last clone.
 *
 * @precond Packet are only handled by this thread */
inline void
Packet::safe_kill()
{
#if CLICK_LINUXMODULE
        struct sk_buff *b = skb();
        b->next = b->prev = 0;
    # if LINUX_VERSION_CODE <= KERNEL_VERSION(2, 6, 15)
        b->list = 0;
    # endif
        skbmgr_recycle_skbs(b);
#elif CLICK_PACKET_USE_DPDK
        rte_pktmbuf_free(mb());
#elif HAVE_CLICK_PACKET_POOL
        if (_use_count.unatomic_dec_and_test()) {
			#if HAVE_FLOW
				if (fcb_stack) {
					fcb_stack->release(1);
				}
			#endif
            WritablePacket::recycle(static_cast<WritablePacket *>(this));

    }
#else
        if (_use_count.unatomic_dec_and_test()) {
            delete this;
        }
#endif
}


#if CLICK_BSDMODULE		/* BSD kernel module */
inline void
Packet::assimilate_mbuf(Packet *p)
{
  struct mbuf *m = p->m();

  if (!m) return;

  p->_head = (unsigned char *)
	     (m->m_flags & M_EXT    ? m->m_ext.ext_buf :
	      m->m_flags & M_PKTHDR ? m->m_pktdat :
				      m->m_dat);
  p->_data = (unsigned char *)m->m_data;
  p->_tail = (unsigned char *)(m->m_data + m->m_len);
  p->_end = p->_head +
	    (m->m_flags & M_EXT    ? min(m->m_pkthdr.len, m->m_ext.ext_size) :
	     m->m_flags & M_PKTHDR ? MHLEN :
				     MLEN);
}

inline void
Packet::assimilate_mbuf()
{
  assimilate_mbuf(this);
}

inline Packet *
Packet::make(struct mbuf *m)
{
  if (!(m->m_flags & M_PKTHDR))
    panic("trying to construct Packet from a non-packet mbuf");

  Packet *p = new Packet;
  if (!p) {
    m_freem(m);
    return 0;
  }
  p->_use_count = 1;
  p->_data_packet = NULL;

  if (m->m_pkthdr.len != m->m_len) {
    struct mbuf *m2;
    /* click needs contiguous data */

    if (m->m_pkthdr.len <= MCLBYTES) {
      // click_chatter("m_pulldown, Click needs contiguous data");
      m2 = m_pulldown(m, 0, m->m_pkthdr.len, NULL);
      if (m2 == NULL)
        panic("m_pulldown failed");
      if (m2 != m) {
        /*
         * XXX: m_pulldown ensures that the data is contiguous, but
         * it's not necessarily in the first mbuf in the chain.
         * Currently that's not OK for Click, so we need to
         * defragment the mbuf - which involves more copying etc.
         */
        m2 = m_defrag(m, M_DONTWAIT);
        if (m2 == NULL) {
          m_freem(m);
          delete p;
          return 0;
        }
        m = m2;
      }
    } else {
      m2 = p->dup_jumbo_m(m);
      m_freem(m);
      if (m2 == NULL) {
        delete p;
        return 0;
      }
      m = m2;
    }
  }
  p->_m = m;
  assimilate_mbuf(p);

  return p;
}
#endif

/** @brief Test whether this packet's data is shared.
 *
 * Returns true iff the packet's data is shared.  If shared() is false, then
 * the result of uniqueify() will equal @c this. */
inline bool
Packet::shared() const
{
#if CLICK_LINUXMODULE
    return skb_cloned(const_cast<struct sk_buff *>(skb()));
#elif CLICK_PACKET_USE_DPDK
    return rte_mbuf_refcnt_read(mb()) > 1 || RTE_MBUF_INDIRECT(mb());
#else
    return (_data_packet || _use_count > 1);
#endif
}

/** @brief Return an unshared packet containing this packet's data.
 * @return the unshared packet, which is writable
 *
 * The returned packet's data is unshared with any other packet, so it's safe
 * to write the data.  If shared() is false, this operation simply returns the
 * input packet.  If shared() is true, uniqueify() makes a copy of the data.
 * The input packet is freed if the copy fails.
 *
 * The returned WritablePacket pointer may not equal the input Packet pointer,
 * so do not use the input pointer after the uniqueify() call.
 *
 * The input packet's headroom and tailroom areas are copied in addition to
 * its true contents.  The header annotations are shifted to point into the
 * new packet data if necessary.
 *
 * uniqueify() is usually used like this:
 * @code
 * WritablePacket *q = p->uniqueify();
 * if (!q)
 *     return 0;
 * // p must not be used here.
 * @endcode
 */
inline WritablePacket *
Packet::uniqueify()
{
    if (!shared())
	return static_cast<WritablePacket *>(this);
    else
	return expensive_uniqueify(0, 0, true);
}

inline WritablePacket *
Packet::push(uint32_t len)
{
    if (headroom() >= len && !shared()) {
        WritablePacket *q = (WritablePacket *)this;
#if CLICK_LINUXMODULE	/* Linux kernel module */
	__skb_push(q->skb(), len);
#elif CLICK_PACKET_USE_DPDK
    rte_pktmbuf_prepend(q->mb(), len);
#else				/* User-space and BSD kernel module */
	q->_data -= len;
# if CLICK_BSDMODULE
	q->m()->m_data -= len;
	q->m()->m_len += len;
	q->m()->m_pkthdr.len += len;
# endif
#endif
	return q;
    } else {
	return expensive_push(len);
    }
}

inline Packet *
Packet::nonunique_push(uint32_t len)
{
    if (headroom() >= len) {
#if CLICK_LINUXMODULE	/* Linux kernel module */
	__skb_push(skb(), len);
#elif CLICK_PACKET_USE_DPDK
	rte_pktmbuf_prepend(mb(), len);
#else				/* User-space and BSD kernel module */
	_data -= len;
# if CLICK_BSDMODULE
	m()->m_data -= len;
	m()->m_len += len;
	m()->m_pkthdr.len += len;
# endif
#endif
	return this;
    } else {
	return expensive_push(len);
    }
}

inline void
Packet::pull(uint32_t len)
{
    if (len > length()) {
	click_chatter("Packet::pull %d > length %d\n", len, length());
	len = length();
    }
#if CLICK_LINUXMODULE	/* Linux kernel module */
    __skb_pull(skb(), len);
#elif CLICK_PACKET_USE_DPDK
    rte_pktmbuf_adj(mb(), len);
#else				/* User-space and BSD kernel module */
    _data += len;
# if CLICK_BSDMODULE
    m()->m_data += len;
    m()->m_len -= len;
    m()->m_pkthdr.len -= len;
# endif
#endif
}

inline WritablePacket *
Packet::put(uint32_t len)
{
    if (tailroom() >= len && !shared()) {
	WritablePacket *q = (WritablePacket *)this;
#if CLICK_LINUXMODULE	/* Linux kernel module */
	__skb_put(q->skb(), len);
#elif CLICK_PACKET_USE_DPDK
        rte_pktmbuf_append(q->mb(), len);
#else				/* User-space and BSD kernel module */
	q->_tail += len;
# if CLICK_BSDMODULE
	q->m()->m_len += len;
	q->m()->m_pkthdr.len += len;
# endif
#endif
	return q;
    } else
	return expensive_put(len);
}

inline Packet *
Packet::nonunique_put(uint32_t len)
{
    if (tailroom() >= len) {
#if CLICK_LINUXMODULE	/* Linux kernel module */
	__skb_put(skb(), len);
#elif CLICK_PACKET_USE_DPDK
        rte_pktmbuf_append(mb(), len);
#else				/* User-space and BSD kernel module */
	_tail += len;
# if CLICK_BSDMODULE
	m()->m_len += len;
	m()->m_pkthdr.len += len;
# endif
#endif
	return this;
    } else
	return expensive_put(len);
}

inline void
Packet::take(uint32_t len)
{
    if (len > length()) {
	click_chatter("Packet::take %d > length %d\n", len, length());
	len = length();
    }
#if CLICK_LINUXMODULE	/* Linux kernel module */
    skb()->tail -= len;
    skb()->len -= len;
#elif CLICK_PACKET_USE_DPDK
    rte_pktmbuf_trim(mb(), len);
#else				/* User-space and BSD kernel module */
    _tail -= len;
# if CLICK_BSDMODULE
    m()->m_len -= len;
    m()->m_pkthdr.len -= len;
# endif
#endif
}

#if CLICK_USERLEVEL || CLICK_MINIOS
/** @brief Shrink the packet's data.
 * @param data new data pointer
 * @param length new length
 *
 * @warning This function is useful only in special contexts.
 * @note Only available at user level
 *
 * User-level programs that read packet logs commonly read a large chunk of
 * data (32 kB or more) into a base Packet object.  The log reader then works
 * over the data buffer and, for each packet contained therein, outputs a
 * clone that shares memory with the base packet.  This is space- and
 * time-efficient, but the generated packets have gigantic headroom and
 * tailroom.  Uniqueifying a generated packet will wastefully copy this
 * headroom and tailroom as well.  The shrink_data function addresses this
 * problem.
 *
 * shrink_data() removes all of a packet's headroom and tailroom.  The
 * resulting packet has data() equal to @a data, length() equal to @a length,
 * and headroom() and tailroom() equal to zero.
 *
 * @pre The packet @em must be a clone() of another existing packet.
 * @pre @a data >= data(), @a data <= end_data(), @a data + @a length >=
 * data(), and @a data + @a length <= end_data()
 *
 * @sa change_headroom_and_length */
inline void
Packet::shrink_data(const unsigned char *data, uint32_t length)
{
# if CLICK_PACKET_USE_DPDK
    // TODO find a way to support both mbuf and real packets, a way to avoid
    // building files depending on this function, or at least update the doc
    (void) data;
    (void) length;
# else
    assert(_data_packet);
    if (data >= _head && data + length >= data && data + length <= _end) {
	_head = _data = const_cast<unsigned char *>(data);
	_tail = _end = const_cast<unsigned char *>(data + length);
    }
# endif
}

/** @brief Shift the packet's data view to a different part of its buffer.
 * @param headroom new headroom
 * @param length new length
 *
 * @warning This function is useful only in special contexts.
 * @note Only available at user level
 *
 * Shifts the packet's data() pointer to a different part of the packet's data
 * buffer.  The buffer pointer itself is not changed, and the packet's
 * contents are not affected (except by the new view).
 *
 * @pre @a headroom + @a length <= buffer_length()
 * @post new buffer() == old buffer()
 * @post new end_buffer() == old end_buffer()
 * @post new headroom() == @a headroom
 * @post new length() == @a length
 *
 * @sa shrink_data */
inline void
Packet::change_headroom_and_length(uint32_t headroom, uint32_t length)
{
# if CLICK_PACKET_USE_DPDK
    rte_pktmbuf_prepend(mb(), this->headroom());
    rte_pktmbuf_adj(mb(), headroom);
    rte_pktmbuf_data_len(mb()) = length;
# else
    if (headroom + length <= buffer_length()) {
	_data = _head + headroom;
	_tail = _data + length;
    }
# endif
}

inline void
Packet::change_buffer_length(uint32_t length)
{
# if CLICK_PACKET_USE_DPDK
    rte_panic("Not allowed with DPDK");
# else
	_end = _head + length;
#endif
}
#endif

inline IPAddress
Packet::dst_ip_anno() const
{
    return IPAddress(xanno()->u32[dst_ip_anno_offset / 4]);
}

inline void
Packet::set_dst_ip_anno(IPAddress a)
{
    xanno()->u32[dst_ip_anno_offset / 4] = a.addr();
}

/** @brief Set the MAC header pointer.
 * @param p new header pointer */
inline void
Packet::set_mac_header(const unsigned char *p)
{
    assert(p >= buffer() && p <= end_buffer());
#if CLICK_LINUXMODULE	/* Linux kernel module */
# if LINUX_VERSION_CODE >= KERNEL_VERSION(2, 6, 24)
    skb_set_mac_header(skb(), p - data());
# else
    skb()->mac.raw = const_cast<unsigned char *>(p);
# endif
#elif CLICK_PACKET_USE_DPDK
    all_anno()->mac = const_cast<unsigned char *>(p);
#else				/* User-space and BSD kernel module */
    _aa.mac = const_cast<unsigned char *>(p);
#endif
}

/** @brief Set the MAC and network header pointers.
 * @param p new MAC header pointer
 * @param len new MAC header length
 * @post mac_header() == @a p and network_header() == @a p + @a len */
inline void
Packet::set_mac_header(const unsigned char *p, uint32_t len)
{
    assert(p >= buffer() && p + len <= end_buffer());
#if CLICK_LINUXMODULE	/* Linux kernel module */
# if LINUX_VERSION_CODE >= KERNEL_VERSION(2, 6, 24)
    skb_set_mac_header(skb(), p - data());
    skb_set_network_header(skb(), (p + len) - data());
# else
    skb()->mac.raw = const_cast<unsigned char *>(p);
    skb()->nh.raw = const_cast<unsigned char *>(p) + len;
# endif
#elif CLICK_PACKET_USE_DPDK
    all_anno()->mac = const_cast<unsigned char *>(p);
    all_anno()->nh = const_cast<unsigned char *>(p) + len;
#else				/* User-space and BSD kernel module */
    _aa.mac = const_cast<unsigned char *>(p);
    _aa.nh = const_cast<unsigned char *>(p) + len;
#endif
}

/** @brief Set the MAC header pointer to an Ethernet header.
 * @param ethh new Ethernet header pointer
 * @post (void *) mac_header() == (void *) @a ethh
 * @post mac_header_length() == 14
 * @post (void *) network_header() == (void *) (@a ethh + 1) */
inline void
Packet::set_ether_header(const click_ether *ethh)
{
    set_mac_header(reinterpret_cast<const unsigned char *>(ethh), 14);
}

/** @brief Unset the MAC header pointer.
 * @post has_mac_header() == false
 * Does not affect the network or transport header pointers. */
inline void
Packet::clear_mac_header()
{
#if CLICK_LINUXMODULE	/* Linux kernel module */
# if LINUX_VERSION_CODE >= KERNEL_VERSION(2, 6, 24) && NET_SKBUFF_DATA_USES_OFFSET
    skb()->mac_header = (mac_header_type) ~0U;
# elif LINUX_VERSION_CODE >= KERNEL_VERSION(2, 6, 24)
    skb()->mac_header = 0;
# else
    skb()->mac.raw = 0;
# endif
#elif CLICK_PACKET_USE_DPDK
    all_anno()->mac = 0;
#else				/* User-space and BSD kernel module */
    _aa.mac = 0;
#endif
}

inline WritablePacket *
Packet::push_mac_header(uint32_t len)
{
    WritablePacket *q;
    if (headroom() >= len && !shared()) {
	q = (WritablePacket *)this;
#if CLICK_LINUXMODULE	/* Linux kernel module */
	__skb_push(q->skb(), len);
#elif CLICK_PACKET_USE_DPDK
        rte_pktmbuf_prepend(q->mb(), len);
#else				/* User-space and BSD kernel module */
	q->_data -= len;
# if CLICK_BSDMODULE
	q->m()->m_data -= len;
	q->m()->m_len += len;
	q->m()->m_pkthdr.len += len;
# endif
#endif
    } else if ((q = expensive_push(len)))
	/* nada */;
    else
	return 0;
    q->set_mac_header(q->data(), len);
    return q;
}

/** @brief Set the network header
 * @param p new network header pointer
 */
inline void
Packet::set_network_header(const unsigned char *p)
{
#if CLICK_LINUXMODULE	/* Linux kernel module */
# if LINUX_VERSION_CODE >= KERNEL_VERSION(2, 6, 24)
    skb_set_network_header(skb(), p - data());
# else
    skb()->nh.raw = const_cast<unsigned char *>(p);
# endif
#elif CLICK_PACKET_USE_DPDK
    all_anno()->nh = const_cast<unsigned char *>(p);
#else				/* User-space and BSD kernel module */
    _aa.nh = const_cast<unsigned char *>(p);
#endif
}

/** @brief Set the transport header
 * @param p new transport header pointer
 */
inline void
Packet::set_transport_header(const unsigned char *p)
{
#if CLICK_LINUXMODULE	/* Linux kernel module */
# if LINUX_VERSION_CODE >= KERNEL_VERSION(2, 6, 24)
    skb_set_transport_header(skb(), p - data());
# else
    skb()->h.raw = const_cast<unsigned char *>(p);
# endif
#elif CLICK_PACKET_USE_DPDK
    all_anno()->h = const_cast<unsigned char *>(p);
#else				/* User-space and BSD kernel module */
    _aa.h = const_cast<unsigned char *>(p);
#endif
}

/** @brief Set the network and transport header pointers.
 * @param p new network header pointer
 * @param len new network header length
 * @post network_header() == @a p and transport_header() == @a p + @a len */
inline void
Packet::set_network_header(const unsigned char *p, uint32_t len)
{
    assert(p >= buffer() && p + len <= end_buffer());
#if CLICK_LINUXMODULE	/* Linux kernel module */
# if LINUX_VERSION_CODE >= KERNEL_VERSION(2, 6, 24)
    skb_set_network_header(skb(), p - data());
    skb_set_transport_header(skb(), (p + len) - data());
# else
    skb()->nh.raw = const_cast<unsigned char *>(p);
    skb()->h.raw = const_cast<unsigned char *>(p) + len;
# endif
#elif CLICK_PACKET_USE_DPDK
    all_anno()->nh = const_cast<unsigned char *>(p);
    all_anno()->h = const_cast<unsigned char *>(p) + len;
#else				/* User-space and BSD kernel module */
    _aa.nh = const_cast<unsigned char *>(p);
    _aa.h = const_cast<unsigned char *>(p) + len;
#endif
}

/** @brief Set the network header length.
 * @param len new network header length
 *
 * Setting the network header length really just sets the transport header
 * pointer.
 * @post transport_header() == network_header() + @a len */
inline void
Packet::set_network_header_length(uint32_t len)
{
    assert(network_header() + len <= end_buffer());
#if CLICK_LINUXMODULE	/* Linux kernel module */
# if LINUX_VERSION_CODE >= KERNEL_VERSION(2, 6, 24)
    skb_set_transport_header(skb(), (network_header() + len) - data());
# else
    skb()->h.raw = skb()->nh.raw + len;
# endif
#elif CLICK_PACKET_USE_DPDK
    all_anno()->h = all_anno()->nh + len;
#else				/* User-space and BSD kernel module */
    _aa.h = _aa.nh + len;
#endif
}

/** @brief Set the network header pointer to an IPv4 header.
 * @param iph new IP header pointer
 * @param len new IP header length in bytes
 * @post (char *) network_header() == (char *) @a iph
 * @post network_header_length() == @a len
 * @post (char *) transport_header() == (char *) @a iph + @a len */
inline void
Packet::set_ip_header(const click_ip *iph, uint32_t len)
{
    set_network_header(reinterpret_cast<const unsigned char *>(iph), len);
}

/** @brief Set the network header pointer to an IPv6 header.
 * @param ip6h new IP header pointer
 * @param len new IP header length in bytes
 * @post (char *) network_header() == (char *) @a ip6h
 * @post network_header_length() == @a len
 * @post (char *) transport_header() == (char *) @a ip6h + @a len */
inline void
Packet::set_ip6_header(const click_ip6 *ip6h, uint32_t len)
{
    set_network_header(reinterpret_cast<const unsigned char *>(ip6h), len);
}

/** @brief Set the network header pointer to an IPv6 header.
 * @param ip6h new IP header pointer
 * @post (char *) network_header() == (char *) @a ip6h
 * @post network_header_length() == 40
 * @post (char *) transport_header() == (char *) (@a ip6h + 1) */
inline void
Packet::set_ip6_header(const click_ip6 *ip6h)
{
    set_ip6_header(ip6h, 40);
}

/** @brief Unset the network header pointer.
 * @post has_network_header() == false
 * Does not affect the MAC or transport header pointers. */
inline void
Packet::clear_network_header()
{
#if CLICK_LINUXMODULE	/* Linux kernel module */
# if LINUX_VERSION_CODE >= KERNEL_VERSION(2, 6, 24) && NET_SKBUFF_DATA_USES_OFFSET
    skb()->network_header = (network_header_type) ~0U;
# elif LINUX_VERSION_CODE >= KERNEL_VERSION(2, 6, 24)
    skb()->network_header = 0;
# else
    skb()->nh.raw = 0;
# endif
#elif CLICK_PACKET_USE_DPDK
    all_anno()->nh = 0;
#else				/* User-space and BSD kernel module */
    _aa.nh = 0;
#endif
}

/** @brief Return the offset from the packet data to the MAC header.
 * @return mac_header() - data()
 * @warning Not useful if !has_mac_header(). */
inline int
Packet::mac_header_offset() const
{
    return mac_header() - data();
}

/** @brief Return the MAC header length.
 * @return network_header() - mac_header()
 *
 * This equals the offset from the MAC header pointer to the network header
 * pointer.
 * @warning Not useful if !has_mac_header() or !has_network_header(). */
inline uint32_t
Packet::mac_header_length() const
{
    return network_header() - mac_header();
}

/** @brief Return the offset from the packet data to the network header.
 * @return network_header() - data()
 * @warning Not useful if !has_network_header(). */
inline int
Packet::network_header_offset() const
{
    return network_header() - data();
}

/** @brief Return the network header length.
 * @return transport_header() - network_header()
 *
 * This equals the offset from the network header pointer to the transport
 * header pointer.
 * @warning Not useful if !has_network_header() or !has_transport_header(). */
inline uint32_t
Packet::network_header_length() const
{
    return transport_header() - network_header();
}

/** @brief Return the offset from the packet data to the IP header.
 * @return network_header() - mac_header()
 * @warning Not useful if !has_network_header().
 * @sa network_header_offset */
inline int
Packet::ip_header_offset() const
{
    return network_header_offset();
}

/** @brief Return the IP header length.
 * @return transport_header() - network_header()
 *
 * This equals the offset from the network header pointer to the transport
 * header pointer.
 * @warning Not useful if !has_network_header() or !has_transport_header().
 * @sa network_header_length */
inline uint32_t
Packet::ip_header_length() const
{
    return network_header_length();
}

/** @brief Return the offset from the packet data to the IPv6 header.
 * @return network_header() - data()
 * @warning Not useful if !has_network_header().
 * @sa network_header_offset */
inline int
Packet::ip6_header_offset() const
{
    return network_header_offset();
}

/** @brief Return the IPv6 header length.
 * @return transport_header() - network_header()
 *
 * This equals the offset from the network header pointer to the transport
 * header pointer.
 * @warning Not useful if !has_network_header() or !has_transport_header().
 * @sa network_header_length */
inline uint32_t
Packet::ip6_header_length() const
{
    return network_header_length();
}

/** @brief Return the offset from the packet data to the transport header.
 * @return transport_header() - data()
 * @warning Not useful if !has_transport_header(). */
inline int
Packet::transport_header_offset() const
{
    return transport_header() - data();
}

/** @brief Unset the transport header pointer.
 * @post has_transport_header() == false
 * Does not affect the MAC or network header pointers. */
inline void
Packet::clear_transport_header()
{
#if CLICK_LINUXMODULE	/* Linux kernel module */
# if LINUX_VERSION_CODE >= KERNEL_VERSION(2, 6, 24) && NET_SKBUFF_DATA_USES_OFFSET
    skb()->transport_header = (transport_header_type) ~0U;
# elif LINUX_VERSION_CODE >= KERNEL_VERSION(2, 6, 24)
    skb()->transport_header = 0;
# else
    skb()->h.raw = 0;
# endif
#elif CLICK_PACKET_USE_DPDK
    all_anno()->h = 0;
#else				/* User-space and BSD kernel module */
    _aa.h = 0;
#endif
}

inline void
Packet::shift_header_annotations(const unsigned char *old_head,
				 int32_t extra_headroom)
{
#if CLICK_LINUXMODULE
    struct sk_buff *mskb = skb();
    /* From Linux 2.6.24 - 3.10, the header offsets are integers if
     * NET_SKBUFF_DATA_USES_OFFSET is 1.  From 3.11 onward, they're
     * always integers. */
# if (LINUX_VERSION_CODE >= KERNEL_VERSION(2, 6, 24) && NET_SKBUFF_DATA_USES_OFFSET) || \
     (LINUX_VERSION_CODE >= KERNEL_VERSION(3, 11, 0))
    (void) old_head;
    mskb->mac_header += (mskb->mac_header == (mac_header_type) ~0U ? 0 : extra_headroom);
    mskb->network_header += (mskb->network_header == (network_header_type) ~0U ? 0 : extra_headroom);
    mskb->transport_header += (mskb->transport_header == (transport_header_type) ~0U ? 0 : extra_headroom);
# elif LINUX_VERSION_CODE >= KERNEL_VERSION(2, 6, 24)
    ptrdiff_t shift = (mskb->head - old_head) + extra_headroom;
    mskb->mac_header += (mskb->mac_header ? shift : 0);
    mskb->network_header += (mskb->network_header ? shift : 0);
    mskb->transport_header += (mskb->transport_header ? shift : 0);
# else
    ptrdiff_t shift = (mskb->head - old_head) + extra_headroom;
    mskb->mac.raw += (mskb->mac.raw ? shift : 0);
    mskb->nh.raw += (mskb->nh.raw ? shift : 0);
    mskb->h.raw += (mskb->h.raw ? shift : 0);
# endif
#elif CLICK_PACKET_USE_DPDK
    ptrdiff_t shift = (buffer() - old_head) + extra_headroom;
    all_anno()->mac += (all_anno()->mac ? shift : 0);
    all_anno()->nh += (all_anno()->nh ? shift : 0);
    all_anno()->h += (all_anno()->h ? shift : 0);
#else
    ptrdiff_t shift = (_head - old_head) + extra_headroom;
    _aa.mac += (_aa.mac ? shift : 0);
    _aa.nh += (_aa.nh ? shift : 0);
    _aa.h += (_aa.h ? shift : 0);
#endif
}

/** @cond never */
/** @brief Return a pointer to the packet's data buffer.
 * @deprecated Use buffer() instead. */
inline const unsigned char *
Packet::buffer_data() const
{
    return buffer();
}

/** @brief Return a pointer to the address annotation area.
 * @deprecated Use anno() instead.
 *
 * The area is ADDR_ANNO_SIZE bytes long. */
inline void *Packet::addr_anno() {
    return anno_u8() + addr_anno_offset;
}

/** @overload */
inline const void *Packet::addr_anno() const {
    return anno_u8() + addr_anno_offset;
}

/** @brief Return a pointer to the user annotation area.
 * @deprecated Use Packet::anno() instead.
 *
 * The area is USER_ANNO_SIZE bytes long. */
inline void *Packet::user_anno() {
    return anno_u8() + user_anno_offset;
}

/** @overload */
inline const void *Packet::user_anno() const {
    return anno_u8() + user_anno_offset;
}

/** @brief Return a pointer to the user annotation area as uint8_ts.
 * @deprecated Use Packet::anno_u8() instead. */
inline uint8_t *Packet::user_anno_u8() {
    return anno_u8() + user_anno_offset;
}

/** @brief overload */
inline const uint8_t *Packet::user_anno_u8() const {
    return anno_u8() + user_anno_offset;
}

/** @brief Return a pointer to the user annotation area as uint32_ts.
 * @deprecated Use Packet::anno_u32() instead. */
inline uint32_t *Packet::user_anno_u32() {
    return anno_u32() + user_anno_offset / 4;
}

/** @brief overload */
inline const uint32_t *Packet::user_anno_u32() const {
    return anno_u32() + user_anno_offset / 4;
}

/** @brief Return user annotation byte @a i.
 * @param i annotation index
 * @pre 0 <= @a i < USER_ANNO_SIZE
 * @deprecated Use Packet::anno_u8(@a i) instead. */
inline uint8_t Packet::user_anno_u8(int i) const {
    return anno_u8(user_anno_offset + i);
}

/** @brief Set user annotation byte @a i.
 * @param i annotation index
 * @param v value
 * @pre 0 <= @a i < USER_ANNO_SIZE
 * @deprecated Use Packet::set_anno_u8(@a i, @a v) instead. */
inline void Packet::set_user_anno_u8(int i, uint8_t v) {
    set_anno_u8(user_anno_offset + i, v);
}

/** @brief Return 16-bit user annotation @a i.
 * @param i annotation index
 * @pre 0 <= @a i < USER_ANNO_U16_SIZE
 * @deprecated Use Packet::anno_u16(@a i * 2) instead.
 *
 * Affects user annotation bytes [2*@a i, 2*@a i+1]. */
inline uint16_t Packet::user_anno_u16(int i) const {
    return anno_u16(user_anno_offset + i * 2);
}

/** @brief Set 16-bit user annotation @a i.
 * @param i annotation index
 * @param v value
 * @pre 0 <= @a i < USER_ANNO_U16_SIZE
 * @deprecated Use Packet::set_anno_u16(@a i * 2, @a v) instead.
 *
 * Affects user annotation bytes [2*@a i, 2*@a i+1]. */
inline void Packet::set_user_anno_u16(int i, uint16_t v) {
    set_anno_u16(user_anno_offset + i * 2, v);
}

/** @brief Return 32-bit user annotation @a i.
 * @param i annotation index
 * @pre 0 <= @a i < USER_ANNO_U32_SIZE
 * @deprecated Use Packet::anno_u32(@a i * 4) instead.
 *
 * Affects user annotation bytes [4*@a i, 4*@a i+3]. */
inline uint32_t Packet::user_anno_u32(int i) const {
    return anno_u32(user_anno_offset + i * 4);
}

/** @brief Set 32-bit user annotation @a i.
 * @param i annotation index
 * @param v value
 * @pre 0 <= @a i < USER_ANNO_U32_SIZE
 * @deprecated Use Packet::set_anno_u32(@a i * 4, @a v) instead.
 *
 * Affects user annotation bytes [4*@a i, 4*@a i+3]. */
inline void Packet::set_user_anno_u32(int i, uint32_t v) {
    set_anno_u32(user_anno_offset + i * 4, v);
}

/** @brief Return 32-bit user annotation @a i.
 * @param i annotation index
 * @pre 0 <= @a i < USER_ANNO_U32_SIZE
 * @deprecated Use Packet::anno_s32(@a i * 4) instead.
 *
 * Affects user annotation bytes [4*@a i, 4*@a i+3]. */
inline int32_t Packet::user_anno_s32(int i) const {
    return anno_s32(user_anno_offset + i * 4);
}

/** @brief Set 32-bit user annotation @a i.
 * @param i annotation index
 * @param v value
 * @pre 0 <= @a i < USER_ANNO_U32_SIZE
 * @deprecated Use Packet::set_anno_s32(@a i * 4, @a v) instead.
 *
 * Affects user annotation bytes [4*@a i, 4*@a i+3]. */
inline void Packet::set_user_anno_s32(int i, int32_t v) {
    set_anno_s32(user_anno_offset + i * 4, v);
}

#if HAVE_INT64_TYPES
/** @brief Return 64-bit user annotation @a i.
 * @param i annotation index
 * @pre 0 <= @a i < USER_ANNO_U64_SIZE
 * @deprecated Use Packet::anno_u64(@a i * 8) instead.
 *
 * Affects user annotation bytes [8*@a i, 8*@a i+7]. */
inline uint64_t Packet::user_anno_u64(int i) const {
    return anno_u64(user_anno_offset + i * 8);
}

/** @brief Set 64-bit user annotation @a i.
 * @param i annotation index
 * @param v value
 * @pre 0 <= @a i < USER_ANNO_U64_SIZE
 * @deprecated Use Packet::set_anno_u64(@a i * 8, @a v) instead.
 *
 * Affects user annotation bytes [8*@a i, 8*@a i+7]. */
inline void Packet::set_user_anno_u64(int i, uint64_t v) {
    set_anno_u64(user_anno_offset + i * 8, v);
}
#endif

/** @brief Return a pointer to the user annotation area.
 * @deprecated Use anno() instead. */
inline const uint8_t *Packet::all_user_anno() const {
    return anno_u8() + user_anno_offset;
}

/** @overload
 * @deprecated Use anno() instead. */
inline uint8_t *Packet::all_user_anno() {
    return anno_u8() + user_anno_offset;
}

/** @brief Return a pointer to the user annotation area as uint32_ts.
 * @deprecated Use anno_u32() instead. */
inline const uint32_t *Packet::all_user_anno_u() const {
    return anno_u32() + user_anno_offset / 4;
}

/** @overload
 * @deprecated Use anno_u32() instead. */
inline uint32_t *Packet::all_user_anno_u() {
    return anno_u32() + user_anno_offset / 4;
}

/** @brief Return user annotation byte @a i.
 * @deprecated Use anno_u8() instead. */
inline uint8_t Packet::user_anno_c(int i) const {
    return anno_u8(user_anno_offset + i);
}

/** @brief Set user annotation byte @a i.
 * @deprecated Use set_anno_u8() instead. */
inline void Packet::set_user_anno_c(int i, uint8_t v) {
    set_anno_u8(user_anno_offset + i, v);
}

/** @brief Return 16-bit user annotation @a i.
 * @deprecated Use anno_u16() instead. */
inline uint16_t Packet::user_anno_us(int i) const {
    return anno_u16(user_anno_offset + i * 2);
}

/** @brief Set 16-bit user annotation @a i.
 * @deprecated Use set_anno_u16() instead. */
inline void Packet::set_user_anno_us(int i, uint16_t v) {
    set_anno_u16(user_anno_offset + i * 2, v);
}

/** @brief Return 16-bit user annotation @a i.
 * @deprecated Use anno_u16() instead. */
inline int16_t Packet::user_anno_s(int i) const {
    return (int16_t) anno_u16(user_anno_offset + i * 2);
}

/** @brief Set 16-bit user annotation @a i.
 * @deprecated Use set_anno_u16() instead. */
inline void Packet::set_user_anno_s(int i, int16_t v) {
    set_anno_u16(user_anno_offset + i * 2, v);
}

/** @brief Return 32-bit user annotation @a i.
 * @deprecated Use anno_u32() instead. */
inline uint32_t Packet::user_anno_u(int i) const {
    return anno_u32(user_anno_offset + i * 4);
}

/** @brief Set 32-bit user annotation @a i.
 * @deprecated Use set_anno_u32() instead. */
inline void Packet::set_user_anno_u(int i, uint32_t v) {
    set_anno_u32(user_anno_offset + i * 4, v);
}

/** @brief Return 32-bit user annotation @a i.
 * @deprecated Use anno_s32() instead. */
inline int32_t Packet::user_anno_i(int i) const {
    return anno_s32(user_anno_offset + i * 4);
}

/** @brief Set 32-bit user annotation @a i.
 * @deprecated Use set_anno_s32() instead. */
inline void Packet::set_user_anno_i(int i, int32_t v) {
    set_anno_s32(user_anno_offset + i * 4, v);
}
/** @endcond never */

inline unsigned char *
WritablePacket::data() const
{
    return const_cast<unsigned char *>(Packet::data());
}

inline unsigned char *
WritablePacket::end_data() const
{
    return const_cast<unsigned char *>(Packet::end_data());
}

inline unsigned char *
WritablePacket::buffer() const
{
    return const_cast<unsigned char *>(Packet::buffer());
}

inline unsigned char *
WritablePacket::end_buffer() const
{
    return const_cast<unsigned char *>(Packet::end_buffer());
}

inline unsigned char *
WritablePacket::mac_header() const
{
    return const_cast<unsigned char *>(Packet::mac_header());
}

inline unsigned char *
WritablePacket::network_header() const
{
    return const_cast<unsigned char *>(Packet::network_header());
}

inline unsigned char *
WritablePacket::transport_header() const
{
    return const_cast<unsigned char *>(Packet::transport_header());
}

inline click_ether *
WritablePacket::ether_header() const
{
    return const_cast<click_ether *>(Packet::ether_header());
}

inline click_ip *
WritablePacket::ip_header() const
{
    return const_cast<click_ip *>(Packet::ip_header());
}

inline click_ip6 *
WritablePacket::ip6_header() const
{
    return const_cast<click_ip6 *>(Packet::ip6_header());
}

inline click_icmp *
WritablePacket::icmp_header() const
{
    return const_cast<click_icmp *>(Packet::icmp_header());
}

inline click_tcp *
WritablePacket::tcp_header() const
{
    return const_cast<click_tcp *>(Packet::tcp_header());
}

inline click_udp *
WritablePacket::udp_header() const
{
    return const_cast<click_udp *>(Packet::udp_header());
}

/** @cond never */
inline unsigned char *
WritablePacket::buffer_data() const
{
    return const_cast<unsigned char *>(Packet::buffer());
}
/** @endcond never */

inline void
WritablePacket::set_buffer(unsigned char *data, uint32_t buffer_length, uint32_t data_length) {
# if CLICK_PACKET_USE_DPDK
    rte_panic("Not allowed with DPDK");
# else
	_head = _data = data;
	_tail = data + data_length;
	_end = data + buffer_length;
# endif
}

typedef Packet::PacketType PacketType;

CLICK_ENDDECLS
#endif<|MERGE_RESOLUTION|>--- conflicted
+++ resolved
@@ -897,15 +897,8 @@
 
     inline void set_buffer(unsigned char *data, uint32_t buffer_length, uint32_t data_length);
 
-<<<<<<< HEAD
-#if HAVE_NETMAP_PACKET_POOL
-    static WritablePacket* make_netmap(unsigned char* data, struct netmap_ring* rxring, struct netmap_slot* slot, bool set_rss_aggregate);
-# if HAVE_BATCH
-    static PacketBatch* make_netmap_batch(unsigned int n, struct netmap_ring* rxring,unsigned int &cur, bool set_rss_aggregate);
-=======
 # if HAVE_CLICK_PACKET_POOL
     static PacketPool* make_local_packet_pool();
->>>>>>> 354ef47f
 # endif
 
     static void pool_transfer(int from, int to);
