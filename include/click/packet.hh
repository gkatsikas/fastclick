// -*- related-file-name: "../../lib/packet.cc" -*-
#ifndef CLICK_PACKET_HH
#define CLICK_PACKET_HH
#include <click/ipaddress.hh>
#include <click/glue.hh>
#include <click/timestamp.hh>
#include <click/packet_anno.hh>

#include "flow/common.hh"
#if CLICK_LINUXMODULE
# include <click/skbmgr.hh>
#elif CLICK_PACKET_USE_DPDK
# include <rte_debug.h>
# include <rte_mbuf.h>
#else
# include <click/atomic.hh>
#endif
#if CLICK_BSDMODULE
# include <sys/stddef.h>
#endif
#if CLICK_NS
# include <click/simclick.h>
#endif
#if !CLICK_PACKET_USE_DPDK && (CLICK_USERLEVEL || CLICK_NS || CLICK_MINIOS) && (!HAVE_MULTITHREAD || HAVE___THREAD_STORAGE_CLASS) && !(NETMAP_PACKET_POOL)
# define HAVE_CLICK_PACKET_POOL 1
#endif
#ifndef CLICK_PACKET_DEPRECATED_ENUM
# define CLICK_PACKET_DEPRECATED_ENUM CLICK_DEPRECATED_ENUM
#endif
struct click_ether;
struct click_ip;
struct click_icmp;
struct click_ip6;
struct click_tcp;
struct click_udp;

#include <clicknet/ip.h>
#include <clicknet/tcp.h>
#include <clicknet/udp.h>

CLICK_DECLS

#if HAVE_BATCH && HAVE_CLICK_PACKET_POOL
#define HAVE_BATCH_RECYCLE 1
#endif

class IP6Address;
class WritablePacket;
class PacketBatch;
class Packet { public:

    /** @name Data */
    //@{
    // PACKET CREATION

    enum {
#ifdef CLICK_MINIOS
	default_headroom = 48,		///< Increase headroom for improved performance.
#elif CLICK_PACKET_USE_DPDK || HAVE_DPDK_PACKET_POOL
	default_headroom = RTE_PKTMBUF_HEADROOM,
#elif HAVE_CLICK_PACKET_POOL
	default_headroom = 64,
#else
	default_headroom = 28,		///< Default packet headroom() for
					///  Packet::make().  4-byte aligned.
#endif
	min_buffer_length = 64		///< Minimum buffer_length() for
					///  Packet::make()
    };

    static WritablePacket *make(uint32_t headroom, const void *data,
				uint32_t length, uint32_t tailroom) CLICK_WARN_UNUSED_RESULT;
    static inline WritablePacket *make(const void *data, uint32_t length) CLICK_WARN_UNUSED_RESULT;
    static inline WritablePacket *make(uint32_t length) CLICK_WARN_UNUSED_RESULT;
    static WritablePacket *make_similar(Packet* original, uint32_t length) CLICK_WARN_UNUSED_RESULT;
#if CLICK_LINUXMODULE
    static Packet *make(struct sk_buff *skb) CLICK_WARN_UNUSED_RESULT;
#elif CLICK_PACKET_USE_DPDK
    static Packet *make(struct rte_mbuf *mb) CLICK_WARN_UNUSED_RESULT;
#endif
#if CLICK_BSDMODULE
    // Packet::make(mbuf *) wraps a Packet around an existing mbuf.
    // Packet now owns the mbuf.
    static inline Packet *make(struct mbuf *mbuf) CLICK_WARN_UNUSED_RESULT;
#endif
#if CLICK_USERLEVEL || CLICK_MINIOS
    typedef void (*buffer_destructor_type)(unsigned char* buf, size_t sz, void* argument);

    /**
     * Empty destructor which does nothing. Use this whenever possible instead
     * of your own empty destructor as this special case will be detected and it
     * won't be called.
     */
    static void empty_destructor(unsigned char*, size_t, void*);

    static WritablePacket* make(unsigned char* data, uint32_t length,
				buffer_destructor_type buffer_destructor,
                                void* argument = (void*) 0, int headroom = 0, int tailroom = 0) CLICK_WARN_UNUSED_RESULT;
#endif //CLICK_USERLEVEL || CLICK_MINIOS


    static int max_data_pool_size();
    static void static_cleanup();

    inline void kill();

    inline void kill_nonatomic();

    inline bool shared() const;
    inline bool shared_nonatomic() const;
    Packet *clone(bool fast = false) CLICK_WARN_UNUSED_RESULT;
    inline WritablePacket *uniqueify() CLICK_WARN_UNUSED_RESULT;
#if CLICK_LINUXMODULE
    inline void get() {skb_get(skb());};
#elif CLICK_PACKET_USE_DPDK
    inline void get() {rte_mbuf_refcnt_update(mb(), 1);};
#else
    inline void get() {_use_count++;};
#endif

    inline const unsigned char *data() const;
    inline const unsigned char *end_data() const;
    inline uint32_t length() const;
    inline uint32_t headroom() const;
    inline uint32_t tailroom() const;
    inline const unsigned char *buffer() const;
    inline const unsigned char *end_buffer() const;
    inline uint32_t buffer_length() const;

#if CLICK_LINUXMODULE
    struct sk_buff *skb()		{ return (struct sk_buff *)this; }
    const struct sk_buff *skb() const	{ return (const struct sk_buff*)this; }
#elif CLICK_PACKET_USE_DPDK
    inline void prefetch_anno() {
        rte_prefetch0(xanno());
    }

    struct rte_mbuf *mb() {
        return reinterpret_cast<struct rte_mbuf *>(this);
    }
    const struct rte_mbuf *mb() const {
        return reinterpret_cast<const struct rte_mbuf *>(this);
    }
    void *destructor_argument() const {
        click_chatter("ILLEGAL CALL TO destructor_argument");
        assert(false);
        return NULL;
    }
    void set_buffer_destructor(buffer_destructor_type) {
        click_chatter("ILLEGAL CALL TO set_buffer_destructor");
        assert(false);
    }
    void set_destructor_argument(void*) {
        click_chatter("ILLEGAL CALL TO set_destructor_argument");
         assert(false);
    }
#elif CLICK_BSDMODULE
    struct mbuf *m()			{ return _m; }
    const struct mbuf *m() const	{ return (const struct mbuf *)_m; }
    struct mbuf *steal_m();
    struct mbuf *dup_jumbo_m(struct mbuf *mbuf);
#elif CLICK_USERLEVEL || CLICK_MINIOS
    void set_buffer_destructor(buffer_destructor_type destructor) {
    	_destructor = destructor;
    }
    buffer_destructor_type buffer_destructor() const {
	return _destructor;
    }
    void* destructor_argument() const {
    	return _destructor_argument;
    }
    void reset_buffer() {
	_head = _data = _tail = _end = 0;
	_destructor = 0;
    }
#endif


    /** @brief Add space for a header before the packet.
     * @param len amount of space to add
     * @return packet with added header space, or null on failure
     *
     * Returns a packet with an additional @a len bytes of uninitialized space
     * before the current packet's data().  A copy of the packet data is made
     * if there isn't enough headroom() in the current packet, or if the
     * current packet is shared().  If no copy is made, this operation is
     * quite efficient.
     *
     * If a data copy would be required, but the copy fails because of lack of
     * memory, then the current packet is freed.
     *
     * push() is usually used like this:
     * @code
     * WritablePacket *q = p->push(14);
     * if (!q)
     *     return 0;
     * // p must not be used here.
     * @endcode
     *
     * @post new length() == old length() + @a len (if no failure)
     *
     * @sa nonunique_push, push_mac_header, pull */
    WritablePacket *push(uint32_t len) CLICK_WARN_UNUSED_RESULT;

    /** @brief Add space for a MAC header before the packet.
     * @param len amount of space to add and length of MAC header
     * @return packet with added header space, or null on failure
     *
     * Combines the action of push() and set_mac_header().  @a len bytes are
     * pushed for a MAC header, and on success, the packet's returned MAC and
     * network header pointers are set as by set_mac_header(data(), @a len).
     *
     * @sa push */
    WritablePacket *push_mac_header(uint32_t len) CLICK_WARN_UNUSED_RESULT;

    /** @brief Add space for a header before the packet.
     * @param len amount of space to add
     * @return packet with added header space, or null on failure
     *
     * This is a variant of push().  Returns a packet with an additional @a
     * len bytes of uninitialized space before the current packet's data().  A
     * copy of the packet data is made if there isn't enough headroom() in the
     * current packet.  However, no copy is made if the current packet is
     * shared; and if no copy is made, this operation is quite efficient.
     *
     * If a data copy would be required, but the copy fails because of lack of
     * memory, then the current packet is freed.
     *
     * @note Unlike push(), nonunique_push() returns a Packet object, which
     * has non-writable data.
     *
     * @sa push */
    Packet *nonunique_push(uint32_t len) CLICK_WARN_UNUSED_RESULT;

    /** @brief Remove a header from the front of the packet.
     * @param len amount of space to remove
     *
     * Removes @a len bytes from the initial part of the packet, usually
     * corresponding to some network header (for example, pull(14) removes an
     * Ethernet header).  This operation is efficient: it just bumps a
     * pointer.
     *
     * It is an error to attempt to pull more than length() bytes.
     *
     * @post new data() == old data() + @a len
     * @post new length() == old length() - @a len
     *
     * @sa push */
    void pull(uint32_t len);

    /** @brief Add space for data after the packet.
     * @param len amount of space to add
     * @return packet with added trailer space, or null on failure
     *
     * Returns a packet with an additional @a len bytes of uninitialized space
     * after the current packet's data (starting at end_data()).  A copy of
     * the packet data is made if there isn't enough tailroom() in the current
     * packet, or if the current packet is shared().  If no copy is made, this
     * operation is quite efficient.
     *
     * If a data copy would be required, but the copy fails because of lack of
     * memory, then the current packet is freed.
     *
     * put() is usually used like this:
     * @code
     * WritablePacket *q = p->put(100);
     * if (!q)
     *     return 0;
     * // p must not be used here.
     * @endcode
     *
     * @post new length() == old length() + @a len (if no failure)
     *
     * @sa nonunique_put, take */
    WritablePacket *put(uint32_t len) CLICK_WARN_UNUSED_RESULT;

    /** @brief Add space for data after the packet.
     * @param len amount of space to add
     * @return packet with added trailer space, or null on failure
     *
     * This is a variant of put().  Returns a packet with an additional @a len
     * bytes of uninitialized space after the current packet's data (starting
     * at end_data()).  A copy of the packet data is made if there isn't
     * enough tailroom() in the current packet.  However, no copy is made if
     * the current packet is shared; and if no copy is made, this operation is
     * quite efficient.
     *
     * If a data copy would be required, but the copy fails because of lack of
     * memory, then the current packet is freed.
     *
     * @sa put */
    Packet *nonunique_put(uint32_t len) CLICK_WARN_UNUSED_RESULT;

    /** @brief Remove space from the end of the packet.
     * @param len amount of space to remove
     *
     * Removes @a len bytes from the end of the packet.  This operation is
     * efficient: it just bumps a pointer.
     *
     * It is an error to attempt to pull more than length() bytes.
     *
     * @post new data() == old data()
     * @post new end_data() == old end_data() - @a len
     * @post new length() == old length() - @a len
     *
     * @sa push */
    void take(uint32_t len);


    /** @brief Shift packet data within the data buffer.
     * @param offset amount to shift packet data
     * @param free_on_failure if true, then delete the input packet on failure
     * @return a packet with shifted data, or null on failure
     *
     * Useful to align packet data.  For example, if the packet's embedded IP
     * header is located at pointer value 0x8CCA03, then shift_data(1) or
     * shift_data(-3) will both align the header on a 4-byte boundary.
     *
     * If the packet is shared() or there isn't enough headroom or tailroom
     * for the operation, the packet is passed to uniqueify() first.  This can
     * fail if there isn't enough memory.  If it fails, shift_data returns
     * null, and if @a free_on_failure is true (the default), the input packet
     * is freed.
     *
     * The packet's mac_header, network_header, and transport_header areas are
     * preserved, even if they lie within the headroom.  Any headroom outside
     * these regions may be overwritten, as may any tailroom.
     *
     * @post new data() == old data() + @a offset (if no copy is made)
     * @post new buffer() == old buffer() (if no copy is made) */
    Packet *shift_data(int offset, bool free_on_failure = true) CLICK_WARN_UNUSED_RESULT;
#if CLICK_USERLEVEL || CLICK_MINIOS
    inline void shrink_data(const unsigned char *data, uint32_t length);
    inline void change_headroom_and_length(uint32_t headroom, uint32_t length);
    inline void change_buffer_length(uint32_t length);
#endif
    bool copy(Packet* p, int headroom=0);
    //@}

    /** @name Header Pointers */
    //@{
    inline bool has_mac_header() const;
    inline const unsigned char *mac_header() const;
    inline int mac_header_offset() const;
    inline uint32_t mac_header_length() const;
    inline int mac_length() const;
    inline void set_mac_header(const unsigned char *p);
    inline void set_mac_header(const unsigned char *p, uint32_t len);
    inline void clear_mac_header();

    inline bool has_network_header() const;
    inline const unsigned char *network_header() const;
    inline int network_header_offset() const;
    inline uint32_t network_header_length() const;
    inline int network_length() const;
    inline void set_network_header(const unsigned char *p);
    inline void set_network_header(const unsigned char *p, uint32_t len);
    inline void set_network_header_length(uint32_t len);
    inline void clear_network_header();

    inline void set_transport_header(const unsigned char *p);
    inline bool has_transport_header() const;
    inline const unsigned char *transport_header() const;
    inline int transport_header_offset() const;
    inline int transport_length() const;
    inline void clear_transport_header();

    // CONVENIENCE HEADER ANNOTATIONS
    inline const click_ether *ether_header() const;
    inline void set_ether_header(const click_ether *ethh);

    inline const click_ip *ip_header() const;
    inline int ip_header_offset() const;
    inline uint32_t ip_header_length() const;
    inline void set_ip_header(const click_ip *iph, uint32_t len);

    inline const click_ip6 *ip6_header() const;
    inline int ip6_header_offset() const;
    inline uint32_t ip6_header_length() const;
    inline void set_ip6_header(const click_ip6 *ip6h);
    inline void set_ip6_header(const click_ip6 *ip6h, uint32_t len);

    inline const click_icmp *icmp_header() const;
    inline const click_tcp *tcp_header() const;
    inline const click_udp *udp_header() const;

    inline uint16_t getContentOffset() const;
    inline void setContentOffset(uint16_t offset);
    inline const unsigned char* getPacketContent();
    inline bool isPacketContentEmpty() const;
    inline uint16_t getPacketContentSize() const;
    //@}


#if CLICK_LINUXMODULE
# if (LINUX_VERSION_CODE >= KERNEL_VERSION(2, 6, 24) && NET_SKBUFF_DATA_USES_OFFSET) || \
     (LINUX_VERSION_CODE >= KERNEL_VERSION(3, 11, 0))
  protected:
    typedef typeof(((struct sk_buff*)0)->mac_header) mac_header_type;
    typedef typeof(((struct sk_buff*)0)->network_header) network_header_type;
    typedef typeof(((struct sk_buff*)0)->transport_header) transport_header_type;
# endif
#endif

  private:
    /** @cond never */
    union Anno;
#if CLICK_LINUXMODULE
    const Anno *xanno() const		{ return (const Anno *)skb()->cb; }
    Anno *xanno()			{ return (Anno *)skb()->cb; }
#elif CLICK_PACKET_USE_DPDK
# define ANNO_OFFSET sizeof(struct rte_mbuf)
    const Anno *xanno() const           { return (const Anno *) ((unsigned char*)this) + ANNO_OFFSET; }
    Anno *xanno()			{ return (Anno *) ((unsigned char*)this) + ANNO_OFFSET; }

#else
    inline const Anno *xanno() const		{ return &_aa.cb; }
    inline Anno *xanno()			{ return &_aa.cb; }
#endif
    /** @endcond never */
  public:

    /** @name Annotations */
    //@{

    enum {
	anno_size = 48			///< Size of annotation area.
    };

    /** @brief Return the timestamp annotation. */
    inline const Timestamp &timestamp_anno() const;
    /** @overload */
    inline Timestamp &timestamp_anno();
    /** @brief Set the timestamp annotation.
     * @param t new timestamp */
    inline void set_timestamp_anno(const Timestamp &t);

    /** @brief Return the device annotation. */
    inline net_device *device_anno() const;
    /** @brief Set the device annotation */
    inline void set_device_anno(net_device *dev);

    /** @brief Values for packet_type_anno().
     * Must agree with Linux's PACKET_ constants in <linux/if_packet.h>. */
    enum PacketType {
	HOST = 0,		/**< Packet was sent to this host. */
	BROADCAST = 1,		/**< Packet was sent to a link-level multicast
				     address. */
	MULTICAST = 2,		/**< Packet was sent to a link-level multicast
				     address. */
	OTHERHOST = 3,		/**< Packet was sent to a different host, but
				     received anyway.  The receiving device is
				     probably in promiscuous mode. */
	OUTGOING = 4,		/**< Packet was generated by this host and is
				     being sent elsewhere. */
	LOOPBACK = 5,
	FASTROUTE = 6
    };
    /** @brief Return the packet type annotation. */
    inline PacketType packet_type_anno() const;
    /** @brief Set the packet type annotation. */
    inline void set_packet_type_anno(PacketType t);

#if CLICK_NS
    class SimPacketinfoWrapper { public:
	simclick_simpacketinfo _pinfo;
	SimPacketinfoWrapper() {
	    // The uninitialized value for the simulator packet data can't be
	    // all zeros (0 is a valid packet id) or random junk out of memory
	    // since the simulator will look at this info to see if the packet
	    // was originally generated by it. Accidental collisions with
	    // other packet IDs or bogus packet IDs can cause weird things to
	    // happen. So we set it to all -1 here to keep the simulator from
	    // getting confused.
	    memset(&_pinfo,-1,sizeof(_pinfo));
	}
    };
    simclick_simpacketinfo *get_sim_packetinfo() {
	return &(_sim_packetinfo._pinfo);
    }
    void set_sim_packetinfo(simclick_simpacketinfo* pinfo) {
	_sim_packetinfo._pinfo = *pinfo;
    }
#endif

    /** @brief Return the next packet annotation. */
    inline Packet *next() const;
    /** @overload */
    inline Packet *&next();
    /** @brief Set the next packet annotation. */
    inline void set_next(Packet *p);

    /** @brief Return the previous packet annotation. */
    inline Packet *prev() const;
    /** @overload */
    inline Packet *&prev();
    /** @brief Set the previous packet annotation. */
    inline void set_prev(Packet *p);

    inline Packet* find_tail() {
    	Packet* head = this;
    	while (head != NULL) {
			Packet* next = head->next();
			if (next == NULL) break;
			head = next;
		}
		return head;
    }

    inline unsigned int find_count() {
       	Packet* head = this;
       	int c = 0;
       	while (head != NULL) {
   			head = head->next();
   			c++;
   		}
   		return c;
    }

    enum {
	dst_ip_anno_offset = 0, dst_ip_anno_size = 4,
	dst_ip6_anno_offset = 0, dst_ip6_anno_size = 16
    };

    /** @brief Return the destination IPv4 address annotation.
     *
     * The value is taken from the address annotation area. */
    inline IPAddress dst_ip_anno() const;

    /** @brief Set the destination IPv4 address annotation.
     *
     * The value is stored in the address annotation area. */
    inline void set_dst_ip_anno(IPAddress addr);

    /** @brief Return a pointer to the annotation area.
     *
     * The area is @link Packet::anno_size anno_size @endlink bytes long. */
    void *anno()			{ return xanno(); }

    /** @overload */
    const void *anno() const		{ return xanno(); }

    /** @brief Return a pointer to the annotation area as uint8_ts. */
    uint8_t *anno_u8()			{ return &xanno()->u8[0]; }

    /** @brief overload */
    const uint8_t *anno_u8() const	{ return &xanno()->u8[0]; }

    /** @brief Return a pointer to the annotation area as uint32_ts. */
    uint32_t *anno_u32()		{ return &xanno()->u32[0]; }

    /** @brief overload */
    const uint32_t *anno_u32() const	{ return &xanno()->u32[0]; }

    /** @brief Return annotation byte at offset @a i.
     * @pre 0 <= @a i < @link Packet::anno_size anno_size @endlink */
    uint8_t anno_u8(int i) const {
	assert(i >= 0 && i < anno_size);
	return xanno()->u8[i];
    }

    /** @brief Set annotation byte at offset @a i.
     * @param i annotation offset in bytes
     * @param x value
     * @pre 0 <= @a i < @link Packet::anno_size anno_size @endlink */
    void set_anno_u8(int i, uint8_t x) {
	assert(i >= 0 && i < anno_size);
	xanno()->u8[i] = x;
    }

    /** @brief Return 16-bit annotation at offset @a i.
     * @pre 0 <= @a i < @link Packet::anno_size anno_size @endlink - 1
     * @pre On aligned targets, @a i must be evenly divisible by 2.
     *
     * Affects annotation bytes [@a i, @a i+1]. */
    uint16_t anno_u16(int i) const {
	assert(i >= 0 && i < anno_size - 1);
#if !HAVE_INDIFFERENT_ALIGNMENT
	assert(i % 2 == 0);
#endif
	return *reinterpret_cast<const click_aliasable_uint16_t *>(xanno()->c + i);
    }

    /** @brief Set 16-bit annotation at offset @a i.
     * @param i annotation offset in bytes
     * @param x value
     * @pre 0 <= @a i < @link Packet::anno_size anno_size @endlink - 1
     * @pre On aligned targets, @a i must be evenly divisible by 2.
     *
     * Affects annotation bytes [@a i, @a i+1]. */
    void set_anno_u16(int i, uint16_t x) {
	assert(i >= 0 && i < anno_size - 1);
#if !HAVE_INDIFFERENT_ALIGNMENT
	assert(i % 2 == 0);
#endif
	*reinterpret_cast<click_aliasable_uint16_t *>(xanno()->c + i) = x;
    }

    /** @brief Return 16-bit annotation at offset @a i.
     * @pre 0 <= @a i < @link Packet::anno_size anno_size @endlink - 1
     * @pre On aligned targets, @a i must be evenly divisible by 2.
     *
     * Affects annotation bytes [@a i, @a i+1]. */
    int16_t anno_s16(int i) const {
	assert(i >= 0 && i < anno_size - 1);
#if !HAVE_INDIFFERENT_ALIGNMENT
	assert(i % 2 == 0);
#endif
	return *reinterpret_cast<const click_aliasable_int16_t *>(xanno()->c + i);
    }

    /** @brief Set 16-bit annotation at offset @a i.
     * @param i annotation offset in bytes
     * @param x value
     * @pre 0 <= @a i < @link Packet::anno_size anno_size @endlink - 1
     * @pre On aligned targets, @a i must be evenly divisible by 2.
     *
     * Affects annotation bytes [@a i, @a i+1]. */
    void set_anno_s16(int i, int16_t x) {
	assert(i >= 0 && i < anno_size - 1);
#if !HAVE_INDIFFERENT_ALIGNMENT
	assert(i % 2 == 0);
#endif
	*reinterpret_cast<click_aliasable_int16_t *>(xanno()->c + i) = x;
    }

    /** @brief Return 32-bit annotation at offset @a i.
     * @pre 0 <= @a i < @link Packet::anno_size anno_size @endlink - 3
     * @pre On aligned targets, @a i must be evenly divisible by 4.
     *
     * Affects user annotation bytes [@a i, @a i+3]. */
    uint32_t anno_u32(int i) const {
	assert(i >= 0 && i < anno_size - 3);
#if !HAVE_INDIFFERENT_ALIGNMENT
	assert(i % 4 == 0);
#endif
	return *reinterpret_cast<const click_aliasable_uint32_t *>(xanno()->c + i);
    }

    /** @brief Set 32-bit annotation at offset @a i.
     * @param i annotation offset in bytes
     * @param x value
     * @pre 0 <= @a i < @link Packet::anno_size anno_size @endlink - 3
     * @pre On aligned targets, @a i must be evenly divisible by 4.
     *
     * Affects user annotation bytes [@a i, @a i+3]. */
    void set_anno_u32(int i, uint32_t x) {
	assert(i >= 0 && i < anno_size - 3);
#if !HAVE_INDIFFERENT_ALIGNMENT
	assert(i % 4 == 0);
#endif
	*reinterpret_cast<click_aliasable_uint32_t *>(xanno()->c + i) = x;
    }

    /** @brief Return 32-bit annotation at offset @a i.
     * @pre 0 <= @a i < @link Packet::anno_size anno_size @endlink - 3
     *
     * Affects user annotation bytes [4*@a i, 4*@a i+3]. */
    int32_t anno_s32(int i) const {
	assert(i >= 0 && i < anno_size - 3);
#if !HAVE_INDIFFERENT_ALIGNMENT
	assert(i % 4 == 0);
#endif
	return *reinterpret_cast<const click_aliasable_int32_t *>(xanno()->c + i);
    }

    /** @brief Set 32-bit annotation at offset @a i.
     * @param i annotation offset in bytes
     * @param x value
     * @pre 0 <= @a i < @link Packet::anno_size anno_size @endlink - 3
     * @pre On aligned targets, @a i must be evenly divisible by 4.
     *
     * Affects user annotation bytes [@a i, @a i+3]. */
    void set_anno_s32(int i, int32_t x) {
	assert(i >= 0 && i < anno_size - 3);
#if !HAVE_INDIFFERENT_ALIGNMENT
	assert(i % 4 == 0);
#endif
	*reinterpret_cast<click_aliasable_int32_t *>(xanno()->c + i) = x;
    }

#if HAVE_INT64_TYPES
    /** @brief Return 64-bit annotation at offset @a i.
     * @pre 0 <= @a i < @link Packet::anno_size anno_size @endlink - 7
     * @pre On aligned targets, @a i must be aligned properly for uint64_t.
     *
     * Affects user annotation bytes [@a i, @a i+7]. */
    uint64_t anno_u64(int i) const {
	assert(i >= 0 && i < anno_size - 7);
#if !HAVE_INDIFFERENT_ALIGNMENT
	assert(i % __alignof__(uint64_t) == 0);
#endif
	return *reinterpret_cast<const click_aliasable_uint64_t *>(xanno()->c + i);
    }

    /** @brief Set 64-bit annotation at offset @a i.
     * @param i annotation offset in bytes
     * @param x value
     * @pre 0 <= @a i < @link Packet::anno_size anno_size @endlink - 7
     * @pre On aligned targets, @a i must be aligned properly for uint64_t.
     *
     * Affects user annotation bytes [@a i, @a i+7]. */
    void set_anno_u64(int i, uint64_t x) {
	assert(i >= 0 && i < anno_size - 7);
#if !HAVE_INDIFFERENT_ALIGNMENT
	assert(i % __alignof__(uint64_t) == 0);
#endif
	*reinterpret_cast<click_aliasable_uint64_t *>(xanno()->c + i) = x;
    }
#endif

    /** @brief Return void * sized annotation at offset @a i.
     * @pre 0 <= @a i < @link Packet::anno_size anno_size @endlink - sizeof(void *)
     * @pre On aligned targets, @a i must be aligned properly.
     *
     * Affects user annotation bytes [@a i, @a i+sizeof(void *)]. */
    void *anno_ptr(int i) const {
	assert(i >= 0 && i <= anno_size - (int)sizeof(void *));
#if !HAVE_INDIFFERENT_ALIGNMENT
	assert(i % __alignof__(void *) == 0);
#endif
	return *reinterpret_cast<const click_aliasable_void_pointer_t *>(xanno()->c + i);
    }

    /** @brief Set void * sized annotation at offset @a i.
     * @param i annotation offset in bytes
     * @param x value
     * @pre 0 <= @a i < @link Packet::anno_size anno_size @endlink - sizeof(void *)
     * @pre On aligned targets, @a i must be aligned properly.
     *
     * Affects user annotation bytes [@a i, @a i+sizeof(void *)]. */
    void set_anno_ptr(int i, const void *x) {
	assert(i >= 0 && i <= anno_size - (int)sizeof(void *));
#if !HAVE_INDIFFERENT_ALIGNMENT
	assert(i % __alignof__(void *) == 0);
#endif
	*reinterpret_cast<click_aliasable_void_pointer_t *>(xanno()->c + i) = const_cast<void *>(x);
    }

#if !CLICK_PACKET_USE_DPDK && !CLICK_LINUXMODULE
    inline Packet* data_packet() {
    	return _data_packet;
    }
#endif

    inline void clear_annotations(bool all = true);
    inline void copy_annotations(const Packet *, bool all = true);
    //@}

    /** @cond never */
    enum {
	DEFAULT_HEADROOM = default_headroom,
	MIN_BUFFER_LENGTH = min_buffer_length,
	addr_anno_offset = 0,
	addr_anno_size = 16,
	user_anno_offset = 16,
	user_anno_size = 32,
	ADDR_ANNO_SIZE = addr_anno_size,
	USER_ANNO_SIZE = user_anno_size,
	USER_ANNO_U16_SIZE = USER_ANNO_SIZE / 2,
	USER_ANNO_U32_SIZE = USER_ANNO_SIZE / 4,
	USER_ANNO_U64_SIZE = USER_ANNO_SIZE / 8
    } CLICK_PACKET_DEPRECATED_ENUM;
    inline const unsigned char *buffer_data() const CLICK_DEPRECATED;
    inline void *addr_anno() CLICK_DEPRECATED;
    inline const void *addr_anno() const CLICK_DEPRECATED;
    inline void *user_anno() CLICK_DEPRECATED;
    inline const void *user_anno() const CLICK_DEPRECATED;
    inline uint8_t *user_anno_u8() CLICK_DEPRECATED;
    inline const uint8_t *user_anno_u8() const CLICK_DEPRECATED;
    inline uint32_t *user_anno_u32() CLICK_DEPRECATED;
    inline const uint32_t *user_anno_u32() const CLICK_DEPRECATED;
    inline uint8_t user_anno_u8(int i) const CLICK_DEPRECATED;
    inline void set_user_anno_u8(int i, uint8_t v) CLICK_DEPRECATED;
    inline uint16_t user_anno_u16(int i) const CLICK_DEPRECATED;
    inline void set_user_anno_u16(int i, uint16_t v) CLICK_DEPRECATED;
    inline uint32_t user_anno_u32(int i) const CLICK_DEPRECATED;
    inline void set_user_anno_u32(int i, uint32_t v) CLICK_DEPRECATED;
    inline int32_t user_anno_s32(int i) const CLICK_DEPRECATED;
    inline void set_user_anno_s32(int i, int32_t v) CLICK_DEPRECATED;
#if HAVE_INT64_TYPES
    inline uint64_t user_anno_u64(int i) const CLICK_DEPRECATED;
    inline void set_user_anno_u64(int i, uint64_t v) CLICK_DEPRECATED;
#endif
    inline const uint8_t *all_user_anno() const CLICK_DEPRECATED;
    inline uint8_t *all_user_anno() CLICK_DEPRECATED;
    inline const uint32_t *all_user_anno_u() const CLICK_DEPRECATED;
    inline uint32_t *all_user_anno_u() CLICK_DEPRECATED;
    inline uint8_t user_anno_c(int) const CLICK_DEPRECATED;
    inline void set_user_anno_c(int, uint8_t) CLICK_DEPRECATED;
    inline int16_t user_anno_s(int) const CLICK_DEPRECATED;
    inline void set_user_anno_s(int, int16_t) CLICK_DEPRECATED;
    inline uint16_t user_anno_us(int) const CLICK_DEPRECATED;
    inline void set_user_anno_us(int, uint16_t) CLICK_DEPRECATED;
    inline int32_t user_anno_i(int) const CLICK_DEPRECATED;
    inline void set_user_anno_i(int, int32_t) CLICK_DEPRECATED;
    inline uint32_t user_anno_u(int) const CLICK_DEPRECATED;
    inline void set_user_anno_u(int, uint32_t) CLICK_DEPRECATED;
    /** @endcond never */

  private:

    // Anno must fit in sk_buff's char cb[48].
    /** @cond never */
    union Anno {
	char c[anno_size];
	uint8_t u8[anno_size];
	uint16_t u16[anno_size / 2];
	uint32_t u32[anno_size / 4];
#if HAVE_INT64_TYPES
	uint64_t u64[anno_size / 8];
#endif
	// allocations: see packet_anno.hh
    };

#if !CLICK_LINUXMODULE
    // All packet annotations are stored in AllAnno so that
    // clear_annotations(true) can memset() the structure to zero.
    struct AllAnno {
	Anno cb;
	unsigned char *mac;
	unsigned char *nh;
	unsigned char *h;
	Packet::PacketType pkt_type;
#if !CLICK_PACKET_USE_DPDK
<<<<<<< HEAD
	Timestamp timestamp;
=======
	char timestamp[sizeof(Timestamp)];
>>>>>>> 37a70963
#endif
	Packet *next;
	Packet *prev;
	AllAnno()
#if !CLICK_PACKET_USE_DPDK
<<<<<<< HEAD
	    : timestamp(Timestamp::uninitialized_t())
=======
>>>>>>> 37a70963
#endif
	{
	}
    };

# if CLICK_PACKET_USE_DPDK
    inline struct AllAnno *all_anno() {
        return reinterpret_cast<AllAnno *>(xanno());
    }
    inline const struct AllAnno *all_anno() const {
        return reinterpret_cast<const AllAnno *>(xanno());
    }
    static struct rte_mempool **_pktmbuf_pools;
# endif
#endif
    /** @endcond never */

#if !(CLICK_LINUXMODULE || CLICK_PACKET_USE_DPDK)
    // User-space and BSD kernel module implementations.
protected:
    atomic_uint32_t _use_count;
    Packet *_data_packet;
private:
    /* mimic Linux sk_buff */
    unsigned char *_head; /* start of allocated buffer */
    unsigned char *_data; /* where the packet starts */
    unsigned char *_tail; /* one beyond end of packet */
    unsigned char *_end;  /* one beyond end of allocated buffer */
# if CLICK_BSDMODULE
    struct mbuf *_m;
# endif
    AllAnno _aa;
# if CLICK_NS
    SimPacketinfoWrapper _sim_packetinfo;
# endif
# if CLICK_USERLEVEL || CLICK_MINIOS
    buffer_destructor_type _destructor;
    void* _destructor_argument;
# endif
#endif

    inline Packet() {
#if CLICK_LINUXMODULE
	panic("Packet constructor");
#elif CLICK_PACKET_USE_DPDK
    rte_panic("Packet constructor");
#endif
    }
    Packet(const Packet &x);
    ~Packet();
    Packet &operator=(const Packet &x);

#if !(CLICK_LINUXMODULE || CLICK_PACKET_USE_DPDK)
    bool alloc_data(uint32_t headroom, uint32_t length, uint32_t tailroom);
#endif
#if CLICK_BSDMODULE
    static void assimilate_mbuf(Packet *p);
    void assimilate_mbuf();
#endif

    inline void shift_header_annotations(const unsigned char *old_head, int32_t extra_headroom);
    WritablePacket *expensive_uniqueify(int32_t extra_headroom, int32_t extra_tailroom, bool free_on_failure) CLICK_WARN_UNUSED_RESULT;
    WritablePacket *expensive_push(uint32_t nbytes) CLICK_WARN_UNUSED_RESULT;
    WritablePacket *expensive_put(uint32_t nbytes) CLICK_WARN_UNUSED_RESULT;

    friend class WritablePacket;
    friend class PacketBatch;

};

#if HAVE_CLICK_PACKET_POOL
    struct PacketPool {
        WritablePacket* p;          // free packets, linked by p->next()
        unsigned pcount;            // # packets in `p` list
        WritablePacket* pd;             // free data buffers, linked by pd->next
        unsigned pdcount;           // # buffers in `pd` list
    #  if HAVE_MULTITHREAD
        PacketPool* thread_pool_next; // link to next per-thread pool
    #  endif
    };
#endif

class WritablePacket : public Packet { public:

    inline unsigned char *data() const;
    inline unsigned char *end_data() const;
    inline unsigned char *buffer() const;
    inline unsigned char *end_buffer() const;
    inline unsigned char *mac_header() const;
    inline click_ether *ether_header() const;
    inline unsigned char *network_header() const;
    inline click_ip *ip_header() const;
    inline click_ip6 *ip6_header() const;
    inline unsigned char *transport_header() const;
    inline click_icmp *icmp_header() const;
    inline click_tcp *tcp_header() const;
    inline click_udp *udp_header() const;
    inline unsigned char* getPacketContent();

    inline void rewrite_ips(IPPair pair, bool is_tcp = true);
    inline void rewrite_ips_ports(IPPair pair, uint16_t sport, uint16_t dport, bool is_tcp = true);
    inline void rewrite_ipport(IPAddress ip, uint16_t port, const int shift, bool is_tcp = true);
    inline void rewrite_ip(IPAddress ip, const int shift, bool is_tcp = true);
    inline void rewrite_seq(tcp_seq_t seq, const int shift);

    inline void rewrite_ips(IPPair pair, bool is_tcp = true);
    inline void rewrite_ips_ports(IPPair pair, uint16_t sport, uint16_t dport, bool is_tcp = true);
    inline void rewrite_ipport(IPAddress ip, uint16_t port, const int shift, bool is_tcp = true);
    inline void rewrite_ip(IPAddress ip, const int shift, bool is_tcp = true);

#if !CLICK_LINUXMODULE
    inline void set_buffer(unsigned char *data, uint32_t buffer_length, uint32_t data_length);
#endif

# if HAVE_CLICK_PACKET_POOL
    static PacketPool* make_local_packet_pool();
# endif

    static void pool_transfer(int from, int to);

#if !CLICK_LINUXMODULE
    inline void set_buffer(unsigned char *data, uint32_t length) {
    	set_buffer(data,length,length);
    }

    inline void set_buffer(unsigned char *data) {
       	set_buffer(data,buffer_length());
    }
#endif

    inline WritablePacket * unique_next() {
        if (!next()) return NULL;
        if (next()->shared()) {
            set_next(next()->uniqueify());
            return static_cast<WritablePacket*>(next());
        }
        else return static_cast<WritablePacket*>(next());
    }

    inline WritablePacket * unique_prev() {
        if (!prev()) return NULL;
        if (prev()->shared()) {
            set_prev(prev()->uniqueify());
            return static_cast<WritablePacket*>(prev());
        }
        else return static_cast<WritablePacket*>(prev());
    }

    #if !CLICK_LINUXMODULE || CLICK_PACKET_USE_DPDK
        inline void initialize();
        inline void initialize_data();
    #endif
        WritablePacket(const Packet &x);
        ~WritablePacket() { }
    /** @cond never */
    inline unsigned char *buffer_data() const CLICK_DEPRECATED;
    /** @endcond never */

 private:
 
	inline WritablePacket() { }
	
#if HAVE_CLICK_PACKET_POOL
    static WritablePacket *pool_allocate();
    static WritablePacket *pool_data_allocate();
    static WritablePacket *pool_allocate(uint32_t headroom, uint32_t length,
					 uint32_t tailroom);

    static void check_data_pool_size(PacketPool &packet_pool);
    static void check_packet_pool_size(PacketPool &packet_pool);
    static bool is_from_data_pool(WritablePacket *p);
    static void recycle(WritablePacket *p);
    static WritablePacket *pool_batch_allocate(uint16_t count);
    static void recycle_packet_batch(WritablePacket *head, Packet* tail, unsigned count);
    static void recycle_data_batch(WritablePacket *head, Packet* tail, unsigned count);
#endif

    friend class Packet;
    friend class PacketBatch;
    friend class NetmapDevice;

};

/** @brief Clear all packet annotations.
 * @param  all  If true, clear all annotations.  If false, clear only Click's
 *   internal annotations.
 *
 * All user annotations and the address annotation are set to zero, the packet
 * type annotation is set to HOST, the device annotation and all header
 * pointers are set to null, the timestamp annotation is cleared, and the
 * next/prev-packet annotations are set to null.
 *
 * If @a all is false, then the packet type, device, timestamp, header, and
 * next/prev-packet annotations are left alone.
 */
inline void
Packet::clear_annotations(bool all)
{
#if CLICK_LINUXMODULE
    memset(xanno(), 0, sizeof(Anno));
    if (all) {
	set_packet_type_anno(HOST);
	set_device_anno(0);
	set_timestamp_anno(Timestamp());

	clear_mac_header();
	clear_network_header();
	clear_transport_header();

	set_next(0);
	set_prev(0);
    }
#elif CLICK_PACKET_USE_DPDK
    memset(all_anno(), 0, all ? sizeof(AllAnno) : sizeof(Anno));
    set_timestamp_anno(Timestamp());
#else
    memset(&_aa, 0, all ? sizeof(AllAnno) : sizeof(Anno));
#endif
}

/** @brief Copy most packet annotations from @a p.
 * @param p source of annotations
 *
 * This packet's user annotations, address annotation, packet type annotation,
 * device annotation, and timestamp annotation are set to the corresponding
 * annotations from @a p.
 *
 * @note The next/prev-packet and header annotations are not copied. */
inline void
Packet::copy_annotations(const Packet *p, bool)
{
    *xanno() = *p->xanno();
    set_packet_type_anno(p->packet_type_anno());
    set_device_anno(p->device_anno());
    set_timestamp_anno(p->timestamp_anno());
}


#if !CLICK_LINUXMODULE
inline void
WritablePacket::initialize()
{
#if CLICK_PACKET_USE_DPDK
    click_chatter("UNIMPLEMENTED");
    assert(false); //Should be initialized by DPDK
#else
    _use_count = 1;
    _data_packet = 0;
# if CLICK_USERLEVEL || CLICK_MINIOS
    _destructor = 0;
# elif CLICK_BSDMODULE
    _m = 0;
# endif
#endif
    clear_annotations();
}
inline void
WritablePacket::initialize_data()
{
#if CLICK_PACKET_USE_DPDK

    click_chatter("UNIMPLEMENTED");
    assert(false); //This may not illegal but I need to check what to be done
#else
    _use_count = 1;
    _data_packet = 0;
#endif
    clear_annotations(false);
}
#endif

/** @brief Return the packet's data pointer.
 *
 * This is the pointer to the first byte of packet data. */
inline const unsigned char *
Packet::data() const
{
#if CLICK_LINUXMODULE
    return skb()->data;
#elif CLICK_PACKET_USE_DPDK
    return rte_pktmbuf_mtod(mb(), const unsigned char *);
#else
    return _data;
#endif
}

/** @brief Return the packet's end data pointer.
 *
 * The result points at the byte following the packet data.
 * @invariant end_data() == data() + length() */
inline const unsigned char *
Packet::end_data() const
{
#if CLICK_LINUXMODULE
# if LINUX_VERSION_CODE >= KERNEL_VERSION(2, 6, 24)
    return skb_tail_pointer(skb());
# else
    return skb()->tail;
# endif
#elif CLICK_PACKET_USE_DPDK
    return data() + length();
#else
    return _tail;
#endif
}

/** @brief Return a pointer to the packet's data buffer.
 *
 * The result points at the packet's headroom, not its data.
 * @invariant buffer() == data() - headroom() */
inline const unsigned char *
Packet::buffer() const
{
#if CLICK_LINUXMODULE
    return skb()->head;
#elif CLICK_PACKET_USE_DPDK
    return data() - rte_pktmbuf_headroom(mb());
#else
    return _head;
#endif
}

/** @brief Return the packet's end data buffer pointer.
 *
 * The result points past the packet's tailroom.
 * @invariant end_buffer() == end_data() + tailroom() */
inline const unsigned char *
Packet::end_buffer() const
{
#if CLICK_LINUXMODULE
# if LINUX_VERSION_CODE >= KERNEL_VERSION(2, 6, 24)
    return skb_end_pointer(skb());
# else
    return skb()->end;
# endif
#elif CLICK_PACKET_USE_DPDK
    return end_data() + rte_pktmbuf_tailroom(mb());
#else
    return _end;
#endif
}

/** @brief Return the packet's length. */
inline uint32_t
Packet::length() const
{
#if CLICK_LINUXMODULE
    return skb()->len;
#elif CLICK_PACKET_USE_DPDK
    return rte_pktmbuf_data_len(mb());
#else
    return _tail - _data;
#endif
}

/** @brief Return the packet's headroom.
 *
 * The headroom is the amount of space available in the current packet buffer
 * before data().  A push() operation is cheap if the packet's unshared and
 * the length pushed is less than headroom(). */
inline uint32_t
Packet::headroom() const
{
#if CLICK_PACKET_USE_DPDK
    return rte_pktmbuf_headroom(mb());
#else
    return data() - buffer();
#endif
}

/** @brief Return the packet's tailroom.
 *
 * The tailroom is the amount of space available in the current packet buffer
 * following end_data().  A put() operation is cheap if the packet's unshared
 * and the length put is less than tailroom(). */
inline uint32_t
Packet::tailroom() const
{
#if CLICK_PACKET_USE_DPDK
    return rte_pktmbuf_tailroom(mb());
#else
    return end_buffer() - end_data();
#endif
}

/** @brief Return the packet's buffer length.
 * @invariant buffer_length() == headroom() + length() + tailroom()
 * @invariant buffer() + buffer_length() == end_buffer() */
inline uint32_t
Packet::buffer_length() const
{
    return end_buffer() - buffer();
}

inline Packet *
Packet::next() const
{
#if CLICK_LINUXMODULE
    return (Packet *)(skb()->next);
#elif CLICK_PACKET_USE_DPDK
    return all_anno()->next;
#else
    return _aa.next;
#endif
}

inline Packet *&
Packet::next()
{
#if CLICK_LINUXMODULE
    return (Packet *&)(skb()->next);
#elif CLICK_PACKET_USE_DPDK
    return all_anno()->next;
#else
    return _aa.next;
#endif
}

inline void
Packet::set_next(Packet *p)
{
#if CLICK_LINUXMODULE
    skb()->next = p->skb();
#elif CLICK_PACKET_USE_DPDK
    all_anno()->next = p;
#else
    _aa.next = p;
#endif
}

inline Packet *
Packet::prev() const
{
#if CLICK_LINUXMODULE
    return (Packet *)(skb()->prev);
#elif CLICK_PACKET_USE_DPDK
    return all_anno()->prev;
#else
    return _aa.prev;
#endif
}

inline Packet *&
Packet::prev()
{
#if CLICK_LINUXMODULE
    return (Packet *&)(skb()->prev);
#elif CLICK_PACKET_USE_DPDK
    return all_anno()->prev;
#else
    return _aa.prev;
#endif
}

inline void
Packet::set_prev(Packet *p)
{
#if CLICK_LINUXMODULE
    skb()->prev = p->skb();
#elif CLICK_PACKET_USE_DPDK
    all_anno()->prev = p;
#else
    _aa.prev = p;
#endif
}

/** @brief Return true iff the packet's MAC header pointer is set.
 * @sa set_mac_header, clear_mac_header */
inline bool
Packet::has_mac_header() const
{
#if CLICK_LINUXMODULE
# if LINUX_VERSION_CODE >= KERNEL_VERSION(2, 6, 24)
    return skb_mac_header_was_set(skb());
# else
    return skb()->mac.raw != 0;
# endif
#elif CLICK_PACKET_USE_DPDK
    return all_anno()->mac != 0;
#else
    return _aa.mac != 0;
#endif
}

/** @brief Return the packet's MAC header pointer.
 * @warning Not useful if !has_mac_header().
 * @sa ether_header, set_mac_header, clear_mac_header, mac_header_length,
 * mac_length */
inline const unsigned char *
Packet::mac_header() const
{
#if CLICK_LINUXMODULE
# if LINUX_VERSION_CODE >= KERNEL_VERSION(2, 6, 24)
    return skb_mac_header(skb());
# else
    return skb()->mac.raw;
# endif
#elif CLICK_PACKET_USE_DPDK
    return all_anno()->mac;
#else
    return _aa.mac;
#endif
}

/** @brief Return true iff the packet's network header pointer is set.
 * @sa set_network_header, clear_network_header */
inline bool
Packet::has_network_header() const
{
#if CLICK_LINUXMODULE
# if LINUX_VERSION_CODE >= KERNEL_VERSION(2, 6, 24)
#  if NET_SKBUFF_DATA_USES_OFFSET
    return skb()->network_header != (network_header_type) ~0U;
#  else
    return skb()->network_header != 0;
#  endif
# else
    return skb()->nh.raw != 0;
# endif
#elif CLICK_PACKET_USE_DPDK
    return all_anno()->nh != 0;
#else
    return _aa.nh != 0;
#endif
}

/** @brief Return the packet's network header pointer.
 * @warning Not useful if !has_network_header().
 * @sa ip_header, ip6_header, set_network_header, clear_network_header,
 * network_header_length, network_length */
inline const unsigned char *
Packet::network_header() const
{
#if CLICK_LINUXMODULE
# if LINUX_VERSION_CODE >= KERNEL_VERSION(2, 6, 24)
    return skb_network_header(skb());
# else
    return skb()->nh.raw;
# endif
#elif CLICK_PACKET_USE_DPDK
    return all_anno()->nh;
#else
    return _aa.nh;
#endif
}

/** @brief Return true iff the packet's transport header pointer is set.
 * @sa set_network_header, clear_transport_header */
inline bool
Packet::has_transport_header() const
{
#if CLICK_LINUXMODULE
# if LINUX_VERSION_CODE >= KERNEL_VERSION(2, 6, 24)
#  if NET_SKBUFF_DATA_USES_OFFSET
    return skb()->transport_header != (transport_header_type) ~0U;
#  else
    return skb()->transport_header != 0;
#  endif
# else
    return skb()->h.raw != 0;
# endif
#elif CLICK_PACKET_USE_DPDK
    return all_anno()->h != 0;
#else
    return _aa.h != 0;
#endif
}

/** @brief Return the packet's transport header pointer.
 * @warning Not useful if !has_transport_header().
 * @sa tcp_header, udp_header, icmp_header, set_transport_header,
 * clear_transport_header, transport_length */
inline const unsigned char *
Packet::transport_header() const
{
#if CLICK_LINUXMODULE
# if LINUX_VERSION_CODE >= KERNEL_VERSION(2, 6, 24)
    return skb_transport_header(skb());
# else
    return skb()->h.raw;
# endif
#elif CLICK_PACKET_USE_DPDK
    return all_anno()->h;
#else
    return _aa.h;
#endif
}

/** @brief Return the packet's MAC header pointer as Ethernet.
 * @invariant (void *) ether_header() == (void *) mac_header()
 * @warning Not useful if !has_mac_header().
 * @sa mac_header */
inline const click_ether *
Packet::ether_header() const
{
    return reinterpret_cast<const click_ether *>(mac_header());
}

/** @brief Return the packet's network header pointer as IPv4.
 * @invariant (void *) ip_header() == (void *) network_header()
 * @warning Not useful if !has_network_header().
 * @sa network_header */
inline const click_ip *
Packet::ip_header() const
{
    return reinterpret_cast<const click_ip *>(network_header());
}

/** @brief Return the packet's network header pointer as IPv6.
 * @invariant (void *) ip6_header() == (void *) network_header()
 * @warning Not useful if !has_network_header().
 * @sa network_header */
inline const click_ip6 *
Packet::ip6_header() const
{
    return reinterpret_cast<const click_ip6 *>(network_header());
}

/** @brief Return the packet's transport header pointer as ICMP.
 * @invariant (void *) icmp_header() == (void *) transport_header()
 * @warning Not useful if !has_transport_header().
 * @sa transport_header */
inline const click_icmp *
Packet::icmp_header() const
{
    return reinterpret_cast<const click_icmp *>(transport_header());
}

/** @brief Return the packet's transport header pointer as TCP.
 * @invariant (void *) tcp_header() == (void *) transport_header()
 * @warning Not useful if !has_transport_header().
 * @sa transport_header */
inline const click_tcp *
Packet::tcp_header() const
{
    return reinterpret_cast<const click_tcp *>(transport_header());
}

/** @brief Return the packet's transport header pointer as UDP.
 * @invariant (void *) udp_header() == (void *) transport_header()
 * @warning Not useful if !has_transport_header().
 * @sa transport_header */
inline const click_udp *
Packet::udp_header() const
{
    return reinterpret_cast<const click_udp *>(transport_header());
}

/** @brief Return the packet's length starting from its MAC header pointer.
 * @invariant mac_length() == end_data() - mac_header()
 * @warning Not useful if !has_mac_header(). */
inline int
Packet::mac_length() const
{
    return end_data() - mac_header();
}

/** @brief Return the packet's length starting from its network header pointer.
 * @invariant network_length() == end_data() - network_header()
 * @warning Not useful if !has_network_header(). */
inline int
Packet::network_length() const
{
    return end_data() - network_header();
}

/** @brief Return the packet's length starting from its transport header pointer.
 * @invariant transport_length() == end_data() - transport_header()
 * @warning Not useful if !has_transport_header(). */
inline int
Packet::transport_length() const
{
    return end_data() - transport_header();
}

inline const Timestamp&
Packet::timestamp_anno() const
{
#if CLICK_LINUXMODULE
# if LINUX_VERSION_CODE <= KERNEL_VERSION(2, 6, 13)
    return *reinterpret_cast<const Timestamp*>(&skb()->stamp);
# else
    return *reinterpret_cast<const Timestamp*>(&skb()->tstamp);
# endif
#elif CLICK_PACKET_USE_DPDK
    return all_anno()->timestamp;
#else
    return *reinterpret_cast<const Timestamp*>(&_aa.timestamp);
#endif
}

inline Timestamp&
Packet::timestamp_anno()
{
#if CLICK_LINUXMODULE
# if LINUX_VERSION_CODE <= KERNEL_VERSION(2, 6, 13)
    return *reinterpret_cast<Timestamp*>(&skb()->stamp);
# else
    return *reinterpret_cast<Timestamp*>(&skb()->tstamp);
# endif
#elif CLICK_PACKET_USE_DPDK
    return all_anno()->timestamp;
#else
    return *reinterpret_cast<Timestamp*>(&_aa.timestamp);
#endif
}

inline void
Packet::set_timestamp_anno(const Timestamp &timestamp)
{
    timestamp_anno() = timestamp;
}

inline net_device *
Packet::device_anno() const
{
#if CLICK_LINUXMODULE
    return skb()->dev;
#elif CLICK_BSDMODULE
    if (m())
	return m()->m_pkthdr.rcvif;
    else
	return 0;
#else
    return 0;
#endif
}

inline void
Packet::set_device_anno(net_device *dev)
{
#if CLICK_LINUXMODULE
    skb()->dev = dev;
#elif CLICK_BSDMODULE
    if (m())
	m()->m_pkthdr.rcvif = dev;
#else
    (void) dev;
#endif
}

inline Packet::PacketType
Packet::packet_type_anno() const
{
#if CLICK_LINUXMODULE && PACKET_TYPE_MASK
    return (PacketType)(skb()->pkt_type & PACKET_TYPE_MASK);
#elif CLICK_LINUXMODULE
    return (PacketType)(skb()->pkt_type);
#elif CLICK_PACKET_USE_DPDK
    return all_anno()->pkt_type;
#else
    return _aa.pkt_type;
#endif
}

inline void
Packet::set_packet_type_anno(PacketType p)
{
#if CLICK_LINUXMODULE && PACKET_TYPE_MASK
    skb()->pkt_type = (skb()->pkt_type & PACKET_CLEAN) | p;
#elif CLICK_LINUXMODULE
    skb()->pkt_type = p;
#elif CLICK_PACKET_USE_DPDK
    all_anno()->pkt_type = p;
#else
    _aa.pkt_type = p;
#endif
}

/** @brief Create and return a new packet.
 * @param data data to be copied into the new packet
 * @param length length of packet
 * @return new packet, or null if no packet could be created
 *
 * The @a data is copied into the new packet.  If @a data is null, the
 * packet's data is left uninitialized.  The new packet's headroom equals
 * @link Packet::default_headroom default_headroom @endlink, its tailroom is 0.
 *
 * The returned packet's annotations are cleared and its header pointers are
 * null. */
inline WritablePacket *
Packet::make(const void *data, uint32_t length)
{
    return make(default_headroom, data, length, 0);
}

/** @brief Create and return a new packet.
 * @param length length of packet
 * @return new packet, or null if no packet could be created
 *
 * The packet's data is left uninitialized.  The new packet's headroom equals
 * @link Packet::default_headroom default_headroom @endlink, its tailroom is 0.
 *
 * The returned packet's annotations are cleared and its header pointers are
 * null. */
inline WritablePacket *
Packet::make(uint32_t length)
{
    return make(default_headroom, (const unsigned char *) 0, length, 0);
}

#if CLICK_LINUXMODULE
/** @brief Change an sk_buff into a Packet (linuxmodule).
 * @param skb input sk_buff
 * @return the packet
 *
 * In the Linux kernel module, Packet objects are sk_buff objects.  This
 * function simply changes an sk_buff into a Packet by claiming its @a skb
 * argument.  If <tt>skb->users</tt> is 1, then @a skb is orphaned by
 * <tt>skb_orphan(skb)</tt> and returned.  If it is larger than 1, then @a skb
 * is cloned and the clone is returned.  (sk_buffs used for Click Packet
 * objects must have <tt>skb->users</tt> == 1.)  Null might be returned if
 * there's no memory for the clone.
 *
 * The returned packet's annotations and header pointers <em>are not
 * cleared</em>: they have the same values they did in the sk_buff.  If the
 * packet came from Linux, then the header pointers and shared annotations
 * (timestamp, packet type, next/prev packet) might have valid values, but the
 * Click annotations (address, user) likely do not.  Use clear_annotations()
 * to clear them. */
inline Packet *
Packet::make(struct sk_buff *skb)
{
    struct sk_buff *nskb;
    if (atomic_read(&skb->users) == 1) {
	skb_orphan(skb);
	nskb = skb;
    } else {
	nskb = skb_clone(skb, GFP_ATOMIC);
	atomic_dec(&skb->users);
    }
# if HAVE_SKB_LINEARIZE
#  if LINUX_VERSION_CODE <= KERNEL_VERSION(2, 6, 17)
    if (nskb && skb_linearize(nskb, GFP_ATOMIC) != 0)
#  else
    if (nskb && skb_linearize(nskb) != 0)
#  endif
    {
	kfree_skb(nskb);
	nskb = 0;
    }
# endif
    return reinterpret_cast<Packet *>(nskb);
}
#endif

#if CLICK_PACKET_USE_DPDK
/** @brief Change an pktmbuf into a Packet (DPDK).
 * @param mb input pktmbuf
 * @return the packet
 *
 * When using DPDK, Packet objects are pktmbuf objects.  This
 * function simply changes an pktmbuf into a Packet by claiming its @a mb
 * argument.
 *
 * The given mbuf must be a pktmbuf which contains only a single segment, as
 * Click requires contiguous data. NULL is returned if this is not the case.
 *
 * The returned packet's annotations and header pointers <em>are not
 * set</em>. */
inline Packet *
Packet::make(struct rte_mbuf *mb)
{
  /*  if (unlikely(mb->type != RTE_MBUF_PKT)) {
        click_chatter("cannot convert ctrlmbuf to Packet");
        return 0;
    }
    if (unlikely(!rte_pktmbuf_is_contiguous(mb))) {
        click_chatter("cannot convert multi-segment pktmbuf to Packet");
        return 0;
    }
    if (unlikely(rte_pktmbuf_tailroom(mb) < DPDK_ALL_ANNO_SIZE)) {
        click_chatter("not enough tailroom for Click annotations");
        return 0;
    }*/
    Packet *p = reinterpret_cast<Packet *>(mb);
    p->clear_annotations();
#if HAVE_FLOW
    if (fcb_stack)
        fcb_stack->acquire(1);
#endif
    return p;
}
#endif

/** @brief Delete this packet.
 *
 * The packet header (including annotations) is destroyed and its memory
 * returned to the system.  The packet's data is also freed if this is the
 * last clone. */
inline void
Packet::kill()
{
	#if CLICK_LINUXMODULE
		struct sk_buff *b = skb();
		b->next = b->prev = 0;
		# if LINUX_VERSION_CODE <= KERNEL_VERSION(2, 6, 15)
			b->list = 0;
		# endif
		skbmgr_recycle_skbs(b);
    #elif CLICK_PACKET_USE_DPDK
#if HAVE_FLOW && HAVE_FLOW_DYNAMIC
        if (fcb_stack) {
            fcb_stack->release(1);
        }
#endif
		//Dpdk takes care of indirect and related things
		rte_pktmbuf_free(mb());
	#elif HAVE_CLICK_PACKET_POOL && !defined(CLICK_FORCE_EXPENSIVE)
		if (_use_count.dec_and_test()) {
			WritablePacket::recycle(static_cast<WritablePacket *>(this));
		}
	#else
        if (_use_count.dec_and_test()) {
            delete this;
        }
    #endif
}

/** @brief Delete this packet in a thread-safe context
 *
 * The packet header (including annotations) is destroyed and its memory
 * returned to the system.  The packet's data is also freed if this is the
 * last clone.
 *
 * @precond Packet are only handled by this thread */
inline void
Packet::kill_nonatomic()
{
    #if CLICK_LINUXMODULE
        struct sk_buff *b = skb();
        b->next = b->prev = 0;
    # if LINUX_VERSION_CODE <= KERNEL_VERSION(2, 6, 15)
        b->list = 0;
    # endif
        skbmgr_recycle_skbs(b);
#elif CLICK_PACKET_USE_DPDK
#if HAVE_FLOW && HAVE_FLOW_DYNAMIC
        if (fcb_stack) {
            fcb_stack->release(1);
        }
#endif
        rte_pktmbuf_free(mb());
#elif HAVE_CLICK_PACKET_POOL
        if (_use_count.nonatomic_dec_and_test()) {
            WritablePacket::recycle(static_cast<WritablePacket *>(this));

    }
#else
        if (_use_count.nonatomic_dec_and_test()) {
            delete this;
        }
#endif
}


#if CLICK_BSDMODULE		/* BSD kernel module */
inline void
Packet::assimilate_mbuf(Packet *p)
{
  struct mbuf *m = p->m();

  if (!m) return;

  p->_head = (unsigned char *)
	     (m->m_flags & M_EXT    ? m->m_ext.ext_buf :
	      m->m_flags & M_PKTHDR ? m->m_pktdat :
				      m->m_dat);
  p->_data = (unsigned char *)m->m_data;
  p->_tail = (unsigned char *)(m->m_data + m->m_len);
  p->_end = p->_head +
	    (m->m_flags & M_EXT    ? min(m->m_pkthdr.len, m->m_ext.ext_size) :
	     m->m_flags & M_PKTHDR ? MHLEN :
				     MLEN);
}

inline void
Packet::assimilate_mbuf()
{
  assimilate_mbuf(this);
}

inline Packet *
Packet::make(struct mbuf *m)
{
  if (!(m->m_flags & M_PKTHDR))
    panic("trying to construct Packet from a non-packet mbuf");

  Packet *p = new Packet;
  if (!p) {
    m_freem(m);
    return 0;
  }
  p->_use_count = 1;
  p->_data_packet = NULL;

  if (m->m_pkthdr.len != m->m_len) {
    struct mbuf *m2;
    /* click needs contiguous data */

    if (m->m_pkthdr.len <= MCLBYTES) {
      // click_chatter("m_pulldown, Click needs contiguous data");
      m2 = m_pulldown(m, 0, m->m_pkthdr.len, NULL);
      if (m2 == NULL)
        panic("m_pulldown failed");
      if (m2 != m) {
        /*
         * XXX: m_pulldown ensures that the data is contiguous, but
         * it's not necessarily in the first mbuf in the chain.
         * Currently that's not OK for Click, so we need to
         * defragment the mbuf - which involves more copying etc.
         */
        m2 = m_defrag(m, M_DONTWAIT);
        if (m2 == NULL) {
          m_freem(m);
          delete p;
          return 0;
        }
        m = m2;
      }
    } else {
      m2 = p->dup_jumbo_m(m);
      m_freem(m);
      if (m2 == NULL) {
        delete p;
        return 0;
      }
      m = m2;
    }
  }
  p->_m = m;
  assimilate_mbuf(p);

  return p;
}
#endif

/** @brief Test whether this packet's data is shared.
 *
 * Returns true iff the packet's data is shared.  If shared() is false, then
 * the result of uniqueify() will equal @c this. */
inline bool
Packet::shared() const
{
#if CLICK_LINUXMODULE
    return skb_cloned(const_cast<struct sk_buff *>(skb()));
#elif CLICK_PACKET_USE_DPDK
    return rte_mbuf_refcnt_read(mb()) > 1 || RTE_MBUF_INDIRECT(mb());
#else
    return (_data_packet || _use_count > 1);
#endif
}

/** @brief Test whether this packet's data is shared.
 *
 * Returns true iff the packet's data is shared.  If shared() is false, then
 * the result of uniqueify() will equal @c this. */
inline bool
Packet::shared_nonatomic() const
{
#if CLICK_LINUXMODULE
    return skb_cloned(const_cast<struct sk_buff *>(skb()));
#elif CLICK_PACKET_USE_DPDK
    return rte_mbuf_refcnt_read(mb()) > 1 || RTE_MBUF_INDIRECT(mb());
#else
    return (_data_packet || _use_count.nonatomic_value() > 1);
#endif
}


class PacketRef {
public:
    PacketRef(Packet* p) : _p(p->clone()) { }
    ~PacketRef() { if (_p) _p->kill(); }
    Packet* release() {
        Packet* tmp = _p;
        _p = NULL;
        return tmp;
    }
private:
    Packet* _p;
};

/** @brief Return an unshared packet containing this packet's data.
 * @return the unshared packet, which is writable
 *
 * The returned packet's data is unshared with any other packet, so it's safe
 * to write the data.  If shared() is false, this operation simply returns the
 * input packet.  If shared() is true, uniqueify() makes a copy of the data.
 * The input packet is freed if the copy fails.
 *
 * The returned WritablePacket pointer may not equal the input Packet pointer,
 * so do not use the input pointer after the uniqueify() call.
 *
 * The input packet's headroom and tailroom areas are copied in addition to
 * its true contents.  The header annotations are shifted to point into the
 * new packet data if necessary.
 *
 * uniqueify() is usually used like this:
 * @code
 * WritablePacket *q = p->uniqueify();
 * if (!q)
 *     return 0;
 * // p must not be used here.
 * @endcode
 */
inline WritablePacket *
Packet::uniqueify()
{
#ifdef CLICK_FORCE_EXPENSIVE
    PacketRef r(this);
#endif
    if (!shared())
	return static_cast<WritablePacket *>(this);
    else
	return expensive_uniqueify(0, 0, true);
}

inline WritablePacket *
Packet::push(uint32_t len)
{
#ifdef CLICK_FORCE_EXPENSIVE
    PacketRef r(this);
#endif
    if (headroom() >= len && !shared()) {
        WritablePacket *q = (WritablePacket *)this;
#if CLICK_LINUXMODULE	/* Linux kernel module */
	__skb_push(q->skb(), len);
#elif CLICK_PACKET_USE_DPDK
    rte_pktmbuf_prepend(q->mb(), len);
#else				/* User-space and BSD kernel module */
	q->_data -= len;
# if CLICK_BSDMODULE
	q->m()->m_data -= len;
	q->m()->m_len += len;
	q->m()->m_pkthdr.len += len;
# endif
#endif
	return q;
    } else {
	return expensive_push(len);
    }
}

inline Packet *
Packet::nonunique_push(uint32_t len)
{
    if (headroom() >= len) {
#if CLICK_LINUXMODULE	/* Linux kernel module */
	__skb_push(skb(), len);
#elif CLICK_PACKET_USE_DPDK
	rte_pktmbuf_prepend(mb(), len);
#else				/* User-space and BSD kernel module */
	_data -= len;
# if CLICK_BSDMODULE
	m()->m_data -= len;
	m()->m_len += len;
	m()->m_pkthdr.len += len;
# endif
#endif
	return this;
    } else {
	return expensive_push(len);
    }
}

inline void
Packet::pull(uint32_t len)
{
    if (len > length()) {
	click_chatter("Packet::pull %d > length %d\n", len, length());
	len = length();
    }
#if CLICK_LINUXMODULE	/* Linux kernel module */
    __skb_pull(skb(), len);
#elif CLICK_PACKET_USE_DPDK
    rte_pktmbuf_adj(mb(), len);
#else				/* User-space and BSD kernel module */
    _data += len;
# if CLICK_BSDMODULE
    m()->m_data += len;
    m()->m_len -= len;
    m()->m_pkthdr.len -= len;
# endif
#endif
}

inline WritablePacket *
Packet::put(uint32_t len)
{
#ifdef CLICK_FORCE_EXPENSIVE
    PacketRef r(this);
#endif
    if (tailroom() >= len && !shared()) {
	WritablePacket *q = (WritablePacket *)this;
#if CLICK_LINUXMODULE	/* Linux kernel module */
	__skb_put(q->skb(), len);
#elif CLICK_PACKET_USE_DPDK
        rte_pktmbuf_append(q->mb(), len);
#else				/* User-space and BSD kernel module */
	q->_tail += len;
# if CLICK_BSDMODULE
	q->m()->m_len += len;
	q->m()->m_pkthdr.len += len;
# endif
#endif
	return q;
    } else
	return expensive_put(len);
}

inline Packet *
Packet::nonunique_put(uint32_t len)
{
    if (tailroom() >= len) {
#if CLICK_LINUXMODULE	/* Linux kernel module */
	__skb_put(skb(), len);
#elif CLICK_PACKET_USE_DPDK
        rte_pktmbuf_append(mb(), len);
#else				/* User-space and BSD kernel module */
	_tail += len;
# if CLICK_BSDMODULE
	m()->m_len += len;
	m()->m_pkthdr.len += len;
# endif
#endif
	return this;
    } else
	return expensive_put(len);
}

inline void
Packet::take(uint32_t len)
{
    if (len > length()) {
	click_chatter("Packet::take %d > length %d\n", len, length());
	len = length();
    }
#if CLICK_LINUXMODULE	/* Linux kernel module */
    skb()->tail -= len;
    skb()->len -= len;
#elif CLICK_PACKET_USE_DPDK
    rte_pktmbuf_trim(mb(), len);
#else				/* User-space and BSD kernel module */
    _tail -= len;
# if CLICK_BSDMODULE
    m()->m_len -= len;
    m()->m_pkthdr.len -= len;
# endif
#endif
}

#if CLICK_USERLEVEL || CLICK_MINIOS
/** @brief Shrink the packet's data.
 * @param data new data pointer
 * @param length new length
 *
 * @warning This function is useful only in special contexts.
 * @note Only available at user level
 *
 * User-level programs that read packet logs commonly read a large chunk of
 * data (32 kB or more) into a base Packet object.  The log reader then works
 * over the data buffer and, for each packet contained therein, outputs a
 * clone that shares memory with the base packet.  This is space- and
 * time-efficient, but the generated packets have gigantic headroom and
 * tailroom.  Uniqueifying a generated packet will wastefully copy this
 * headroom and tailroom as well.  The shrink_data function addresses this
 * problem.
 *
 * shrink_data() removes all of a packet's headroom and tailroom.  The
 * resulting packet has data() equal to @a data, length() equal to @a length,
 * and headroom() and tailroom() equal to zero.
 *
 * @pre The packet @em must be a clone() of another existing packet.
 * @pre @a data >= data(), @a data <= end_data(), @a data + @a length >=
 * data(), and @a data + @a length <= end_data()
 *
 * @sa change_headroom_and_length */
inline void
Packet::shrink_data(const unsigned char *data, uint32_t length)
{
# if CLICK_PACKET_USE_DPDK
    // TODO find a way to support both mbuf and real packets, a way to avoid
    // building files depending on this function, or at least update the doc
    (void) data;
    (void) length;
# else
    assert(_data_packet);
    if (data >= _head && data + length >= data && data + length <= _end) {
	_head = _data = const_cast<unsigned char *>(data);
	_tail = _end = const_cast<unsigned char *>(data + length);
    }
# endif
}

/** @brief Shift the packet's data view to a different part of its buffer.
 * @param headroom new headroom
 * @param length new length
 *
 * @warning This function is useful only in special contexts.
 * @note Only available at user level
 *
 * Shifts the packet's data() pointer to a different part of the packet's data
 * buffer.  The buffer pointer itself is not changed, and the packet's
 * contents are not affected (except by the new view).
 *
 * @pre @a headroom + @a length <= buffer_length()
 * @post new buffer() == old buffer()
 * @post new end_buffer() == old end_buffer()
 * @post new headroom() == @a headroom
 * @post new length() == @a length
 *
 * @sa shrink_data */
inline void
Packet::change_headroom_and_length(uint32_t headroom, uint32_t length)
{
# if CLICK_PACKET_USE_DPDK
    rte_pktmbuf_prepend(mb(), this->headroom());
    rte_pktmbuf_adj(mb(), headroom);
    rte_pktmbuf_data_len(mb()) = length;
# else
    if (headroom + length <= buffer_length()) {
	_data = _head + headroom;
	_tail = _data + length;
    }
# endif
}

inline void
Packet::change_buffer_length(uint32_t length)
{
# if CLICK_PACKET_USE_DPDK
    rte_panic("Not allowed with DPDK");
# else
	_end = _head + length;
#endif
}
#endif

inline IPAddress
Packet::dst_ip_anno() const
{
    return IPAddress(xanno()->u32[dst_ip_anno_offset / 4]);
}

inline void
Packet::set_dst_ip_anno(IPAddress a)
{
    xanno()->u32[dst_ip_anno_offset / 4] = a.addr();
}

/** @brief Set the MAC header pointer.
 * @param p new header pointer */
inline void
Packet::set_mac_header(const unsigned char *p)
{
    assert(p >= buffer() && p <= end_buffer());
#if CLICK_LINUXMODULE	/* Linux kernel module */
# if LINUX_VERSION_CODE >= KERNEL_VERSION(2, 6, 24)
    skb_set_mac_header(skb(), p - data());
# else
    skb()->mac.raw = const_cast<unsigned char *>(p);
# endif
#elif CLICK_PACKET_USE_DPDK
    all_anno()->mac = const_cast<unsigned char *>(p);
#else				/* User-space and BSD kernel module */
    _aa.mac = const_cast<unsigned char *>(p);
#endif
}

/** @brief Set the MAC and network header pointers.
 * @param p new MAC header pointer
 * @param len new MAC header length
 * @post mac_header() == @a p and network_header() == @a p + @a len */
inline void
Packet::set_mac_header(const unsigned char *p, uint32_t len)
{
    assert(p >= buffer() && p + len <= end_buffer());
#if CLICK_LINUXMODULE	/* Linux kernel module */
# if LINUX_VERSION_CODE >= KERNEL_VERSION(2, 6, 24)
    skb_set_mac_header(skb(), p - data());
    skb_set_network_header(skb(), (p + len) - data());
# else
    skb()->mac.raw = const_cast<unsigned char *>(p);
    skb()->nh.raw = const_cast<unsigned char *>(p) + len;
# endif
#elif CLICK_PACKET_USE_DPDK
    all_anno()->mac = const_cast<unsigned char *>(p);
    all_anno()->nh = const_cast<unsigned char *>(p) + len;
#else				/* User-space and BSD kernel module */
    _aa.mac = const_cast<unsigned char *>(p);
    _aa.nh = const_cast<unsigned char *>(p) + len;
#endif
}

/** @brief Set the MAC header pointer to an Ethernet header.
 * @param ethh new Ethernet header pointer
 * @post (void *) mac_header() == (void *) @a ethh
 * @post mac_header_length() == 14
 * @post (void *) network_header() == (void *) (@a ethh + 1) */
inline void
Packet::set_ether_header(const click_ether *ethh)
{
    set_mac_header(reinterpret_cast<const unsigned char *>(ethh), 14);
}

/** @brief Unset the MAC header pointer.
 * @post has_mac_header() == false
 * Does not affect the network or transport header pointers. */
inline void
Packet::clear_mac_header()
{
#if CLICK_LINUXMODULE	/* Linux kernel module */
# if LINUX_VERSION_CODE >= KERNEL_VERSION(2, 6, 24) && NET_SKBUFF_DATA_USES_OFFSET
    skb()->mac_header = (mac_header_type) ~0U;
# elif LINUX_VERSION_CODE >= KERNEL_VERSION(2, 6, 24)
    skb()->mac_header = 0;
# else
    skb()->mac.raw = 0;
# endif
#elif CLICK_PACKET_USE_DPDK
    all_anno()->mac = 0;
#else				/* User-space and BSD kernel module */
    _aa.mac = 0;
#endif
}

inline WritablePacket *
Packet::push_mac_header(uint32_t len)
{
#ifdef CLICK_FORCE_EXPENSIVE
    PacketRef r(this);
#endif
    WritablePacket *q;
    if (headroom() >= len && !shared()) {
	q = (WritablePacket *)this;
#if CLICK_LINUXMODULE	/* Linux kernel module */
	__skb_push(q->skb(), len);
#elif CLICK_PACKET_USE_DPDK
        rte_pktmbuf_prepend(q->mb(), len);
#else				/* User-space and BSD kernel module */
	q->_data -= len;
# if CLICK_BSDMODULE
	q->m()->m_data -= len;
	q->m()->m_len += len;
	q->m()->m_pkthdr.len += len;
# endif
#endif
    } else if ((q = expensive_push(len)))
	/* nada */;
    else
	return 0;
    q->set_mac_header(q->data(), len);
    return q;
}

/** @brief Set the network header
 * @param p new network header pointer
 */
inline void
Packet::set_network_header(const unsigned char *p)
{
#if CLICK_LINUXMODULE	/* Linux kernel module */
# if LINUX_VERSION_CODE >= KERNEL_VERSION(2, 6, 24)
    skb_set_network_header(skb(), p - data());
# else
    skb()->nh.raw = const_cast<unsigned char *>(p);
# endif
#elif CLICK_PACKET_USE_DPDK
    all_anno()->nh = const_cast<unsigned char *>(p);
#else				/* User-space and BSD kernel module */
    _aa.nh = const_cast<unsigned char *>(p);
#endif
}

/** @brief Set the transport header
 * @param p new transport header pointer
 */
inline void
Packet::set_transport_header(const unsigned char *p)
{
#if CLICK_LINUXMODULE	/* Linux kernel module */
# if LINUX_VERSION_CODE >= KERNEL_VERSION(2, 6, 24)
    skb_set_transport_header(skb(), p - data());
# else
    skb()->h.raw = const_cast<unsigned char *>(p);
# endif
#elif CLICK_PACKET_USE_DPDK
    all_anno()->h = const_cast<unsigned char *>(p);
#else				/* User-space and BSD kernel module */
    _aa.h = const_cast<unsigned char *>(p);
#endif
}

/** @brief Set the network and transport header pointers.
 * @param p new network header pointer
 * @param len new network header length
 * @post network_header() == @a p and transport_header() == @a p + @a len */
inline void
Packet::set_network_header(const unsigned char *p, uint32_t len)
{
    assert(p >= buffer() && p + len <= end_buffer());
#if CLICK_LINUXMODULE	/* Linux kernel module */
# if LINUX_VERSION_CODE >= KERNEL_VERSION(2, 6, 24)
    skb_set_network_header(skb(), p - data());
    skb_set_transport_header(skb(), (p + len) - data());
# else
    skb()->nh.raw = const_cast<unsigned char *>(p);
    skb()->h.raw = const_cast<unsigned char *>(p) + len;
# endif
#elif CLICK_PACKET_USE_DPDK
    all_anno()->nh = const_cast<unsigned char *>(p);
    all_anno()->h = const_cast<unsigned char *>(p) + len;
#else				/* User-space and BSD kernel module */
    _aa.nh = const_cast<unsigned char *>(p);
    _aa.h = const_cast<unsigned char *>(p) + len;
#endif
}

/** @brief Set the network header length.
 * @param len new network header length
 *
 * Setting the network header length really just sets the transport header
 * pointer.
 * @post transport_header() == network_header() + @a len */
inline void
Packet::set_network_header_length(uint32_t len)
{
    assert(network_header() + len <= end_buffer());
#if CLICK_LINUXMODULE	/* Linux kernel module */
# if LINUX_VERSION_CODE >= KERNEL_VERSION(2, 6, 24)
    skb_set_transport_header(skb(), (network_header() + len) - data());
# else
    skb()->h.raw = skb()->nh.raw + len;
# endif
#elif CLICK_PACKET_USE_DPDK
    all_anno()->h = all_anno()->nh + len;
#else				/* User-space and BSD kernel module */
    _aa.h = _aa.nh + len;
#endif
}

/** @brief Set the network header pointer to an IPv4 header.
 * @param iph new IP header pointer
 * @param len new IP header length in bytes
 * @post (char *) network_header() == (char *) @a iph
 * @post network_header_length() == @a len
 * @post (char *) transport_header() == (char *) @a iph + @a len */
inline void
Packet::set_ip_header(const click_ip *iph, uint32_t len)
{
    set_network_header(reinterpret_cast<const unsigned char *>(iph), len);
}

/** @brief Set the network header pointer to an IPv6 header.
 * @param ip6h new IP header pointer
 * @param len new IP header length in bytes
 * @post (char *) network_header() == (char *) @a ip6h
 * @post network_header_length() == @a len
 * @post (char *) transport_header() == (char *) @a ip6h + @a len */
inline void
Packet::set_ip6_header(const click_ip6 *ip6h, uint32_t len)
{
    set_network_header(reinterpret_cast<const unsigned char *>(ip6h), len);
}

/** @brief Set the network header pointer to an IPv6 header.
 * @param ip6h new IP header pointer
 * @post (char *) network_header() == (char *) @a ip6h
 * @post network_header_length() == 40
 * @post (char *) transport_header() == (char *) (@a ip6h + 1) */
inline void
Packet::set_ip6_header(const click_ip6 *ip6h)
{
    set_ip6_header(ip6h, 40);
}

/** @brief Unset the network header pointer.
 * @post has_network_header() == false
 * Does not affect the MAC or transport header pointers. */
inline void
Packet::clear_network_header()
{
#if CLICK_LINUXMODULE	/* Linux kernel module */
# if LINUX_VERSION_CODE >= KERNEL_VERSION(2, 6, 24) && NET_SKBUFF_DATA_USES_OFFSET
    skb()->network_header = (network_header_type) ~0U;
# elif LINUX_VERSION_CODE >= KERNEL_VERSION(2, 6, 24)
    skb()->network_header = 0;
# else
    skb()->nh.raw = 0;
# endif
#elif CLICK_PACKET_USE_DPDK
    all_anno()->nh = 0;
#else				/* User-space and BSD kernel module */
    _aa.nh = 0;
#endif
}

/** @brief Return the offset from the packet data to the MAC header.
 * @return mac_header() - data()
 * @warning Not useful if !has_mac_header(). */
inline int
Packet::mac_header_offset() const
{
    return mac_header() - data();
}

/** @brief Return the MAC header length.
 * @return network_header() - mac_header()
 *
 * This equals the offset from the MAC header pointer to the network header
 * pointer.
 * @warning Not useful if !has_mac_header() or !has_network_header(). */
inline uint32_t
Packet::mac_header_length() const
{
    return network_header() - mac_header();
}

/** @brief Return the offset from the packet data to the network header.
 * @return network_header() - data()
 * @warning Not useful if !has_network_header(). */
inline int
Packet::network_header_offset() const
{
    return network_header() - data();
}

/** @brief Return the network header length.
 * @return transport_header() - network_header()
 *
 * This equals the offset from the network header pointer to the transport
 * header pointer.
 * @warning Not useful if !has_network_header() or !has_transport_header(). */
inline uint32_t
Packet::network_header_length() const
{
    return transport_header() - network_header();
}

/** @brief Return the offset from the packet data to the IP header.
 * @return network_header() - mac_header()
 * @warning Not useful if !has_network_header().
 * @sa network_header_offset */
inline int
Packet::ip_header_offset() const
{
    return network_header_offset();
}

/** @brief Return the IP header length.
 * @return transport_header() - network_header()
 *
 * This equals the offset from the network header pointer to the transport
 * header pointer.
 * @warning Not useful if !has_network_header() or !has_transport_header().
 * @sa network_header_length */
inline uint32_t
Packet::ip_header_length() const
{
    return network_header_length();
}

/** @brief Return the offset from the packet data to the IPv6 header.
 * @return network_header() - data()
 * @warning Not useful if !has_network_header().
 * @sa network_header_offset */
inline int
Packet::ip6_header_offset() const
{
    return network_header_offset();
}

/** @brief Return the IPv6 header length.
 * @return transport_header() - network_header()
 *
 * This equals the offset from the network header pointer to the transport
 * header pointer.
 * @warning Not useful if !has_network_header() or !has_transport_header().
 * @sa network_header_length */
inline uint32_t
Packet::ip6_header_length() const
{
    return network_header_length();
}

/** @brief Return the offset from the packet data to the transport header.
 * @return transport_header() - data()
 * @warning Not useful if !has_transport_header(). */
inline int
Packet::transport_header_offset() const
{
    return transport_header() - data();
}

/** @brief Unset the transport header pointer.
 * @post has_transport_header() == false
 * Does not affect the MAC or network header pointers. */
inline void
Packet::clear_transport_header()
{
#if CLICK_LINUXMODULE	/* Linux kernel module */
# if LINUX_VERSION_CODE >= KERNEL_VERSION(2, 6, 24) && NET_SKBUFF_DATA_USES_OFFSET
    skb()->transport_header = (transport_header_type) ~0U;
# elif LINUX_VERSION_CODE >= KERNEL_VERSION(2, 6, 24)
    skb()->transport_header = 0;
# else
    skb()->h.raw = 0;
# endif
#elif CLICK_PACKET_USE_DPDK
    all_anno()->h = 0;
#else				/* User-space and BSD kernel module */
    _aa.h = 0;
#endif
}

inline void
Packet::shift_header_annotations(const unsigned char *old_head,
				 int32_t extra_headroom)
{
#if CLICK_LINUXMODULE
    struct sk_buff *mskb = skb();
    /* From Linux 2.6.24 - 3.10, the header offsets are integers if
     * NET_SKBUFF_DATA_USES_OFFSET is 1.  From 3.11 onward, they're
     * always integers. */
# if (LINUX_VERSION_CODE >= KERNEL_VERSION(2, 6, 24) && NET_SKBUFF_DATA_USES_OFFSET) || \
     (LINUX_VERSION_CODE >= KERNEL_VERSION(3, 11, 0))
    (void) old_head;
    mskb->mac_header += (mskb->mac_header == (mac_header_type) ~0U ? 0 : extra_headroom);
    mskb->network_header += (mskb->network_header == (network_header_type) ~0U ? 0 : extra_headroom);
    mskb->transport_header += (mskb->transport_header == (transport_header_type) ~0U ? 0 : extra_headroom);
# elif LINUX_VERSION_CODE >= KERNEL_VERSION(2, 6, 24)
    ptrdiff_t shift = (mskb->head - old_head) + extra_headroom;
    mskb->mac_header += (mskb->mac_header ? shift : 0);
    mskb->network_header += (mskb->network_header ? shift : 0);
    mskb->transport_header += (mskb->transport_header ? shift : 0);
# else
    ptrdiff_t shift = (mskb->head - old_head) + extra_headroom;
    mskb->mac.raw += (mskb->mac.raw ? shift : 0);
    mskb->nh.raw += (mskb->nh.raw ? shift : 0);
    mskb->h.raw += (mskb->h.raw ? shift : 0);
# endif
#elif CLICK_PACKET_USE_DPDK
    ptrdiff_t shift = (buffer() - old_head) + extra_headroom;
    all_anno()->mac += (all_anno()->mac ? shift : 0);
    all_anno()->nh += (all_anno()->nh ? shift : 0);
    all_anno()->h += (all_anno()->h ? shift : 0);
#else
    ptrdiff_t shift = (_head - old_head) + extra_headroom;
    _aa.mac += (_aa.mac ? shift : 0);
    _aa.nh += (_aa.nh ? shift : 0);
    _aa.h += (_aa.h ? shift : 0);
#endif
}

/** @cond never */
/** @brief Return a pointer to the packet's data buffer.
 * @deprecated Use buffer() instead. */
inline const unsigned char *
Packet::buffer_data() const
{
    return buffer();
}

/** @brief Return a pointer to the address annotation area.
 * @deprecated Use anno() instead.
 *
 * The area is ADDR_ANNO_SIZE bytes long. */
inline void *Packet::addr_anno() {
    return anno_u8() + addr_anno_offset;
}

/** @overload */
inline const void *Packet::addr_anno() const {
    return anno_u8() + addr_anno_offset;
}

/** @brief Return a pointer to the user annotation area.
 * @deprecated Use Packet::anno() instead.
 *
 * The area is USER_ANNO_SIZE bytes long. */
inline void *Packet::user_anno() {
    return anno_u8() + user_anno_offset;
}

/** @overload */
inline const void *Packet::user_anno() const {
    return anno_u8() + user_anno_offset;
}

/** @brief Return a pointer to the user annotation area as uint8_ts.
 * @deprecated Use Packet::anno_u8() instead. */
inline uint8_t *Packet::user_anno_u8() {
    return anno_u8() + user_anno_offset;
}

/** @brief overload */
inline const uint8_t *Packet::user_anno_u8() const {
    return anno_u8() + user_anno_offset;
}

/** @brief Return a pointer to the user annotation area as uint32_ts.
 * @deprecated Use Packet::anno_u32() instead. */
inline uint32_t *Packet::user_anno_u32() {
    return anno_u32() + user_anno_offset / 4;
}

/** @brief overload */
inline const uint32_t *Packet::user_anno_u32() const {
    return anno_u32() + user_anno_offset / 4;
}

/** @brief Return user annotation byte @a i.
 * @param i annotation index
 * @pre 0 <= @a i < USER_ANNO_SIZE
 * @deprecated Use Packet::anno_u8(@a i) instead. */
inline uint8_t Packet::user_anno_u8(int i) const {
    return anno_u8(user_anno_offset + i);
}

/** @brief Set user annotation byte @a i.
 * @param i annotation index
 * @param v value
 * @pre 0 <= @a i < USER_ANNO_SIZE
 * @deprecated Use Packet::set_anno_u8(@a i, @a v) instead. */
inline void Packet::set_user_anno_u8(int i, uint8_t v) {
    set_anno_u8(user_anno_offset + i, v);
}

/** @brief Return 16-bit user annotation @a i.
 * @param i annotation index
 * @pre 0 <= @a i < USER_ANNO_U16_SIZE
 * @deprecated Use Packet::anno_u16(@a i * 2) instead.
 *
 * Affects user annotation bytes [2*@a i, 2*@a i+1]. */
inline uint16_t Packet::user_anno_u16(int i) const {
    return anno_u16(user_anno_offset + i * 2);
}

/** @brief Set 16-bit user annotation @a i.
 * @param i annotation index
 * @param v value
 * @pre 0 <= @a i < USER_ANNO_U16_SIZE
 * @deprecated Use Packet::set_anno_u16(@a i * 2, @a v) instead.
 *
 * Affects user annotation bytes [2*@a i, 2*@a i+1]. */
inline void Packet::set_user_anno_u16(int i, uint16_t v) {
    set_anno_u16(user_anno_offset + i * 2, v);
}

/** @brief Return 32-bit user annotation @a i.
 * @param i annotation index
 * @pre 0 <= @a i < USER_ANNO_U32_SIZE
 * @deprecated Use Packet::anno_u32(@a i * 4) instead.
 *
 * Affects user annotation bytes [4*@a i, 4*@a i+3]. */
inline uint32_t Packet::user_anno_u32(int i) const {
    return anno_u32(user_anno_offset + i * 4);
}

/** @brief Set 32-bit user annotation @a i.
 * @param i annotation index
 * @param v value
 * @pre 0 <= @a i < USER_ANNO_U32_SIZE
 * @deprecated Use Packet::set_anno_u32(@a i * 4, @a v) instead.
 *
 * Affects user annotation bytes [4*@a i, 4*@a i+3]. */
inline void Packet::set_user_anno_u32(int i, uint32_t v) {
    set_anno_u32(user_anno_offset + i * 4, v);
}

/** @brief Return 32-bit user annotation @a i.
 * @param i annotation index
 * @pre 0 <= @a i < USER_ANNO_U32_SIZE
 * @deprecated Use Packet::anno_s32(@a i * 4) instead.
 *
 * Affects user annotation bytes [4*@a i, 4*@a i+3]. */
inline int32_t Packet::user_anno_s32(int i) const {
    return anno_s32(user_anno_offset + i * 4);
}

/** @brief Set 32-bit user annotation @a i.
 * @param i annotation index
 * @param v value
 * @pre 0 <= @a i < USER_ANNO_U32_SIZE
 * @deprecated Use Packet::set_anno_s32(@a i * 4, @a v) instead.
 *
 * Affects user annotation bytes [4*@a i, 4*@a i+3]. */
inline void Packet::set_user_anno_s32(int i, int32_t v) {
    set_anno_s32(user_anno_offset + i * 4, v);
}

#if HAVE_INT64_TYPES
/** @brief Return 64-bit user annotation @a i.
 * @param i annotation index
 * @pre 0 <= @a i < USER_ANNO_U64_SIZE
 * @deprecated Use Packet::anno_u64(@a i * 8) instead.
 *
 * Affects user annotation bytes [8*@a i, 8*@a i+7]. */
inline uint64_t Packet::user_anno_u64(int i) const {
    return anno_u64(user_anno_offset + i * 8);
}

/** @brief Set 64-bit user annotation @a i.
 * @param i annotation index
 * @param v value
 * @pre 0 <= @a i < USER_ANNO_U64_SIZE
 * @deprecated Use Packet::set_anno_u64(@a i * 8, @a v) instead.
 *
 * Affects user annotation bytes [8*@a i, 8*@a i+7]. */
inline void Packet::set_user_anno_u64(int i, uint64_t v) {
    set_anno_u64(user_anno_offset + i * 8, v);
}
#endif

/** @brief Return a pointer to the user annotation area.
 * @deprecated Use anno() instead. */
inline const uint8_t *Packet::all_user_anno() const {
    return anno_u8() + user_anno_offset;
}

/** @overload
 * @deprecated Use anno() instead. */
inline uint8_t *Packet::all_user_anno() {
    return anno_u8() + user_anno_offset;
}

/** @brief Return a pointer to the user annotation area as uint32_ts.
 * @deprecated Use anno_u32() instead. */
inline const uint32_t *Packet::all_user_anno_u() const {
    return anno_u32() + user_anno_offset / 4;
}

/** @overload
 * @deprecated Use anno_u32() instead. */
inline uint32_t *Packet::all_user_anno_u() {
    return anno_u32() + user_anno_offset / 4;
}

/** @brief Return user annotation byte @a i.
 * @deprecated Use anno_u8() instead. */
inline uint8_t Packet::user_anno_c(int i) const {
    return anno_u8(user_anno_offset + i);
}

/** @brief Set user annotation byte @a i.
 * @deprecated Use set_anno_u8() instead. */
inline void Packet::set_user_anno_c(int i, uint8_t v) {
    set_anno_u8(user_anno_offset + i, v);
}

/** @brief Return 16-bit user annotation @a i.
 * @deprecated Use anno_u16() instead. */
inline uint16_t Packet::user_anno_us(int i) const {
    return anno_u16(user_anno_offset + i * 2);
}

/** @brief Set 16-bit user annotation @a i.
 * @deprecated Use set_anno_u16() instead. */
inline void Packet::set_user_anno_us(int i, uint16_t v) {
    set_anno_u16(user_anno_offset + i * 2, v);
}

/** @brief Return 16-bit user annotation @a i.
 * @deprecated Use anno_u16() instead. */
inline int16_t Packet::user_anno_s(int i) const {
    return (int16_t) anno_u16(user_anno_offset + i * 2);
}

/** @brief Set 16-bit user annotation @a i.
 * @deprecated Use set_anno_u16() instead. */
inline void Packet::set_user_anno_s(int i, int16_t v) {
    set_anno_u16(user_anno_offset + i * 2, v);
}

/** @brief Return 32-bit user annotation @a i.
 * @deprecated Use anno_u32() instead. */
inline uint32_t Packet::user_anno_u(int i) const {
    return anno_u32(user_anno_offset + i * 4);
}

/** @brief Set 32-bit user annotation @a i.
 * @deprecated Use set_anno_u32() instead. */
inline void Packet::set_user_anno_u(int i, uint32_t v) {
    set_anno_u32(user_anno_offset + i * 4, v);
}

/** @brief Return 32-bit user annotation @a i.
 * @deprecated Use anno_s32() instead. */
inline int32_t Packet::user_anno_i(int i) const {
    return anno_s32(user_anno_offset + i * 4);
}

/** @brief Set 32-bit user annotation @a i.
 * @deprecated Use set_anno_s32() instead. */
inline void Packet::set_user_anno_i(int i, int32_t v) {
    set_anno_s32(user_anno_offset + i * 4, v);
}
/** @endcond never */

inline unsigned char *
WritablePacket::data() const
{
    return const_cast<unsigned char *>(Packet::data());
}

inline unsigned char *
WritablePacket::end_data() const
{
    return const_cast<unsigned char *>(Packet::end_data());
}

inline unsigned char *
WritablePacket::buffer() const
{
    return const_cast<unsigned char *>(Packet::buffer());
}

inline unsigned char *
WritablePacket::end_buffer() const
{
    return const_cast<unsigned char *>(Packet::end_buffer());
}

inline unsigned char *
WritablePacket::mac_header() const
{
    return const_cast<unsigned char *>(Packet::mac_header());
}

inline unsigned char *
WritablePacket::network_header() const
{
    return const_cast<unsigned char *>(Packet::network_header());
}

inline unsigned char *
WritablePacket::transport_header() const
{
    return const_cast<unsigned char *>(Packet::transport_header());
}

inline click_ether *
WritablePacket::ether_header() const
{
    return const_cast<click_ether *>(Packet::ether_header());
}

inline click_ip *
WritablePacket::ip_header() const
{
    return const_cast<click_ip *>(Packet::ip_header());
}

inline click_ip6 *
WritablePacket::ip6_header() const
{
    return const_cast<click_ip6 *>(Packet::ip6_header());
}

inline click_icmp *
WritablePacket::icmp_header() const
{
    return const_cast<click_icmp *>(Packet::icmp_header());
}

inline click_tcp *
WritablePacket::tcp_header() const
{
    return const_cast<click_tcp *>(Packet::tcp_header());
}

inline click_udp *
WritablePacket::udp_header() const
{
    return const_cast<click_udp *>(Packet::udp_header());
}

/** @cond never */
inline unsigned char *
WritablePacket::buffer_data() const
{
    return const_cast<unsigned char *>(Packet::buffer());
}
/** @endcond never */

#if !CLICK_LINUXMODULE
inline void
WritablePacket::set_buffer(unsigned char *data, uint32_t buffer_length, uint32_t data_length) {
# if CLICK_PACKET_USE_DPDK
    rte_panic("Not allowed with DPDK");
# else
	_head = _data = data;
	_tail = data + data_length;
	_end = data + buffer_length;
# endif
}
#endif

<<<<<<< HEAD
=======
#include <clicknet/tcp.h>
#include <clicknet/udp.h>

>>>>>>> 37a70963
inline void
WritablePacket::rewrite_ips(IPPair pair, bool is_tcp) {
    assert(this->network_header());
    uint16_t *x = reinterpret_cast<uint16_t *>(&this->ip_header()->ip_src);
    uint32_t old_hw = (uint32_t) x[0] + x[1] + x[2] + x[3];
    old_hw += (old_hw >> 16);

    memcpy(x, &pair, 8);

    uint32_t new_hw = (uint32_t) x[0] + x[1] + x[2] + x[3];
    new_hw += (new_hw >> 16);
    click_ip *iph = this->ip_header();
    click_update_in_cksum(&iph->ip_sum, old_hw, new_hw);
    if (is_tcp)
        click_update_in_cksum(&this->tcp_header()->th_sum, old_hw, new_hw);
    else
        click_update_in_cksum(&this->udp_header()->uh_sum, old_hw, new_hw);
}

inline void
WritablePacket::rewrite_ips_ports(IPPair pair, uint16_t sport, uint16_t dport, bool is_tcp) {
    assert(this->network_header());
    assert(this->transport_header());
    uint32_t old_hw, t_old_hw;
    uint32_t new_hw, t_new_hw;

    uint16_t *xip = reinterpret_cast<uint16_t *>(&this->ip_header()->ip_src);
    old_hw = (uint32_t) xip[0] + xip[1] + xip[2] + xip[3];
    t_old_hw = old_hw;
    old_hw += (old_hw >> 16);

    memcpy(xip, &pair, 8);

    new_hw = (uint32_t) xip[0] + xip[1] + xip[2] + xip[3];
    t_new_hw = new_hw;
    new_hw += (new_hw >> 16);
    click_ip *iph = this->ip_header();
    click_update_in_cksum(&iph->ip_sum, old_hw, new_hw);

    uint16_t *xport = reinterpret_cast<uint16_t *>(&this->tcp_header()->th_sport);
    t_old_hw += (uint32_t) xport[0] + xport[1];
    t_old_hw += (t_old_hw >> 16);
    if (sport)
        xport[0] = sport;
    if (dport)
        xport[1] = dport;
    t_new_hw += (uint32_t) xport[0] + xport[1];
    t_new_hw += (t_new_hw >> 16);

    if (is_tcp)
        click_update_in_cksum(&this->tcp_header()->th_sum, t_old_hw, t_new_hw);
    else
        click_update_in_cksum(&this->udp_header()->uh_sum, t_old_hw, t_new_hw);
}

//shift : 0 for source, 1 for dst
inline void
WritablePacket::rewrite_ipport(IPAddress ip, uint16_t port,const int shift, bool is_tcp) {
    assert(this->network_header());
    assert(this->transport_header());
    uint32_t old_hw, t_old_hw;
    uint32_t new_hw, t_new_hw;

    uint16_t *xip = reinterpret_cast<uint16_t *>(&this->ip_header()->ip_src);
    old_hw = (uint32_t) xip[(shift * 2) + 0] + xip[(shift*2) + 1];
    t_old_hw = old_hw;
    old_hw += (old_hw >> 16);

    memcpy(&xip[shift*2], &ip, 4);

    new_hw = (uint32_t) xip[(shift*2) + 0] + xip[(shift*2) + 1];
    t_new_hw = new_hw;
    new_hw += (new_hw >> 16);
    click_ip *iph = this->ip_header();
    click_update_in_cksum(&iph->ip_sum, old_hw, new_hw);

    uint16_t *xport = reinterpret_cast<uint16_t *>(&this->tcp_header()->th_sport);
    t_old_hw += (uint32_t) xport[shift + 0];
    t_old_hw += (t_old_hw >> 16);
    xport[shift + 0] = port;
    t_new_hw += (uint32_t) xport[shift + 0];
    t_new_hw += (t_new_hw >> 16);

    if (is_tcp)
        click_update_in_cksum(&this->tcp_header()->th_sum, t_old_hw, t_new_hw);
    else
        click_update_in_cksum(&this->udp_header()->uh_sum, t_old_hw, t_new_hw);
}

//shift : 0 for source, 1 for dst
inline void
WritablePacket::rewrite_ip(IPAddress ip, const int shift, bool is_tcp) {
    assert(this->network_header());
    assert(this->transport_header());
    uint32_t old_hw, t_old_hw;
    uint32_t new_hw, t_new_hw;

    uint16_t *xip = reinterpret_cast<uint16_t *>(&this->ip_header()->ip_src);
    old_hw = (uint32_t) xip[(shift * 2) + 0] + xip[(shift*2) + 1];
    t_old_hw = old_hw;
    old_hw += (old_hw >> 16);

    memcpy(&xip[shift*2], &ip, 4);

    new_hw = (uint32_t) xip[(shift*2) + 0] + xip[(shift*2) + 1];
    t_new_hw = new_hw;
    new_hw += (new_hw >> 16);
    click_ip *iph = this->ip_header();
    click_update_in_cksum(&iph->ip_sum, old_hw, new_hw);

    if (is_tcp)
        click_update_in_cksum(&this->tcp_header()->th_sum, t_old_hw, t_new_hw);
    else
        click_update_in_cksum(&this->udp_header()->uh_sum, t_old_hw, t_new_hw);
}

<<<<<<< HEAD
//0 for seq, 1 for ack
inline void
WritablePacket::rewrite_seq(tcp_seq_t seq, const int shift) {
    assert(this->network_header());
    assert(this->transport_header());
    uint32_t old_hw, t_old_hw = 0;
    uint32_t new_hw, t_new_hw = 0;

    uint16_t *xseq = reinterpret_cast<uint16_t *>(&this->tcp_header()->th_seq);
    t_old_hw = (uint32_t) xseq[shift * 2];
    t_old_hw += (t_old_hw >> 16);
    memcpy(&xseq[shift*2], &seq, 4);
    t_new_hw = (uint32_t) xseq[shift * 2];
    t_new_hw += (t_new_hw >> 16);

    click_update_in_cksum(&this->tcp_header()->th_sum, t_old_hw, t_new_hw);
}

=======
>>>>>>> 37a70963
typedef Packet::PacketType PacketType;


inline unsigned char* WritablePacket::getPacketContent()
{
    uint16_t offset = getContentOffset();

    return (data() + offset);
}


inline const unsigned char* Packet::getPacketContent()
{
    uint16_t offset = getContentOffset();

    return (data() + offset);
}

inline bool Packet::isPacketContentEmpty() const
{
    uint16_t offset = getContentOffset();

    if(offset >= length())
        return true;
    else
        return false;
}

inline uint16_t Packet::getPacketContentSize() const
{
    uint16_t offset = getContentOffset();

    return length() - offset;
}

inline void Packet::setContentOffset(uint16_t offset)
{
    set_anno_u16(MIDDLEBOX_CONTENTOFFSET_OFFSET, offset);
}

inline uint16_t Packet::getContentOffset() const
{
    return anno_u16(MIDDLEBOX_CONTENTOFFSET_OFFSET);
}



CLICK_ENDDECLS
#endif<|MERGE_RESOLUTION|>--- conflicted
+++ resolved
@@ -390,7 +390,6 @@
     inline bool isPacketContentEmpty() const;
     inline uint16_t getPacketContentSize() const;
     //@}
-
 
 #if CLICK_LINUXMODULE
 # if (LINUX_VERSION_CODE >= KERNEL_VERSION(2, 6, 24) && NET_SKBUFF_DATA_USES_OFFSET) || \
@@ -823,20 +822,12 @@
 	unsigned char *h;
 	Packet::PacketType pkt_type;
 #if !CLICK_PACKET_USE_DPDK
-<<<<<<< HEAD
-	Timestamp timestamp;
-=======
 	char timestamp[sizeof(Timestamp)];
->>>>>>> 37a70963
 #endif
 	Packet *next;
 	Packet *prev;
 	AllAnno()
 #if !CLICK_PACKET_USE_DPDK
-<<<<<<< HEAD
-	    : timestamp(Timestamp::uninitialized_t())
-=======
->>>>>>> 37a70963
 #endif
 	{
 	}
@@ -942,11 +933,6 @@
     inline void rewrite_ip(IPAddress ip, const int shift, bool is_tcp = true);
     inline void rewrite_seq(tcp_seq_t seq, const int shift);
 
-    inline void rewrite_ips(IPPair pair, bool is_tcp = true);
-    inline void rewrite_ips_ports(IPPair pair, uint16_t sport, uint16_t dport, bool is_tcp = true);
-    inline void rewrite_ipport(IPAddress ip, uint16_t port, const int shift, bool is_tcp = true);
-    inline void rewrite_ip(IPAddress ip, const int shift, bool is_tcp = true);
-
 #if !CLICK_LINUXMODULE
     inline void set_buffer(unsigned char *data, uint32_t buffer_length, uint32_t data_length);
 #endif
@@ -1714,10 +1700,6 @@
     }*/
     Packet *p = reinterpret_cast<Packet *>(mb);
     p->clear_annotations();
-#if HAVE_FLOW
-    if (fcb_stack)
-        fcb_stack->acquire(1);
-#endif
     return p;
 }
 #endif
@@ -2936,12 +2918,9 @@
 }
 #endif
 
-<<<<<<< HEAD
-=======
 #include <clicknet/tcp.h>
 #include <clicknet/udp.h>
 
->>>>>>> 37a70963
 inline void
 WritablePacket::rewrite_ips(IPPair pair, bool is_tcp) {
     assert(this->network_header());
@@ -3058,7 +3037,6 @@
         click_update_in_cksum(&this->udp_header()->uh_sum, t_old_hw, t_new_hw);
 }
 
-<<<<<<< HEAD
 //0 for seq, 1 for ack
 inline void
 WritablePacket::rewrite_seq(tcp_seq_t seq, const int shift) {
@@ -3077,8 +3055,6 @@
     click_update_in_cksum(&this->tcp_header()->th_sum, t_old_hw, t_new_hw);
 }
 
-=======
->>>>>>> 37a70963
 typedef Packet::PacketType PacketType;
 
 
