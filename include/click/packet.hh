--- conflicted
+++ resolved
@@ -172,6 +172,7 @@
 	_destructor = 0;
     }
 #endif
+
 
     /** @brief Add space for a header before the packet.
      * @param len amount of space to add
@@ -1721,16 +1722,12 @@
 			b->list = 0;
 		# endif
 		skbmgr_recycle_skbs(b);
-<<<<<<< HEAD
     #elif CLICK_PACKET_USE_DPDK
 #if HAVE_FLOW
         if (fcb_stack) {
             fcb_stack->release(1);
         }
 #endif
-=======
-	#elif CLICK_PACKET_USE_DPDK
->>>>>>> ab206445
 		//Dpdk takes care of indirect and related things
 		rte_pktmbuf_free(mb());
 	#elif HAVE_CLICK_PACKET_POOL && !defined(CLICK_FORCE_EXPENSIVE)
