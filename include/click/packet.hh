// -*- related-file-name: "../../lib/packet.cc" -*-
#ifndef CLICK_PACKET_HH
#define CLICK_PACKET_HH
#include <click/ipaddress.hh>
#include <click/glue.hh>
#include <click/timestamp.hh>
#include <click/packet_anno.hh>
#if CLICK_LINUXMODULE
# include <click/skbmgr.hh>
#elif CLICK_PACKET_USE_DPDK
# include <rte_debug.h>
# include <rte_mbuf.h>
#else
# include <click/atomic.hh>
#endif
#if CLICK_BSDMODULE
# include <sys/stddef.h>
#endif
#if CLICK_NS
# include <click/simclick.h>
#endif
#if !CLICK_PACKET_USE_DPDK && (CLICK_USERLEVEL || CLICK_NS || CLICK_MINIOS) && (!HAVE_MULTITHREAD || HAVE___THREAD_STORAGE_CLASS) && !(NETMAP_PACKET_POOL)
# define HAVE_CLICK_PACKET_POOL 1
#endif
#ifndef CLICK_PACKET_DEPRECATED_ENUM
# define CLICK_PACKET_DEPRECATED_ENUM CLICK_DEPRECATED_ENUM
#endif
struct click_ether;
struct click_ip;
struct click_icmp;
struct click_ip6;
struct click_tcp;
struct click_udp;
CLICK_DECLS

#if HAVE_BATCH && HAVE_CLICK_PACKET_POOL
#define HAVE_BATCH_RECYCLE 1
#endif

class IP6Address;
class WritablePacket;
class PacketBatch;
class Packet { public:

    /** @name Data */
    //@{
    // PACKET CREATION

    enum {
#ifdef CLICK_MINIOS
	default_headroom = 48,		///< Increase headroom for improved performance.
#elif CLICK_PACKET_USE_DPDK || HAVE_DPDK_PACKET_POOL
	default_headroom = RTE_PKTMBUF_HEADROOM,
#elif HAVE_CLICK_PACKET_POOL
	default_headroom = 64,
#else
	default_headroom = 28,		///< Default packet headroom() for
					///  Packet::make().  4-byte aligned.
#endif
	min_buffer_length = 64		///< Minimum buffer_length() for
					///  Packet::make()
    };

    static WritablePacket *make(uint32_t headroom, const void *data,
				uint32_t length, uint32_t tailroom) CLICK_WARN_UNUSED_RESULT;
    static inline WritablePacket *make(const void *data, uint32_t length) CLICK_WARN_UNUSED_RESULT;
    static inline WritablePacket *make(uint32_t length) CLICK_WARN_UNUSED_RESULT;
#if CLICK_LINUXMODULE
    static Packet *make(struct sk_buff *skb) CLICK_WARN_UNUSED_RESULT;
#elif CLICK_PACKET_USE_DPDK
    static Packet *make(struct rte_mbuf *mb) CLICK_WARN_UNUSED_RESULT;
#endif
#if CLICK_BSDMODULE
    // Packet::make(mbuf *) wraps a Packet around an existing mbuf.
    // Packet now owns the mbuf.
    static inline Packet *make(struct mbuf *mbuf) CLICK_WARN_UNUSED_RESULT;
#endif
#if CLICK_USERLEVEL || CLICK_MINIOS
    typedef void (*buffer_destructor_type)(unsigned char* buf, size_t sz, void* argument);

    /**
     * Empty destructor which does nothing. Use this whenever possible instead
     * of your own empty destructor as this special case will be detected and it
     * won't be called.
     */
    static void empty_destructor(unsigned char*, size_t, void*);

    static WritablePacket* make(unsigned char* data, uint32_t length,
				buffer_destructor_type buffer_destructor,
                                void* argument = (void*) 0, int headroom = 0, int tailroom = 0) CLICK_WARN_UNUSED_RESULT;
#endif //CLICK_USERLEVEL || CLICK_MINIOS


    static int max_data_pool_size();
    static void static_cleanup();

    inline void kill();

    inline void kill_nonatomic();

    inline bool shared() const;
    inline bool shared_nonatomic() const;
    Packet *clone(bool fast = false) CLICK_WARN_UNUSED_RESULT;
    inline WritablePacket *uniqueify() CLICK_WARN_UNUSED_RESULT;
#if CLICK_LINUXMODULE
    inline void get() {skb_get(skb());};
#elif CLICK_PACKET_USE_DPDK
    inline void get() {rte_mbuf_refcnt_update(mb(), 1);};
#else
    inline void get() {_use_count++;};
#endif

    inline const unsigned char *data() const;
    inline const unsigned char *end_data() const;
    inline uint32_t length() const;
    inline uint32_t headroom() const;
    inline uint32_t tailroom() const;
    inline const unsigned char *buffer() const;
    inline const unsigned char *end_buffer() const;
    inline uint32_t buffer_length() const;

#if CLICK_LINUXMODULE
    struct sk_buff *skb()		{ return (struct sk_buff *)this; }
    const struct sk_buff *skb() const	{ return (const struct sk_buff*)this; }
#elif CLICK_PACKET_USE_DPDK
    inline void prefetch_anno() {
        rte_prefetch0(xanno());
    }

    struct rte_mbuf *mb() {
        return reinterpret_cast<struct rte_mbuf *>(this);
    }
    const struct rte_mbuf *mb() const {
        return reinterpret_cast<const struct rte_mbuf *>(this);
    }
    void *destructor_argument() const {
        click_chatter("ILLEGAL CALL TO destructor_argument");
        assert(false);
        return NULL;
    }
    void set_buffer_destructor(buffer_destructor_type) {
        click_chatter("ILLEGAL CALL TO set_buffer_destructor");
        assert(false);
    }
    void set_destructor_argument(void*) {
        click_chatter("ILLEGAL CALL TO set_destructor_argument");
         assert(false);
    }
#elif CLICK_BSDMODULE
    struct mbuf *m()			{ return _m; }
    const struct mbuf *m() const	{ return (const struct mbuf *)_m; }
    struct mbuf *steal_m();
    struct mbuf *dup_jumbo_m(struct mbuf *mbuf);
#elif CLICK_USERLEVEL || CLICK_MINIOS
    void set_buffer_destructor(buffer_destructor_type destructor) {
    	_destructor = destructor;
    }
    buffer_destructor_type buffer_destructor() const {
	return _destructor;
    }
    void* destructor_argument() const {
    	return _destructor_argument;
    }
    void reset_buffer() {
	_head = _data = _tail = _end = 0;
	_destructor = 0;
    }
#endif


    /** @brief Add space for a header before the packet.
     * @param len amount of space to add
     * @return packet with added header space, or null on failure
     *
     * Returns a packet with an additional @a len bytes of uninitialized space
     * before the current packet's data().  A copy of the packet data is made
     * if there isn't enough headroom() in the current packet, or if the
     * current packet is shared().  If no copy is made, this operation is
     * quite efficient.
     *
     * If a data copy would be required, but the copy fails because of lack of
     * memory, then the current packet is freed.
     *
     * push() is usually used like this:
     * @code
     * WritablePacket *q = p->push(14);
     * if (!q)
     *     return 0;
     * // p must not be used here.
     * @endcode
     *
     * @post new length() == old length() + @a len (if no failure)
     *
     * @sa nonunique_push, push_mac_header, pull */
    WritablePacket *push(uint32_t len) CLICK_WARN_UNUSED_RESULT;

    /** @brief Add space for a MAC header before the packet.
     * @param len amount of space to add and length of MAC header
     * @return packet with added header space, or null on failure
     *
     * Combines the action of push() and set_mac_header().  @a len bytes are
     * pushed for a MAC header, and on success, the packet's returned MAC and
     * network header pointers are set as by set_mac_header(data(), @a len).
     *
     * @sa push */
    WritablePacket *push_mac_header(uint32_t len) CLICK_WARN_UNUSED_RESULT;

    /** @brief Add space for a header before the packet.
     * @param len amount of space to add
     * @return packet with added header space, or null on failure
     *
     * This is a variant of push().  Returns a packet with an additional @a
     * len bytes of uninitialized space before the current packet's data().  A
     * copy of the packet data is made if there isn't enough headroom() in the
     * current packet.  However, no copy is made if the current packet is
     * shared; and if no copy is made, this operation is quite efficient.
     *
     * If a data copy would be required, but the copy fails because of lack of
     * memory, then the current packet is freed.
     *
     * @note Unlike push(), nonunique_push() returns a Packet object, which
     * has non-writable data.
     *
     * @sa push */
    Packet *nonunique_push(uint32_t len) CLICK_WARN_UNUSED_RESULT;

    /** @brief Remove a header from the front of the packet.
     * @param len amount of space to remove
     *
     * Removes @a len bytes from the initial part of the packet, usually
     * corresponding to some network header (for example, pull(14) removes an
     * Ethernet header).  This operation is efficient: it just bumps a
     * pointer.
     *
     * It is an error to attempt to pull more than length() bytes.
     *
     * @post new data() == old data() + @a len
     * @post new length() == old length() - @a len
     *
     * @sa push */
    void pull(uint32_t len);

    /** @brief Add space for data after the packet.
     * @param len amount of space to add
     * @return packet with added trailer space, or null on failure
     *
     * Returns a packet with an additional @a len bytes of uninitialized space
     * after the current packet's data (starting at end_data()).  A copy of
     * the packet data is made if there isn't enough tailroom() in the current
     * packet, or if the current packet is shared().  If no copy is made, this
     * operation is quite efficient.
     *
     * If a data copy would be required, but the copy fails because of lack of
     * memory, then the current packet is freed.
     *
     * put() is usually used like this:
     * @code
     * WritablePacket *q = p->put(100);
     * if (!q)
     *     return 0;
     * // p must not be used here.
     * @endcode
     *
     * @post new length() == old length() + @a len (if no failure)
     *
     * @sa nonunique_put, take */
    WritablePacket *put(uint32_t len) CLICK_WARN_UNUSED_RESULT;

    /** @brief Add space for data after the packet.
     * @param len amount of space to add
     * @return packet with added trailer space, or null on failure
     *
     * This is a variant of put().  Returns a packet with an additional @a len
     * bytes of uninitialized space after the current packet's data (starting
     * at end_data()).  A copy of the packet data is made if there isn't
     * enough tailroom() in the current packet.  However, no copy is made if
     * the current packet is shared; and if no copy is made, this operation is
     * quite efficient.
     *
     * If a data copy would be required, but the copy fails because of lack of
     * memory, then the current packet is freed.
     *
     * @sa put */
    Packet *nonunique_put(uint32_t len) CLICK_WARN_UNUSED_RESULT;

    /** @brief Remove space from the end of the packet.
     * @param len amount of space to remove
     *
     * Removes @a len bytes from the end of the packet.  This operation is
     * efficient: it just bumps a pointer.
     *
     * It is an error to attempt to pull more than length() bytes.
     *
     * @post new data() == old data()
     * @post new end_data() == old end_data() - @a len
     * @post new length() == old length() - @a len
     *
     * @sa push */
    void take(uint32_t len);


    /** @brief Shift packet data within the data buffer.
     * @param offset amount to shift packet data
     * @param free_on_failure if true, then delete the input packet on failure
     * @return a packet with shifted data, or null on failure
     *
     * Useful to align packet data.  For example, if the packet's embedded IP
     * header is located at pointer value 0x8CCA03, then shift_data(1) or
     * shift_data(-3) will both align the header on a 4-byte boundary.
     *
     * If the packet is shared() or there isn't enough headroom or tailroom
     * for the operation, the packet is passed to uniqueify() first.  This can
     * fail if there isn't enough memory.  If it fails, shift_data returns
     * null, and if @a free_on_failure is true (the default), the input packet
     * is freed.
     *
     * The packet's mac_header, network_header, and transport_header areas are
     * preserved, even if they lie within the headroom.  Any headroom outside
     * these regions may be overwritten, as may any tailroom.
     *
     * @post new data() == old data() + @a offset (if no copy is made)
     * @post new buffer() == old buffer() (if no copy is made) */
    Packet *shift_data(int offset, bool free_on_failure = true) CLICK_WARN_UNUSED_RESULT;
#if CLICK_USERLEVEL || CLICK_MINIOS
    inline void shrink_data(const unsigned char *data, uint32_t length);
    inline void change_headroom_and_length(uint32_t headroom, uint32_t length);
    inline void change_buffer_length(uint32_t length);
#endif
    bool copy(Packet* p, int headroom=0);
    //@}

    /** @name Header Pointers */
    //@{
    inline bool has_mac_header() const;
    inline const unsigned char *mac_header() const;
    inline int mac_header_offset() const;
    inline uint32_t mac_header_length() const;
    inline int mac_length() const;
    inline void set_mac_header(const unsigned char *p);
    inline void set_mac_header(const unsigned char *p, uint32_t len);
    inline void clear_mac_header();

    inline bool has_network_header() const;
    inline const unsigned char *network_header() const;
    inline int network_header_offset() const;
    inline uint32_t network_header_length() const;
    inline int network_length() const;
    inline void set_network_header(const unsigned char *p);
    inline void set_network_header(const unsigned char *p, uint32_t len);
    inline void set_network_header_length(uint32_t len);
    inline void clear_network_header();

    inline void set_transport_header(const unsigned char *p);
    inline bool has_transport_header() const;
    inline const unsigned char *transport_header() const;
    inline int transport_header_offset() const;
    inline int transport_length() const;
    inline void clear_transport_header();

    // CONVENIENCE HEADER ANNOTATIONS
    inline const click_ether *ether_header() const;
    inline void set_ether_header(const click_ether *ethh);

    inline const click_ip *ip_header() const;
    inline int ip_header_offset() const;
    inline uint32_t ip_header_length() const;
    inline void set_ip_header(const click_ip *iph, uint32_t len);

    inline const click_ip6 *ip6_header() const;
    inline int ip6_header_offset() const;
    inline uint32_t ip6_header_length() const;
    inline void set_ip6_header(const click_ip6 *ip6h);
    inline void set_ip6_header(const click_ip6 *ip6h, uint32_t len);

    inline const click_icmp *icmp_header() const;
    inline const click_tcp *tcp_header() const;
    inline const click_udp *udp_header() const;
    //@}

#if CLICK_LINUXMODULE
# if (LINUX_VERSION_CODE >= KERNEL_VERSION(2, 6, 24) && NET_SKBUFF_DATA_USES_OFFSET) || \
     (LINUX_VERSION_CODE >= KERNEL_VERSION(3, 11, 0))
  protected:
    typedef typeof(((struct sk_buff*)0)->mac_header) mac_header_type;
    typedef typeof(((struct sk_buff*)0)->network_header) network_header_type;
    typedef typeof(((struct sk_buff*)0)->transport_header) transport_header_type;
# endif
#endif

  private:
    /** @cond never */
    union Anno;
#if CLICK_LINUXMODULE
    const Anno *xanno() const		{ return (const Anno *)skb()->cb; }
    Anno *xanno()			{ return (Anno *)skb()->cb; }
#elif CLICK_PACKET_USE_DPDK
# define ANNO_OFFSET sizeof(struct rte_mbuf)
    const Anno *xanno() const           { return (const Anno *) ((unsigned char*)this) + ANNO_OFFSET; }
    Anno *xanno()			{ return (Anno *) ((unsigned char*)this) + ANNO_OFFSET; }

#else
    inline const Anno *xanno() const		{ return &_aa.cb; }
    inline Anno *xanno()			{ return &_aa.cb; }
#endif
    /** @endcond never */
  public:

    /** @name Annotations */
    //@{

    enum {
	anno_size = 48			///< Size of annotation area.
    };

    /** @brief Return the timestamp annotation. */
    inline const Timestamp &timestamp_anno() const;
    /** @overload */
    inline Timestamp &timestamp_anno();
    /** @brief Set the timestamp annotation.
     * @param t new timestamp */
    inline void set_timestamp_anno(const Timestamp &t);

    /** @brief Return the device annotation. */
    inline net_device *device_anno() const;
    /** @brief Set the device annotation */
    inline void set_device_anno(net_device *dev);

    /** @brief Values for packet_type_anno().
     * Must agree with Linux's PACKET_ constants in <linux/if_packet.h>. */
    enum PacketType {
	HOST = 0,		/**< Packet was sent to this host. */
	BROADCAST = 1,		/**< Packet was sent to a link-level multicast
				     address. */
	MULTICAST = 2,		/**< Packet was sent to a link-level multicast
				     address. */
	OTHERHOST = 3,		/**< Packet was sent to a different host, but
				     received anyway.  The receiving device is
				     probably in promiscuous mode. */
	OUTGOING = 4,		/**< Packet was generated by this host and is
				     being sent elsewhere. */
	LOOPBACK = 5,
	FASTROUTE = 6
    };
    /** @brief Return the packet type annotation. */
    inline PacketType packet_type_anno() const;
    /** @brief Set the packet type annotation. */
    inline void set_packet_type_anno(PacketType t);

#if CLICK_NS
    class SimPacketinfoWrapper { public:
	simclick_simpacketinfo _pinfo;
	SimPacketinfoWrapper() {
	    // The uninitialized value for the simulator packet data can't be
	    // all zeros (0 is a valid packet id) or random junk out of memory
	    // since the simulator will look at this info to see if the packet
	    // was originally generated by it. Accidental collisions with
	    // other packet IDs or bogus packet IDs can cause weird things to
	    // happen. So we set it to all -1 here to keep the simulator from
	    // getting confused.
	    memset(&_pinfo,-1,sizeof(_pinfo));
	}
    };
    simclick_simpacketinfo *get_sim_packetinfo() {
	return &(_sim_packetinfo._pinfo);
    }
    void set_sim_packetinfo(simclick_simpacketinfo* pinfo) {
	_sim_packetinfo._pinfo = *pinfo;
    }
#endif

    /** @brief Return the next packet annotation. */
    inline Packet *next() const;
    /** @overload */
    inline Packet *&next();
    /** @brief Set the next packet annotation. */
    inline void set_next(Packet *p);

    /** @brief Return the previous packet annotation. */
    inline Packet *prev() const;
    /** @overload */
    inline Packet *&prev();
    /** @brief Set the previous packet annotation. */
    inline void set_prev(Packet *p);

    inline Packet* find_tail() {
    	Packet* head = this;
    	while (head != NULL) {
			Packet* next = head->next();
			if (next == NULL) break;
			head = next;
		}
		return head;
    }

    inline unsigned int find_count() {
       	Packet* head = this;
       	int c = 0;
       	while (head != NULL) {
   			head = head->next();
   			c++;
   		}
   		return c;
    }

    enum {
	dst_ip_anno_offset = 0, dst_ip_anno_size = 4,
	dst_ip6_anno_offset = 0, dst_ip6_anno_size = 16
    };

    /** @brief Return the destination IPv4 address annotation.
     *
     * The value is taken from the address annotation area. */
    inline IPAddress dst_ip_anno() const;

    /** @brief Set the destination IPv4 address annotation.
     *
     * The value is stored in the address annotation area. */
    inline void set_dst_ip_anno(IPAddress addr);

    /** @brief Return a pointer to the annotation area.
     *
     * The area is @link Packet::anno_size anno_size @endlink bytes long. */
    void *anno()			{ return xanno(); }

    /** @overload */
    const void *anno() const		{ return xanno(); }

    /** @brief Return a pointer to the annotation area as uint8_ts. */
    uint8_t *anno_u8()			{ return &xanno()->u8[0]; }

    /** @brief overload */
    const uint8_t *anno_u8() const	{ return &xanno()->u8[0]; }

    /** @brief Return a pointer to the annotation area as uint32_ts. */
    uint32_t *anno_u32()		{ return &xanno()->u32[0]; }

    /** @brief overload */
    const uint32_t *anno_u32() const	{ return &xanno()->u32[0]; }

    /** @brief Return annotation byte at offset @a i.
     * @pre 0 <= @a i < @link Packet::anno_size anno_size @endlink */
    uint8_t anno_u8(int i) const {
	assert(i >= 0 && i < anno_size);
	return xanno()->u8[i];
    }

    /** @brief Set annotation byte at offset @a i.
     * @param i annotation offset in bytes
     * @param x value
     * @pre 0 <= @a i < @link Packet::anno_size anno_size @endlink */
    void set_anno_u8(int i, uint8_t x) {
	assert(i >= 0 && i < anno_size);
	xanno()->u8[i] = x;
    }

    /** @brief Return 16-bit annotation at offset @a i.
     * @pre 0 <= @a i < @link Packet::anno_size anno_size @endlink - 1
     * @pre On aligned targets, @a i must be evenly divisible by 2.
     *
     * Affects annotation bytes [@a i, @a i+1]. */
    uint16_t anno_u16(int i) const {
	assert(i >= 0 && i < anno_size - 1);
#if !HAVE_INDIFFERENT_ALIGNMENT
	assert(i % 2 == 0);
#endif
	return *reinterpret_cast<const click_aliasable_uint16_t *>(xanno()->c + i);
    }

    /** @brief Set 16-bit annotation at offset @a i.
     * @param i annotation offset in bytes
     * @param x value
     * @pre 0 <= @a i < @link Packet::anno_size anno_size @endlink - 1
     * @pre On aligned targets, @a i must be evenly divisible by 2.
     *
     * Affects annotation bytes [@a i, @a i+1]. */
    void set_anno_u16(int i, uint16_t x) {
	assert(i >= 0 && i < anno_size - 1);
#if !HAVE_INDIFFERENT_ALIGNMENT
	assert(i % 2 == 0);
#endif
	*reinterpret_cast<click_aliasable_uint16_t *>(xanno()->c + i) = x;
    }

    /** @brief Return 16-bit annotation at offset @a i.
     * @pre 0 <= @a i < @link Packet::anno_size anno_size @endlink - 1
     * @pre On aligned targets, @a i must be evenly divisible by 2.
     *
     * Affects annotation bytes [@a i, @a i+1]. */
    int16_t anno_s16(int i) const {
	assert(i >= 0 && i < anno_size - 1);
#if !HAVE_INDIFFERENT_ALIGNMENT
	assert(i % 2 == 0);
#endif
	return *reinterpret_cast<const click_aliasable_int16_t *>(xanno()->c + i);
    }

    /** @brief Set 16-bit annotation at offset @a i.
     * @param i annotation offset in bytes
     * @param x value
     * @pre 0 <= @a i < @link Packet::anno_size anno_size @endlink - 1
     * @pre On aligned targets, @a i must be evenly divisible by 2.
     *
     * Affects annotation bytes [@a i, @a i+1]. */
    void set_anno_s16(int i, int16_t x) {
	assert(i >= 0 && i < anno_size - 1);
#if !HAVE_INDIFFERENT_ALIGNMENT
	assert(i % 2 == 0);
#endif
	*reinterpret_cast<click_aliasable_int16_t *>(xanno()->c + i) = x;
    }

    /** @brief Return 32-bit annotation at offset @a i.
     * @pre 0 <= @a i < @link Packet::anno_size anno_size @endlink - 3
     * @pre On aligned targets, @a i must be evenly divisible by 4.
     *
     * Affects user annotation bytes [@a i, @a i+3]. */
    uint32_t anno_u32(int i) const {
	assert(i >= 0 && i < anno_size - 3);
#if !HAVE_INDIFFERENT_ALIGNMENT
	assert(i % 4 == 0);
#endif
	return *reinterpret_cast<const click_aliasable_uint32_t *>(xanno()->c + i);
    }

    /** @brief Set 32-bit annotation at offset @a i.
     * @param i annotation offset in bytes
     * @param x value
     * @pre 0 <= @a i < @link Packet::anno_size anno_size @endlink - 3
     * @pre On aligned targets, @a i must be evenly divisible by 4.
     *
     * Affects user annotation bytes [@a i, @a i+3]. */
    void set_anno_u32(int i, uint32_t x) {
	assert(i >= 0 && i < anno_size - 3);
#if !HAVE_INDIFFERENT_ALIGNMENT
	assert(i % 4 == 0);
#endif
	*reinterpret_cast<click_aliasable_uint32_t *>(xanno()->c + i) = x;
    }

    /** @brief Return 32-bit annotation at offset @a i.
     * @pre 0 <= @a i < @link Packet::anno_size anno_size @endlink - 3
     *
     * Affects user annotation bytes [4*@a i, 4*@a i+3]. */
    int32_t anno_s32(int i) const {
	assert(i >= 0 && i < anno_size - 3);
#if !HAVE_INDIFFERENT_ALIGNMENT
	assert(i % 4 == 0);
#endif
	return *reinterpret_cast<const click_aliasable_int32_t *>(xanno()->c + i);
    }

    /** @brief Set 32-bit annotation at offset @a i.
     * @param i annotation offset in bytes
     * @param x value
     * @pre 0 <= @a i < @link Packet::anno_size anno_size @endlink - 3
     * @pre On aligned targets, @a i must be evenly divisible by 4.
     *
     * Affects user annotation bytes [@a i, @a i+3]. */
    void set_anno_s32(int i, int32_t x) {
	assert(i >= 0 && i < anno_size - 3);
#if !HAVE_INDIFFERENT_ALIGNMENT
	assert(i % 4 == 0);
#endif
	*reinterpret_cast<click_aliasable_int32_t *>(xanno()->c + i) = x;
    }

#if HAVE_INT64_TYPES
    /** @brief Return 64-bit annotation at offset @a i.
     * @pre 0 <= @a i < @link Packet::anno_size anno_size @endlink - 7
     * @pre On aligned targets, @a i must be aligned properly for uint64_t.
     *
     * Affects user annotation bytes [@a i, @a i+7]. */
    uint64_t anno_u64(int i) const {
	assert(i >= 0 && i < anno_size - 7);
#if !HAVE_INDIFFERENT_ALIGNMENT
	assert(i % __alignof__(uint64_t) == 0);
#endif
	return *reinterpret_cast<const click_aliasable_uint64_t *>(xanno()->c + i);
    }

    /** @brief Set 64-bit annotation at offset @a i.
     * @param i annotation offset in bytes
     * @param x value
     * @pre 0 <= @a i < @link Packet::anno_size anno_size @endlink - 7
     * @pre On aligned targets, @a i must be aligned properly for uint64_t.
     *
     * Affects user annotation bytes [@a i, @a i+7]. */
    void set_anno_u64(int i, uint64_t x) {
	assert(i >= 0 && i < anno_size - 7);
#if !HAVE_INDIFFERENT_ALIGNMENT
	assert(i % __alignof__(uint64_t) == 0);
#endif
	*reinterpret_cast<click_aliasable_uint64_t *>(xanno()->c + i) = x;
    }
#endif

    /** @brief Return void * sized annotation at offset @a i.
     * @pre 0 <= @a i < @link Packet::anno_size anno_size @endlink - sizeof(void *)
     * @pre On aligned targets, @a i must be aligned properly.
     *
     * Affects user annotation bytes [@a i, @a i+sizeof(void *)]. */
    void *anno_ptr(int i) const {
	assert(i >= 0 && i <= anno_size - (int)sizeof(void *));
#if !HAVE_INDIFFERENT_ALIGNMENT
	assert(i % __alignof__(void *) == 0);
#endif
	return *reinterpret_cast<const click_aliasable_void_pointer_t *>(xanno()->c + i);
    }

    /** @brief Set void * sized annotation at offset @a i.
     * @param i annotation offset in bytes
     * @param x value
     * @pre 0 <= @a i < @link Packet::anno_size anno_size @endlink - sizeof(void *)
     * @pre On aligned targets, @a i must be aligned properly.
     *
     * Affects user annotation bytes [@a i, @a i+sizeof(void *)]. */
    void set_anno_ptr(int i, const void *x) {
	assert(i >= 0 && i <= anno_size - (int)sizeof(void *));
#if !HAVE_INDIFFERENT_ALIGNMENT
	assert(i % __alignof__(void *) == 0);
#endif
	*reinterpret_cast<click_aliasable_void_pointer_t *>(xanno()->c + i) = const_cast<void *>(x);
    }

#if !CLICK_PACKET_USE_DPDK && !CLICK_LINUXMODULE
    inline Packet* data_packet() {
    	return _data_packet;
    }
#endif

    inline void clear_annotations(bool all = true);
    inline void copy_annotations(const Packet *, bool all = true);
    //@}

    /** @cond never */
    enum {
	DEFAULT_HEADROOM = default_headroom,
	MIN_BUFFER_LENGTH = min_buffer_length,
	addr_anno_offset = 0,
	addr_anno_size = 16,
	user_anno_offset = 16,
	user_anno_size = 32,
	ADDR_ANNO_SIZE = addr_anno_size,
	USER_ANNO_SIZE = user_anno_size,
	USER_ANNO_U16_SIZE = USER_ANNO_SIZE / 2,
	USER_ANNO_U32_SIZE = USER_ANNO_SIZE / 4,
	USER_ANNO_U64_SIZE = USER_ANNO_SIZE / 8
    } CLICK_PACKET_DEPRECATED_ENUM;
    inline const unsigned char *buffer_data() const CLICK_DEPRECATED;
    inline void *addr_anno() CLICK_DEPRECATED;
    inline const void *addr_anno() const CLICK_DEPRECATED;
    inline void *user_anno() CLICK_DEPRECATED;
    inline const void *user_anno() const CLICK_DEPRECATED;
    inline uint8_t *user_anno_u8() CLICK_DEPRECATED;
    inline const uint8_t *user_anno_u8() const CLICK_DEPRECATED;
    inline uint32_t *user_anno_u32() CLICK_DEPRECATED;
    inline const uint32_t *user_anno_u32() const CLICK_DEPRECATED;
    inline uint8_t user_anno_u8(int i) const CLICK_DEPRECATED;
    inline void set_user_anno_u8(int i, uint8_t v) CLICK_DEPRECATED;
    inline uint16_t user_anno_u16(int i) const CLICK_DEPRECATED;
    inline void set_user_anno_u16(int i, uint16_t v) CLICK_DEPRECATED;
    inline uint32_t user_anno_u32(int i) const CLICK_DEPRECATED;
    inline void set_user_anno_u32(int i, uint32_t v) CLICK_DEPRECATED;
    inline int32_t user_anno_s32(int i) const CLICK_DEPRECATED;
    inline void set_user_anno_s32(int i, int32_t v) CLICK_DEPRECATED;
#if HAVE_INT64_TYPES
    inline uint64_t user_anno_u64(int i) const CLICK_DEPRECATED;
    inline void set_user_anno_u64(int i, uint64_t v) CLICK_DEPRECATED;
#endif
    inline const uint8_t *all_user_anno() const CLICK_DEPRECATED;
    inline uint8_t *all_user_anno() CLICK_DEPRECATED;
    inline const uint32_t *all_user_anno_u() const CLICK_DEPRECATED;
    inline uint32_t *all_user_anno_u() CLICK_DEPRECATED;
    inline uint8_t user_anno_c(int) const CLICK_DEPRECATED;
    inline void set_user_anno_c(int, uint8_t) CLICK_DEPRECATED;
    inline int16_t user_anno_s(int) const CLICK_DEPRECATED;
    inline void set_user_anno_s(int, int16_t) CLICK_DEPRECATED;
    inline uint16_t user_anno_us(int) const CLICK_DEPRECATED;
    inline void set_user_anno_us(int, uint16_t) CLICK_DEPRECATED;
    inline int32_t user_anno_i(int) const CLICK_DEPRECATED;
    inline void set_user_anno_i(int, int32_t) CLICK_DEPRECATED;
    inline uint32_t user_anno_u(int) const CLICK_DEPRECATED;
    inline void set_user_anno_u(int, uint32_t) CLICK_DEPRECATED;
    /** @endcond never */

  private:

    // Anno must fit in sk_buff's char cb[48].
    /** @cond never */
    union Anno {
	char c[anno_size];
	uint8_t u8[anno_size];
	uint16_t u16[anno_size / 2];
	uint32_t u32[anno_size / 4];
#if HAVE_INT64_TYPES
	uint64_t u64[anno_size / 8];
#endif
	// allocations: see packet_anno.hh
    };

#if !CLICK_LINUXMODULE
    // All packet annotations are stored in AllAnno so that
    // clear_annotations(true) can memset() the structure to zero.
    struct AllAnno {
	Anno cb;
	unsigned char *mac;
	unsigned char *nh;
	unsigned char *h;
<<<<<<< HEAD
	Packet::PacketType pkt_type;
#if !CLICK_PACKET_USE_DPDK
	Timestamp timestamp;
#endif
	Packet *next;
	Packet *prev;
	AllAnno()
#if !CLICK_PACKET_USE_DPDK
	    : timestamp(Timestamp::uninitialized_t())
#endif
	{
	}
=======
	PacketType pkt_type;
	char timestamp[sizeof(Timestamp)];
	Packet *next;
	Packet *prev;
>>>>>>> dabb6d61
    };

# if CLICK_PACKET_USE_DPDK
    inline struct AllAnno *all_anno() {
        return reinterpret_cast<AllAnno *>(xanno());
    }
    inline const struct AllAnno *all_anno() const {
        return reinterpret_cast<const AllAnno *>(xanno());
    }
    static struct rte_mempool **_pktmbuf_pools;
# endif
#endif
    /** @endcond never */

#if !(CLICK_LINUXMODULE || CLICK_PACKET_USE_DPDK)
    // User-space and BSD kernel module implementations.
protected:
    atomic_uint32_t _use_count;
    Packet *_data_packet;
private:
    /* mimic Linux sk_buff */
    unsigned char *_head; /* start of allocated buffer */
    unsigned char *_data; /* where the packet starts */
    unsigned char *_tail; /* one beyond end of packet */
    unsigned char *_end;  /* one beyond end of allocated buffer */
# if CLICK_BSDMODULE
    struct mbuf *_m;
# endif
    AllAnno _aa;
# if CLICK_NS
    SimPacketinfoWrapper _sim_packetinfo;
# endif
# if CLICK_USERLEVEL || CLICK_MINIOS
    buffer_destructor_type _destructor;
    void* _destructor_argument;
# endif
#endif

    inline Packet() {
#if CLICK_LINUXMODULE
	panic("Packet constructor");
#elif CLICK_PACKET_USE_DPDK
    rte_panic("Packet constructor");
#endif
    }
    Packet(const Packet &x);
    ~Packet();
    Packet &operator=(const Packet &x);

#if !(CLICK_LINUXMODULE || CLICK_PACKET_USE_DPDK)
    bool alloc_data(uint32_t headroom, uint32_t length, uint32_t tailroom);
#endif
#if CLICK_BSDMODULE
    static void assimilate_mbuf(Packet *p);
    void assimilate_mbuf();
#endif

    inline void shift_header_annotations(const unsigned char *old_head, int32_t extra_headroom);
    WritablePacket *expensive_uniqueify(int32_t extra_headroom, int32_t extra_tailroom, bool free_on_failure) CLICK_WARN_UNUSED_RESULT;
    WritablePacket *expensive_push(uint32_t nbytes) CLICK_WARN_UNUSED_RESULT;
    WritablePacket *expensive_put(uint32_t nbytes) CLICK_WARN_UNUSED_RESULT;

    friend class WritablePacket;
    friend class PacketBatch;

};

#if HAVE_CLICK_PACKET_POOL
    struct PacketPool {
        WritablePacket* p;          // free packets, linked by p->next()
        unsigned pcount;            // # packets in `p` list
        WritablePacket* pd;             // free data buffers, linked by pd->next
        unsigned pdcount;           // # buffers in `pd` list
    #  if HAVE_MULTITHREAD
        PacketPool* thread_pool_next; // link to next per-thread pool
    #  endif
    };
#endif

class WritablePacket : public Packet { public:

    inline unsigned char *data() const;
    inline unsigned char *end_data() const;
    inline unsigned char *buffer() const;
    inline unsigned char *end_buffer() const;
    inline unsigned char *mac_header() const;
    inline click_ether *ether_header() const;
    inline unsigned char *network_header() const;
    inline click_ip *ip_header() const;
    inline click_ip6 *ip6_header() const;
    inline unsigned char *transport_header() const;
    inline click_icmp *icmp_header() const;
    inline click_tcp *tcp_header() const;
    inline click_udp *udp_header() const;

#if !CLICK_LINUXMODULE
    inline void set_buffer(unsigned char *data, uint32_t buffer_length, uint32_t data_length);
#endif

# if HAVE_CLICK_PACKET_POOL
    static PacketPool* make_local_packet_pool();
# endif

    static void pool_transfer(int from, int to);

#if !CLICK_LINUXMODULE
    inline void set_buffer(unsigned char *data, uint32_t length) {
    	set_buffer(data,length,length);
    }

    inline void set_buffer(unsigned char *data) {
       	set_buffer(data,buffer_length());
    }
#endif

    inline WritablePacket * unique_next() {
        if (!next()) return NULL;
        if (next()->shared()) {
            set_next(next()->uniqueify());
            return static_cast<WritablePacket*>(next());
        }
        else return static_cast<WritablePacket*>(next());
    }

    inline WritablePacket * unique_prev() {
        if (!prev()) return NULL;
        if (prev()->shared()) {
            set_prev(prev()->uniqueify());
            return static_cast<WritablePacket*>(prev());
        }
        else return static_cast<WritablePacket*>(prev());
    }

    #if !CLICK_LINUXMODULE || CLICK_PACKET_USE_DPDK
        inline void initialize();
        inline void initialize_data();
    #endif
        WritablePacket(const Packet &x);
        ~WritablePacket() { }
    /** @cond never */
    inline unsigned char *buffer_data() const CLICK_DEPRECATED;
    /** @endcond never */

 private:
 
	inline WritablePacket() { }
	
#if HAVE_CLICK_PACKET_POOL
    static WritablePacket *pool_allocate();
    static WritablePacket *pool_data_allocate();
    static WritablePacket *pool_allocate(uint32_t headroom, uint32_t length,
					 uint32_t tailroom);

    static void check_data_pool_size(PacketPool &packet_pool);
    static void check_packet_pool_size(PacketPool &packet_pool);
    static bool is_from_data_pool(WritablePacket *p);
    static void recycle(WritablePacket *p);
    static WritablePacket *pool_batch_allocate(uint16_t count);
    static void recycle_packet_batch(WritablePacket *head, Packet* tail, unsigned count);
    static void recycle_data_batch(WritablePacket *head, Packet* tail, unsigned count);
#endif

    friend class Packet;
    friend class PacketBatch;
    friend class NetmapDevice;

};

/** @brief Clear all packet annotations.
 * @param  all  If true, clear all annotations.  If false, clear only Click's
 *   internal annotations.
 *
 * All user annotations and the address annotation are set to zero, the packet
 * type annotation is set to HOST, the device annotation and all header
 * pointers are set to null, the timestamp annotation is cleared, and the
 * next/prev-packet annotations are set to null.
 *
 * If @a all is false, then the packet type, device, timestamp, header, and
 * next/prev-packet annotations are left alone.
 */
inline void
Packet::clear_annotations(bool all)
{
#if CLICK_LINUXMODULE
    memset(xanno(), 0, sizeof(Anno));
    if (all) {
	set_packet_type_anno(HOST);
	set_device_anno(0);
	set_timestamp_anno(Timestamp());

	clear_mac_header();
	clear_network_header();
	clear_transport_header();

	set_next(0);
	set_prev(0);
    }
#elif CLICK_PACKET_USE_DPDK
    memset(all_anno(), 0, all ? sizeof(AllAnno) : sizeof(Anno));
    set_timestamp_anno(Timestamp());
#else
    memset(&_aa, 0, all ? sizeof(AllAnno) : sizeof(Anno));
#endif
}

/** @brief Copy most packet annotations from @a p.
 * @param p source of annotations
 *
 * This packet's user annotations, address annotation, packet type annotation,
 * device annotation, and timestamp annotation are set to the corresponding
 * annotations from @a p.
 *
 * @note The next/prev-packet and header annotations are not copied. */
inline void
Packet::copy_annotations(const Packet *p, bool)
{
    *xanno() = *p->xanno();
    set_packet_type_anno(p->packet_type_anno());
    set_device_anno(p->device_anno());
    set_timestamp_anno(p->timestamp_anno());
}


#if !CLICK_LINUXMODULE
inline void
WritablePacket::initialize()
{
#if CLICK_PACKET_USE_DPDK
    click_chatter("UNIMPLEMENTED");
    assert(false); //Should be initialized by DPDK
#else
    _use_count = 1;
    _data_packet = 0;
# if CLICK_USERLEVEL || CLICK_MINIOS
    _destructor = 0;
# elif CLICK_BSDMODULE
    _m = 0;
# endif
#endif
    clear_annotations();
}
inline void
WritablePacket::initialize_data()
{
#if CLICK_PACKET_USE_DPDK

    click_chatter("UNIMPLEMENTED");
    assert(false); //This may not illegal but I need to check what to be done
#else
    _use_count = 1;
    _data_packet = 0;
#endif
    clear_annotations(false);
}
#endif

/** @brief Return the packet's data pointer.
 *
 * This is the pointer to the first byte of packet data. */
inline const unsigned char *
Packet::data() const
{
#if CLICK_LINUXMODULE
    return skb()->data;
#elif CLICK_PACKET_USE_DPDK
    return rte_pktmbuf_mtod(mb(), const unsigned char *);
#else
    return _data;
#endif
}

/** @brief Return the packet's end data pointer.
 *
 * The result points at the byte following the packet data.
 * @invariant end_data() == data() + length() */
inline const unsigned char *
Packet::end_data() const
{
#if CLICK_LINUXMODULE
# if LINUX_VERSION_CODE >= KERNEL_VERSION(2, 6, 24)
    return skb_tail_pointer(skb());
# else
    return skb()->tail;
# endif
#elif CLICK_PACKET_USE_DPDK
    return data() + length();
#else
    return _tail;
#endif
}

/** @brief Return a pointer to the packet's data buffer.
 *
 * The result points at the packet's headroom, not its data.
 * @invariant buffer() == data() - headroom() */
inline const unsigned char *
Packet::buffer() const
{
#if CLICK_LINUXMODULE
    return skb()->head;
#elif CLICK_PACKET_USE_DPDK
    return data() - rte_pktmbuf_headroom(mb());
#else
    return _head;
#endif
}

/** @brief Return the packet's end data buffer pointer.
 *
 * The result points past the packet's tailroom.
 * @invariant end_buffer() == end_data() + tailroom() */
inline const unsigned char *
Packet::end_buffer() const
{
#if CLICK_LINUXMODULE
# if LINUX_VERSION_CODE >= KERNEL_VERSION(2, 6, 24)
    return skb_end_pointer(skb());
# else
    return skb()->end;
# endif
#elif CLICK_PACKET_USE_DPDK
    return end_data() + rte_pktmbuf_tailroom(mb());
#else
    return _end;
#endif
}

/** @brief Return the packet's length. */
inline uint32_t
Packet::length() const
{
#if CLICK_LINUXMODULE
    return skb()->len;
#elif CLICK_PACKET_USE_DPDK
    return rte_pktmbuf_data_len(mb());
#else
    return _tail - _data;
#endif
}

/** @brief Return the packet's headroom.
 *
 * The headroom is the amount of space available in the current packet buffer
 * before data().  A push() operation is cheap if the packet's unshared and
 * the length pushed is less than headroom(). */
inline uint32_t
Packet::headroom() const
{
#if CLICK_PACKET_USE_DPDK
    return rte_pktmbuf_headroom(mb());
#else
    return data() - buffer();
#endif
}

/** @brief Return the packet's tailroom.
 *
 * The tailroom is the amount of space available in the current packet buffer
 * following end_data().  A put() operation is cheap if the packet's unshared
 * and the length put is less than tailroom(). */
inline uint32_t
Packet::tailroom() const
{
#if CLICK_PACKET_USE_DPDK
    return rte_pktmbuf_tailroom(mb());
#else
    return end_buffer() - end_data();
#endif
}

/** @brief Return the packet's buffer length.
 * @invariant buffer_length() == headroom() + length() + tailroom()
 * @invariant buffer() + buffer_length() == end_buffer() */
inline uint32_t
Packet::buffer_length() const
{
    return end_buffer() - buffer();
}

inline Packet *
Packet::next() const
{
#if CLICK_LINUXMODULE
    return (Packet *)(skb()->next);
#elif CLICK_PACKET_USE_DPDK
    return all_anno()->next;
#else
    return _aa.next;
#endif
}

inline Packet *&
Packet::next()
{
#if CLICK_LINUXMODULE
    return (Packet *&)(skb()->next);
#elif CLICK_PACKET_USE_DPDK
    return all_anno()->next;
#else
    return _aa.next;
#endif
}

inline void
Packet::set_next(Packet *p)
{
#if CLICK_LINUXMODULE
    skb()->next = p->skb();
#elif CLICK_PACKET_USE_DPDK
    all_anno()->next = p;
#else
    _aa.next = p;
#endif
}

inline Packet *
Packet::prev() const
{
#if CLICK_LINUXMODULE
    return (Packet *)(skb()->prev);
#elif CLICK_PACKET_USE_DPDK
    return all_anno()->prev;
#else
    return _aa.prev;
#endif
}

inline Packet *&
Packet::prev()
{
#if CLICK_LINUXMODULE
    return (Packet *&)(skb()->prev);
#elif CLICK_PACKET_USE_DPDK
    return all_anno()->prev;
#else
    return _aa.prev;
#endif
}

inline void
Packet::set_prev(Packet *p)
{
#if CLICK_LINUXMODULE
    skb()->prev = p->skb();
#elif CLICK_PACKET_USE_DPDK
    all_anno()->prev = p;
#else
    _aa.prev = p;
#endif
}

/** @brief Return true iff the packet's MAC header pointer is set.
 * @sa set_mac_header, clear_mac_header */
inline bool
Packet::has_mac_header() const
{
#if CLICK_LINUXMODULE
# if LINUX_VERSION_CODE >= KERNEL_VERSION(2, 6, 24)
    return skb_mac_header_was_set(skb());
# else
    return skb()->mac.raw != 0;
# endif
#elif CLICK_PACKET_USE_DPDK
    return all_anno()->mac != 0;
#else
    return _aa.mac != 0;
#endif
}

/** @brief Return the packet's MAC header pointer.
 * @warning Not useful if !has_mac_header().
 * @sa ether_header, set_mac_header, clear_mac_header, mac_header_length,
 * mac_length */
inline const unsigned char *
Packet::mac_header() const
{
#if CLICK_LINUXMODULE
# if LINUX_VERSION_CODE >= KERNEL_VERSION(2, 6, 24)
    return skb_mac_header(skb());
# else
    return skb()->mac.raw;
# endif
#elif CLICK_PACKET_USE_DPDK
    return all_anno()->mac;
#else
    return _aa.mac;
#endif
}

/** @brief Return true iff the packet's network header pointer is set.
 * @sa set_network_header, clear_network_header */
inline bool
Packet::has_network_header() const
{
#if CLICK_LINUXMODULE
# if LINUX_VERSION_CODE >= KERNEL_VERSION(2, 6, 24)
#  if NET_SKBUFF_DATA_USES_OFFSET
    return skb()->network_header != (network_header_type) ~0U;
#  else
    return skb()->network_header != 0;
#  endif
# else
    return skb()->nh.raw != 0;
# endif
#elif CLICK_PACKET_USE_DPDK
    return all_anno()->nh != 0;
#else
    return _aa.nh != 0;
#endif
}

/** @brief Return the packet's network header pointer.
 * @warning Not useful if !has_network_header().
 * @sa ip_header, ip6_header, set_network_header, clear_network_header,
 * network_header_length, network_length */
inline const unsigned char *
Packet::network_header() const
{
#if CLICK_LINUXMODULE
# if LINUX_VERSION_CODE >= KERNEL_VERSION(2, 6, 24)
    return skb_network_header(skb());
# else
    return skb()->nh.raw;
# endif
#elif CLICK_PACKET_USE_DPDK
    return all_anno()->nh;
#else
    return _aa.nh;
#endif
}

/** @brief Return true iff the packet's network header pointer is set.
 * @sa set_network_header, clear_transport_header */
inline bool
Packet::has_transport_header() const
{
#if CLICK_LINUXMODULE
# if LINUX_VERSION_CODE >= KERNEL_VERSION(2, 6, 24)
#  if NET_SKBUFF_DATA_USES_OFFSET
    return skb()->transport_header != (transport_header_type) ~0U;
#  else
    return skb()->transport_header != 0;
#  endif
# else
    return skb()->h.raw != 0;
# endif
#elif CLICK_PACKET_USE_DPDK
    return all_anno()->h != 0;
#else
    return _aa.h != 0;
#endif
}

/** @brief Return the packet's transport header pointer.
 * @warning Not useful if !has_transport_header().
 * @sa tcp_header, udp_header, icmp_header, set_transport_header,
 * clear_transport_header, transport_length */
inline const unsigned char *
Packet::transport_header() const
{
#if CLICK_LINUXMODULE
# if LINUX_VERSION_CODE >= KERNEL_VERSION(2, 6, 24)
    return skb_transport_header(skb());
# else
    return skb()->h.raw;
# endif
#elif CLICK_PACKET_USE_DPDK
    return all_anno()->h;
#else
    return _aa.h;
#endif
}

/** @brief Return the packet's MAC header pointer as Ethernet.
 * @invariant (void *) ether_header() == (void *) mac_header()
 * @warning Not useful if !has_mac_header().
 * @sa mac_header */
inline const click_ether *
Packet::ether_header() const
{
    return reinterpret_cast<const click_ether *>(mac_header());
}

/** @brief Return the packet's network header pointer as IPv4.
 * @invariant (void *) ip_header() == (void *) network_header()
 * @warning Not useful if !has_network_header().
 * @sa network_header */
inline const click_ip *
Packet::ip_header() const
{
    return reinterpret_cast<const click_ip *>(network_header());
}

/** @brief Return the packet's network header pointer as IPv6.
 * @invariant (void *) ip6_header() == (void *) network_header()
 * @warning Not useful if !has_network_header().
 * @sa network_header */
inline const click_ip6 *
Packet::ip6_header() const
{
    return reinterpret_cast<const click_ip6 *>(network_header());
}

/** @brief Return the packet's transport header pointer as ICMP.
 * @invariant (void *) icmp_header() == (void *) transport_header()
 * @warning Not useful if !has_transport_header().
 * @sa transport_header */
inline const click_icmp *
Packet::icmp_header() const
{
    return reinterpret_cast<const click_icmp *>(transport_header());
}

/** @brief Return the packet's transport header pointer as TCP.
 * @invariant (void *) tcp_header() == (void *) transport_header()
 * @warning Not useful if !has_transport_header().
 * @sa transport_header */
inline const click_tcp *
Packet::tcp_header() const
{
    return reinterpret_cast<const click_tcp *>(transport_header());
}

/** @brief Return the packet's transport header pointer as UDP.
 * @invariant (void *) udp_header() == (void *) transport_header()
 * @warning Not useful if !has_transport_header().
 * @sa transport_header */
inline const click_udp *
Packet::udp_header() const
{
    return reinterpret_cast<const click_udp *>(transport_header());
}

/** @brief Return the packet's length starting from its MAC header pointer.
 * @invariant mac_length() == end_data() - mac_header()
 * @warning Not useful if !has_mac_header(). */
inline int
Packet::mac_length() const
{
    return end_data() - mac_header();
}

/** @brief Return the packet's length starting from its network header pointer.
 * @invariant network_length() == end_data() - network_header()
 * @warning Not useful if !has_network_header(). */
inline int
Packet::network_length() const
{
    return end_data() - network_header();
}

/** @brief Return the packet's length starting from its transport header pointer.
 * @invariant transport_length() == end_data() - transport_header()
 * @warning Not useful if !has_transport_header(). */
inline int
Packet::transport_length() const
{
    return end_data() - transport_header();
}

inline const Timestamp&
Packet::timestamp_anno() const
{
#if CLICK_LINUXMODULE
# if LINUX_VERSION_CODE <= KERNEL_VERSION(2, 6, 13)
    return *reinterpret_cast<const Timestamp*>(&skb()->stamp);
# else
    return *reinterpret_cast<const Timestamp*>(&skb()->tstamp);
# endif
#elif CLICK_PACKET_USE_DPDK
    return all_anno()->timestamp;
#else
    return *reinterpret_cast<const Timestamp*>(&_aa.timestamp);
#endif
}

inline Timestamp&
Packet::timestamp_anno()
{
#if CLICK_LINUXMODULE
# if LINUX_VERSION_CODE <= KERNEL_VERSION(2, 6, 13)
    return *reinterpret_cast<Timestamp*>(&skb()->stamp);
# else
    return *reinterpret_cast<Timestamp*>(&skb()->tstamp);
# endif
#elif CLICK_PACKET_USE_DPDK
    return all_anno()->timestamp;
#else
    return *reinterpret_cast<Timestamp*>(&_aa.timestamp);
#endif
}

inline void
Packet::set_timestamp_anno(const Timestamp &timestamp)
{
    timestamp_anno() = timestamp;
}

inline net_device *
Packet::device_anno() const
{
#if CLICK_LINUXMODULE
    return skb()->dev;
#elif CLICK_BSDMODULE
    if (m())
	return m()->m_pkthdr.rcvif;
    else
	return 0;
#else
    return 0;
#endif
}

inline void
Packet::set_device_anno(net_device *dev)
{
#if CLICK_LINUXMODULE
    skb()->dev = dev;
#elif CLICK_BSDMODULE
    if (m())
	m()->m_pkthdr.rcvif = dev;
#else
    (void) dev;
#endif
}

inline Packet::PacketType
Packet::packet_type_anno() const
{
#if CLICK_LINUXMODULE && PACKET_TYPE_MASK
    return (PacketType)(skb()->pkt_type & PACKET_TYPE_MASK);
#elif CLICK_LINUXMODULE
    return (PacketType)(skb()->pkt_type);
#elif CLICK_PACKET_USE_DPDK
    return all_anno()->pkt_type;
#else
    return _aa.pkt_type;
#endif
}

inline void
Packet::set_packet_type_anno(PacketType p)
{
#if CLICK_LINUXMODULE && PACKET_TYPE_MASK
    skb()->pkt_type = (skb()->pkt_type & PACKET_CLEAN) | p;
#elif CLICK_LINUXMODULE
    skb()->pkt_type = p;
#elif CLICK_PACKET_USE_DPDK
    all_anno()->pkt_type = p;
#else
    _aa.pkt_type = p;
#endif
}

/** @brief Create and return a new packet.
 * @param data data to be copied into the new packet
 * @param length length of packet
 * @return new packet, or null if no packet could be created
 *
 * The @a data is copied into the new packet.  If @a data is null, the
 * packet's data is left uninitialized.  The new packet's headroom equals
 * @link Packet::default_headroom default_headroom @endlink, its tailroom is 0.
 *
 * The returned packet's annotations are cleared and its header pointers are
 * null. */
inline WritablePacket *
Packet::make(const void *data, uint32_t length)
{
    return make(default_headroom, data, length, 0);
}

/** @brief Create and return a new packet.
 * @param length length of packet
 * @return new packet, or null if no packet could be created
 *
 * The packet's data is left uninitialized.  The new packet's headroom equals
 * @link Packet::default_headroom default_headroom @endlink, its tailroom is 0.
 *
 * The returned packet's annotations are cleared and its header pointers are
 * null. */
inline WritablePacket *
Packet::make(uint32_t length)
{
    return make(default_headroom, (const unsigned char *) 0, length, 0);
}

#if CLICK_LINUXMODULE
/** @brief Change an sk_buff into a Packet (linuxmodule).
 * @param skb input sk_buff
 * @return the packet
 *
 * In the Linux kernel module, Packet objects are sk_buff objects.  This
 * function simply changes an sk_buff into a Packet by claiming its @a skb
 * argument.  If <tt>skb->users</tt> is 1, then @a skb is orphaned by
 * <tt>skb_orphan(skb)</tt> and returned.  If it is larger than 1, then @a skb
 * is cloned and the clone is returned.  (sk_buffs used for Click Packet
 * objects must have <tt>skb->users</tt> == 1.)  Null might be returned if
 * there's no memory for the clone.
 *
 * The returned packet's annotations and header pointers <em>are not
 * cleared</em>: they have the same values they did in the sk_buff.  If the
 * packet came from Linux, then the header pointers and shared annotations
 * (timestamp, packet type, next/prev packet) might have valid values, but the
 * Click annotations (address, user) likely do not.  Use clear_annotations()
 * to clear them. */
inline Packet *
Packet::make(struct sk_buff *skb)
{
    struct sk_buff *nskb;
    if (atomic_read(&skb->users) == 1) {
	skb_orphan(skb);
	nskb = skb;
    } else {
	nskb = skb_clone(skb, GFP_ATOMIC);
	atomic_dec(&skb->users);
    }
# if HAVE_SKB_LINEARIZE
#  if LINUX_VERSION_CODE <= KERNEL_VERSION(2, 6, 17)
    if (nskb && skb_linearize(nskb, GFP_ATOMIC) != 0)
#  else
    if (nskb && skb_linearize(nskb) != 0)
#  endif
    {
	kfree_skb(nskb);
	nskb = 0;
    }
# endif
    return reinterpret_cast<Packet *>(nskb);
}
#endif

#if CLICK_PACKET_USE_DPDK
/** @brief Change an pktmbuf into a Packet (DPDK).
 * @param mb input pktmbuf
 * @return the packet
 *
 * When using DPDK, Packet objects are pktmbuf objects.  This
 * function simply changes an pktmbuf into a Packet by claiming its @a mb
 * argument.
 *
 * The given mbuf must be a pktmbuf which contains only a single segment, as
 * Click requires contiguous data. NULL is returned if this is not the case.
 *
 * The returned packet's annotations and header pointers <em>are not
 * set</em>. */
inline Packet *
Packet::make(struct rte_mbuf *mb)
{
  /*  if (unlikely(mb->type != RTE_MBUF_PKT)) {
        click_chatter("cannot convert ctrlmbuf to Packet");
        return 0;
    }
    if (unlikely(!rte_pktmbuf_is_contiguous(mb))) {
        click_chatter("cannot convert multi-segment pktmbuf to Packet");
        return 0;
    }
    if (unlikely(rte_pktmbuf_tailroom(mb) < DPDK_ALL_ANNO_SIZE)) {
        click_chatter("not enough tailroom for Click annotations");
        return 0;
    }*/
    Packet *p = reinterpret_cast<Packet *>(mb);
    p->clear_annotations();
    return p;
}
#endif

/** @brief Delete this packet.
 *
 * The packet header (including annotations) is destroyed and its memory
 * returned to the system.  The packet's data is also freed if this is the
 * last clone. */
inline void
Packet::kill()
{
	#if CLICK_LINUXMODULE
		struct sk_buff *b = skb();
		b->next = b->prev = 0;
		# if LINUX_VERSION_CODE <= KERNEL_VERSION(2, 6, 15)
			b->list = 0;
		# endif
		skbmgr_recycle_skbs(b);
	#elif CLICK_PACKET_USE_DPDK
		//Dpdk takes care of indirect and related things
		rte_pktmbuf_free(mb());
	#elif HAVE_CLICK_PACKET_POOL && !defined(CLICK_FORCE_EXPENSIVE)
		if (_use_count.dec_and_test()) {
			WritablePacket::recycle(static_cast<WritablePacket *>(this));
		}
	#else
        if (_use_count.dec_and_test()) {
            delete this;
        }
    #endif
}

/** @brief Delete this packet in a thread-safe context
 *
 * The packet header (including annotations) is destroyed and its memory
 * returned to the system.  The packet's data is also freed if this is the
 * last clone.
 *
 * @precond Packet are only handled by this thread */
inline void
Packet::kill_nonatomic()
{
#if CLICK_LINUXMODULE
        struct sk_buff *b = skb();
        b->next = b->prev = 0;
    # if LINUX_VERSION_CODE <= KERNEL_VERSION(2, 6, 15)
        b->list = 0;
    # endif
        skbmgr_recycle_skbs(b);
#elif CLICK_PACKET_USE_DPDK
        rte_pktmbuf_free(mb());
#elif HAVE_CLICK_PACKET_POOL
        if (_use_count.nonatomic_dec_and_test()) {
            WritablePacket::recycle(static_cast<WritablePacket *>(this));

    }
#else
        if (_use_count.nonatomic_dec_and_test()) {
            delete this;
        }
#endif
}


#if CLICK_BSDMODULE		/* BSD kernel module */
inline void
Packet::assimilate_mbuf(Packet *p)
{
  struct mbuf *m = p->m();

  if (!m) return;

  p->_head = (unsigned char *)
	     (m->m_flags & M_EXT    ? m->m_ext.ext_buf :
	      m->m_flags & M_PKTHDR ? m->m_pktdat :
				      m->m_dat);
  p->_data = (unsigned char *)m->m_data;
  p->_tail = (unsigned char *)(m->m_data + m->m_len);
  p->_end = p->_head +
	    (m->m_flags & M_EXT    ? min(m->m_pkthdr.len, m->m_ext.ext_size) :
	     m->m_flags & M_PKTHDR ? MHLEN :
				     MLEN);
}

inline void
Packet::assimilate_mbuf()
{
  assimilate_mbuf(this);
}

inline Packet *
Packet::make(struct mbuf *m)
{
  if (!(m->m_flags & M_PKTHDR))
    panic("trying to construct Packet from a non-packet mbuf");

  Packet *p = new Packet;
  if (!p) {
    m_freem(m);
    return 0;
  }
  p->_use_count = 1;
  p->_data_packet = NULL;

  if (m->m_pkthdr.len != m->m_len) {
    struct mbuf *m2;
    /* click needs contiguous data */

    if (m->m_pkthdr.len <= MCLBYTES) {
      // click_chatter("m_pulldown, Click needs contiguous data");
      m2 = m_pulldown(m, 0, m->m_pkthdr.len, NULL);
      if (m2 == NULL)
        panic("m_pulldown failed");
      if (m2 != m) {
        /*
         * XXX: m_pulldown ensures that the data is contiguous, but
         * it's not necessarily in the first mbuf in the chain.
         * Currently that's not OK for Click, so we need to
         * defragment the mbuf - which involves more copying etc.
         */
        m2 = m_defrag(m, M_DONTWAIT);
        if (m2 == NULL) {
          m_freem(m);
          delete p;
          return 0;
        }
        m = m2;
      }
    } else {
      m2 = p->dup_jumbo_m(m);
      m_freem(m);
      if (m2 == NULL) {
        delete p;
        return 0;
      }
      m = m2;
    }
  }
  p->_m = m;
  assimilate_mbuf(p);

  return p;
}
#endif

/** @brief Test whether this packet's data is shared.
 *
 * Returns true iff the packet's data is shared.  If shared() is false, then
 * the result of uniqueify() will equal @c this. */
inline bool
Packet::shared() const
{
#if CLICK_LINUXMODULE
    return skb_cloned(const_cast<struct sk_buff *>(skb()));
#elif CLICK_PACKET_USE_DPDK
    return rte_mbuf_refcnt_read(mb()) > 1 || RTE_MBUF_INDIRECT(mb());
#else
    return (_data_packet || _use_count > 1);
#endif
}

/** @brief Test whether this packet's data is shared.
 *
 * Returns true iff the packet's data is shared.  If shared() is false, then
 * the result of uniqueify() will equal @c this. */
inline bool
Packet::shared_nonatomic() const
{
#if CLICK_LINUXMODULE
    return skb_cloned(const_cast<struct sk_buff *>(skb()));
#elif CLICK_PACKET_USE_DPDK
    return rte_mbuf_refcnt_read(mb()) > 1 || RTE_MBUF_INDIRECT(mb());
#else
    return (_data_packet || _use_count.nonatomic_value() > 1);
#endif
}


class PacketRef {
public:
    PacketRef(Packet* p) : _p(p->clone()) { }
    ~PacketRef() { if (_p) _p->kill(); }
    Packet* release() {
        Packet* tmp = _p;
        _p = NULL;
        return tmp;
    }
private:
    Packet* _p;
};

/** @brief Return an unshared packet containing this packet's data.
 * @return the unshared packet, which is writable
 *
 * The returned packet's data is unshared with any other packet, so it's safe
 * to write the data.  If shared() is false, this operation simply returns the
 * input packet.  If shared() is true, uniqueify() makes a copy of the data.
 * The input packet is freed if the copy fails.
 *
 * The returned WritablePacket pointer may not equal the input Packet pointer,
 * so do not use the input pointer after the uniqueify() call.
 *
 * The input packet's headroom and tailroom areas are copied in addition to
 * its true contents.  The header annotations are shifted to point into the
 * new packet data if necessary.
 *
 * uniqueify() is usually used like this:
 * @code
 * WritablePacket *q = p->uniqueify();
 * if (!q)
 *     return 0;
 * // p must not be used here.
 * @endcode
 */
inline WritablePacket *
Packet::uniqueify()
{
#ifdef CLICK_FORCE_EXPENSIVE
    PacketRef r(this);
#endif
    if (!shared())
	return static_cast<WritablePacket *>(this);
    else
	return expensive_uniqueify(0, 0, true);
}

inline WritablePacket *
Packet::push(uint32_t len)
{
#ifdef CLICK_FORCE_EXPENSIVE
    PacketRef r(this);
#endif
    if (headroom() >= len && !shared()) {
        WritablePacket *q = (WritablePacket *)this;
#if CLICK_LINUXMODULE	/* Linux kernel module */
	__skb_push(q->skb(), len);
#elif CLICK_PACKET_USE_DPDK
    rte_pktmbuf_prepend(q->mb(), len);
#else				/* User-space and BSD kernel module */
	q->_data -= len;
# if CLICK_BSDMODULE
	q->m()->m_data -= len;
	q->m()->m_len += len;
	q->m()->m_pkthdr.len += len;
# endif
#endif
	return q;
    } else {
	return expensive_push(len);
    }
}

inline Packet *
Packet::nonunique_push(uint32_t len)
{
    if (headroom() >= len) {
#if CLICK_LINUXMODULE	/* Linux kernel module */
	__skb_push(skb(), len);
#elif CLICK_PACKET_USE_DPDK
	rte_pktmbuf_prepend(mb(), len);
#else				/* User-space and BSD kernel module */
	_data -= len;
# if CLICK_BSDMODULE
	m()->m_data -= len;
	m()->m_len += len;
	m()->m_pkthdr.len += len;
# endif
#endif
	return this;
    } else {
	return expensive_push(len);
    }
}

inline void
Packet::pull(uint32_t len)
{
    if (len > length()) {
	click_chatter("Packet::pull %d > length %d\n", len, length());
	len = length();
    }
#if CLICK_LINUXMODULE	/* Linux kernel module */
    __skb_pull(skb(), len);
#elif CLICK_PACKET_USE_DPDK
    rte_pktmbuf_adj(mb(), len);
#else				/* User-space and BSD kernel module */
    _data += len;
# if CLICK_BSDMODULE
    m()->m_data += len;
    m()->m_len -= len;
    m()->m_pkthdr.len -= len;
# endif
#endif
}

inline WritablePacket *
Packet::put(uint32_t len)
{
#ifdef CLICK_FORCE_EXPENSIVE
    PacketRef r(this);
#endif
    if (tailroom() >= len && !shared()) {
	WritablePacket *q = (WritablePacket *)this;
#if CLICK_LINUXMODULE	/* Linux kernel module */
	__skb_put(q->skb(), len);
#elif CLICK_PACKET_USE_DPDK
        rte_pktmbuf_append(q->mb(), len);
#else				/* User-space and BSD kernel module */
	q->_tail += len;
# if CLICK_BSDMODULE
	q->m()->m_len += len;
	q->m()->m_pkthdr.len += len;
# endif
#endif
	return q;
    } else
	return expensive_put(len);
}

inline Packet *
Packet::nonunique_put(uint32_t len)
{
    if (tailroom() >= len) {
#if CLICK_LINUXMODULE	/* Linux kernel module */
	__skb_put(skb(), len);
#elif CLICK_PACKET_USE_DPDK
        rte_pktmbuf_append(mb(), len);
#else				/* User-space and BSD kernel module */
	_tail += len;
# if CLICK_BSDMODULE
	m()->m_len += len;
	m()->m_pkthdr.len += len;
# endif
#endif
	return this;
    } else
	return expensive_put(len);
}

inline void
Packet::take(uint32_t len)
{
    if (len > length()) {
	click_chatter("Packet::take %d > length %d\n", len, length());
	len = length();
    }
#if CLICK_LINUXMODULE	/* Linux kernel module */
    skb()->tail -= len;
    skb()->len -= len;
#elif CLICK_PACKET_USE_DPDK
    rte_pktmbuf_trim(mb(), len);
#else				/* User-space and BSD kernel module */
    _tail -= len;
# if CLICK_BSDMODULE
    m()->m_len -= len;
    m()->m_pkthdr.len -= len;
# endif
#endif
}

#if CLICK_USERLEVEL || CLICK_MINIOS
/** @brief Shrink the packet's data.
 * @param data new data pointer
 * @param length new length
 *
 * @warning This function is useful only in special contexts.
 * @note Only available at user level
 *
 * User-level programs that read packet logs commonly read a large chunk of
 * data (32 kB or more) into a base Packet object.  The log reader then works
 * over the data buffer and, for each packet contained therein, outputs a
 * clone that shares memory with the base packet.  This is space- and
 * time-efficient, but the generated packets have gigantic headroom and
 * tailroom.  Uniqueifying a generated packet will wastefully copy this
 * headroom and tailroom as well.  The shrink_data function addresses this
 * problem.
 *
 * shrink_data() removes all of a packet's headroom and tailroom.  The
 * resulting packet has data() equal to @a data, length() equal to @a length,
 * and headroom() and tailroom() equal to zero.
 *
 * @pre The packet @em must be a clone() of another existing packet.
 * @pre @a data >= data(), @a data <= end_data(), @a data + @a length >=
 * data(), and @a data + @a length <= end_data()
 *
 * @sa change_headroom_and_length */
inline void
Packet::shrink_data(const unsigned char *data, uint32_t length)
{
# if CLICK_PACKET_USE_DPDK
    // TODO find a way to support both mbuf and real packets, a way to avoid
    // building files depending on this function, or at least update the doc
    (void) data;
    (void) length;
# else
    assert(_data_packet);
    if (data >= _head && data + length >= data && data + length <= _end) {
	_head = _data = const_cast<unsigned char *>(data);
	_tail = _end = const_cast<unsigned char *>(data + length);
    }
# endif
}

/** @brief Shift the packet's data view to a different part of its buffer.
 * @param headroom new headroom
 * @param length new length
 *
 * @warning This function is useful only in special contexts.
 * @note Only available at user level
 *
 * Shifts the packet's data() pointer to a different part of the packet's data
 * buffer.  The buffer pointer itself is not changed, and the packet's
 * contents are not affected (except by the new view).
 *
 * @pre @a headroom + @a length <= buffer_length()
 * @post new buffer() == old buffer()
 * @post new end_buffer() == old end_buffer()
 * @post new headroom() == @a headroom
 * @post new length() == @a length
 *
 * @sa shrink_data */
inline void
Packet::change_headroom_and_length(uint32_t headroom, uint32_t length)
{
# if CLICK_PACKET_USE_DPDK
    rte_pktmbuf_prepend(mb(), this->headroom());
    rte_pktmbuf_adj(mb(), headroom);
    rte_pktmbuf_data_len(mb()) = length;
# else
    if (headroom + length <= buffer_length()) {
	_data = _head + headroom;
	_tail = _data + length;
    }
# endif
}

inline void
Packet::change_buffer_length(uint32_t length)
{
# if CLICK_PACKET_USE_DPDK
    rte_panic("Not allowed with DPDK");
# else
	_end = _head + length;
#endif
}
#endif

inline IPAddress
Packet::dst_ip_anno() const
{
    return IPAddress(xanno()->u32[dst_ip_anno_offset / 4]);
}

inline void
Packet::set_dst_ip_anno(IPAddress a)
{
    xanno()->u32[dst_ip_anno_offset / 4] = a.addr();
}

/** @brief Set the MAC header pointer.
 * @param p new header pointer */
inline void
Packet::set_mac_header(const unsigned char *p)
{
    assert(p >= buffer() && p <= end_buffer());
#if CLICK_LINUXMODULE	/* Linux kernel module */
# if LINUX_VERSION_CODE >= KERNEL_VERSION(2, 6, 24)
    skb_set_mac_header(skb(), p - data());
# else
    skb()->mac.raw = const_cast<unsigned char *>(p);
# endif
#elif CLICK_PACKET_USE_DPDK
    all_anno()->mac = const_cast<unsigned char *>(p);
#else				/* User-space and BSD kernel module */
    _aa.mac = const_cast<unsigned char *>(p);
#endif
}

/** @brief Set the MAC and network header pointers.
 * @param p new MAC header pointer
 * @param len new MAC header length
 * @post mac_header() == @a p and network_header() == @a p + @a len */
inline void
Packet::set_mac_header(const unsigned char *p, uint32_t len)
{
    assert(p >= buffer() && p + len <= end_buffer());
#if CLICK_LINUXMODULE	/* Linux kernel module */
# if LINUX_VERSION_CODE >= KERNEL_VERSION(2, 6, 24)
    skb_set_mac_header(skb(), p - data());
    skb_set_network_header(skb(), (p + len) - data());
# else
    skb()->mac.raw = const_cast<unsigned char *>(p);
    skb()->nh.raw = const_cast<unsigned char *>(p) + len;
# endif
#elif CLICK_PACKET_USE_DPDK
    all_anno()->mac = const_cast<unsigned char *>(p);
    all_anno()->nh = const_cast<unsigned char *>(p) + len;
#else				/* User-space and BSD kernel module */
    _aa.mac = const_cast<unsigned char *>(p);
    _aa.nh = const_cast<unsigned char *>(p) + len;
#endif
}

/** @brief Set the MAC header pointer to an Ethernet header.
 * @param ethh new Ethernet header pointer
 * @post (void *) mac_header() == (void *) @a ethh
 * @post mac_header_length() == 14
 * @post (void *) network_header() == (void *) (@a ethh + 1) */
inline void
Packet::set_ether_header(const click_ether *ethh)
{
    set_mac_header(reinterpret_cast<const unsigned char *>(ethh), 14);
}

/** @brief Unset the MAC header pointer.
 * @post has_mac_header() == false
 * Does not affect the network or transport header pointers. */
inline void
Packet::clear_mac_header()
{
#if CLICK_LINUXMODULE	/* Linux kernel module */
# if LINUX_VERSION_CODE >= KERNEL_VERSION(2, 6, 24) && NET_SKBUFF_DATA_USES_OFFSET
    skb()->mac_header = (mac_header_type) ~0U;
# elif LINUX_VERSION_CODE >= KERNEL_VERSION(2, 6, 24)
    skb()->mac_header = 0;
# else
    skb()->mac.raw = 0;
# endif
#elif CLICK_PACKET_USE_DPDK
    all_anno()->mac = 0;
#else				/* User-space and BSD kernel module */
    _aa.mac = 0;
#endif
}

inline WritablePacket *
Packet::push_mac_header(uint32_t len)
{
#ifdef CLICK_FORCE_EXPENSIVE
    PacketRef r(this);
#endif
    WritablePacket *q;
    if (headroom() >= len && !shared()) {
	q = (WritablePacket *)this;
#if CLICK_LINUXMODULE	/* Linux kernel module */
	__skb_push(q->skb(), len);
#elif CLICK_PACKET_USE_DPDK
        rte_pktmbuf_prepend(q->mb(), len);
#else				/* User-space and BSD kernel module */
	q->_data -= len;
# if CLICK_BSDMODULE
	q->m()->m_data -= len;
	q->m()->m_len += len;
	q->m()->m_pkthdr.len += len;
# endif
#endif
    } else if ((q = expensive_push(len)))
	/* nada */;
    else
	return 0;
    q->set_mac_header(q->data(), len);
    return q;
}

/** @brief Set the network header
 * @param p new network header pointer
 */
inline void
Packet::set_network_header(const unsigned char *p)
{
#if CLICK_LINUXMODULE	/* Linux kernel module */
# if LINUX_VERSION_CODE >= KERNEL_VERSION(2, 6, 24)
    skb_set_network_header(skb(), p - data());
# else
    skb()->nh.raw = const_cast<unsigned char *>(p);
# endif
#elif CLICK_PACKET_USE_DPDK
    all_anno()->nh = const_cast<unsigned char *>(p);
#else				/* User-space and BSD kernel module */
    _aa.nh = const_cast<unsigned char *>(p);
#endif
}

/** @brief Set the transport header
 * @param p new transport header pointer
 */
inline void
Packet::set_transport_header(const unsigned char *p)
{
#if CLICK_LINUXMODULE	/* Linux kernel module */
# if LINUX_VERSION_CODE >= KERNEL_VERSION(2, 6, 24)
    skb_set_transport_header(skb(), p - data());
# else
    skb()->h.raw = const_cast<unsigned char *>(p);
# endif
#elif CLICK_PACKET_USE_DPDK
    all_anno()->h = const_cast<unsigned char *>(p);
#else				/* User-space and BSD kernel module */
    _aa.h = const_cast<unsigned char *>(p);
#endif
}

/** @brief Set the network and transport header pointers.
 * @param p new network header pointer
 * @param len new network header length
 * @post network_header() == @a p and transport_header() == @a p + @a len */
inline void
Packet::set_network_header(const unsigned char *p, uint32_t len)
{
    assert(p >= buffer() && p + len <= end_buffer());
#if CLICK_LINUXMODULE	/* Linux kernel module */
# if LINUX_VERSION_CODE >= KERNEL_VERSION(2, 6, 24)
    skb_set_network_header(skb(), p - data());
    skb_set_transport_header(skb(), (p + len) - data());
# else
    skb()->nh.raw = const_cast<unsigned char *>(p);
    skb()->h.raw = const_cast<unsigned char *>(p) + len;
# endif
#elif CLICK_PACKET_USE_DPDK
    all_anno()->nh = const_cast<unsigned char *>(p);
    all_anno()->h = const_cast<unsigned char *>(p) + len;
#else				/* User-space and BSD kernel module */
    _aa.nh = const_cast<unsigned char *>(p);
    _aa.h = const_cast<unsigned char *>(p) + len;
#endif
}

/** @brief Set the network header length.
 * @param len new network header length
 *
 * Setting the network header length really just sets the transport header
 * pointer.
 * @post transport_header() == network_header() + @a len */
inline void
Packet::set_network_header_length(uint32_t len)
{
    assert(network_header() + len <= end_buffer());
#if CLICK_LINUXMODULE	/* Linux kernel module */
# if LINUX_VERSION_CODE >= KERNEL_VERSION(2, 6, 24)
    skb_set_transport_header(skb(), (network_header() + len) - data());
# else
    skb()->h.raw = skb()->nh.raw + len;
# endif
#elif CLICK_PACKET_USE_DPDK
    all_anno()->h = all_anno()->nh + len;
#else				/* User-space and BSD kernel module */
    _aa.h = _aa.nh + len;
#endif
}

/** @brief Set the network header pointer to an IPv4 header.
 * @param iph new IP header pointer
 * @param len new IP header length in bytes
 * @post (char *) network_header() == (char *) @a iph
 * @post network_header_length() == @a len
 * @post (char *) transport_header() == (char *) @a iph + @a len */
inline void
Packet::set_ip_header(const click_ip *iph, uint32_t len)
{
    set_network_header(reinterpret_cast<const unsigned char *>(iph), len);
}

/** @brief Set the network header pointer to an IPv6 header.
 * @param ip6h new IP header pointer
 * @param len new IP header length in bytes
 * @post (char *) network_header() == (char *) @a ip6h
 * @post network_header_length() == @a len
 * @post (char *) transport_header() == (char *) @a ip6h + @a len */
inline void
Packet::set_ip6_header(const click_ip6 *ip6h, uint32_t len)
{
    set_network_header(reinterpret_cast<const unsigned char *>(ip6h), len);
}

/** @brief Set the network header pointer to an IPv6 header.
 * @param ip6h new IP header pointer
 * @post (char *) network_header() == (char *) @a ip6h
 * @post network_header_length() == 40
 * @post (char *) transport_header() == (char *) (@a ip6h + 1) */
inline void
Packet::set_ip6_header(const click_ip6 *ip6h)
{
    set_ip6_header(ip6h, 40);
}

/** @brief Unset the network header pointer.
 * @post has_network_header() == false
 * Does not affect the MAC or transport header pointers. */
inline void
Packet::clear_network_header()
{
#if CLICK_LINUXMODULE	/* Linux kernel module */
# if LINUX_VERSION_CODE >= KERNEL_VERSION(2, 6, 24) && NET_SKBUFF_DATA_USES_OFFSET
    skb()->network_header = (network_header_type) ~0U;
# elif LINUX_VERSION_CODE >= KERNEL_VERSION(2, 6, 24)
    skb()->network_header = 0;
# else
    skb()->nh.raw = 0;
# endif
#elif CLICK_PACKET_USE_DPDK
    all_anno()->nh = 0;
#else				/* User-space and BSD kernel module */
    _aa.nh = 0;
#endif
}

/** @brief Return the offset from the packet data to the MAC header.
 * @return mac_header() - data()
 * @warning Not useful if !has_mac_header(). */
inline int
Packet::mac_header_offset() const
{
    return mac_header() - data();
}

/** @brief Return the MAC header length.
 * @return network_header() - mac_header()
 *
 * This equals the offset from the MAC header pointer to the network header
 * pointer.
 * @warning Not useful if !has_mac_header() or !has_network_header(). */
inline uint32_t
Packet::mac_header_length() const
{
    return network_header() - mac_header();
}

/** @brief Return the offset from the packet data to the network header.
 * @return network_header() - data()
 * @warning Not useful if !has_network_header(). */
inline int
Packet::network_header_offset() const
{
    return network_header() - data();
}

/** @brief Return the network header length.
 * @return transport_header() - network_header()
 *
 * This equals the offset from the network header pointer to the transport
 * header pointer.
 * @warning Not useful if !has_network_header() or !has_transport_header(). */
inline uint32_t
Packet::network_header_length() const
{
    return transport_header() - network_header();
}

/** @brief Return the offset from the packet data to the IP header.
 * @return network_header() - mac_header()
 * @warning Not useful if !has_network_header().
 * @sa network_header_offset */
inline int
Packet::ip_header_offset() const
{
    return network_header_offset();
}

/** @brief Return the IP header length.
 * @return transport_header() - network_header()
 *
 * This equals the offset from the network header pointer to the transport
 * header pointer.
 * @warning Not useful if !has_network_header() or !has_transport_header().
 * @sa network_header_length */
inline uint32_t
Packet::ip_header_length() const
{
    return network_header_length();
}

/** @brief Return the offset from the packet data to the IPv6 header.
 * @return network_header() - data()
 * @warning Not useful if !has_network_header().
 * @sa network_header_offset */
inline int
Packet::ip6_header_offset() const
{
    return network_header_offset();
}

/** @brief Return the IPv6 header length.
 * @return transport_header() - network_header()
 *
 * This equals the offset from the network header pointer to the transport
 * header pointer.
 * @warning Not useful if !has_network_header() or !has_transport_header().
 * @sa network_header_length */
inline uint32_t
Packet::ip6_header_length() const
{
    return network_header_length();
}

/** @brief Return the offset from the packet data to the transport header.
 * @return transport_header() - data()
 * @warning Not useful if !has_transport_header(). */
inline int
Packet::transport_header_offset() const
{
    return transport_header() - data();
}

/** @brief Unset the transport header pointer.
 * @post has_transport_header() == false
 * Does not affect the MAC or network header pointers. */
inline void
Packet::clear_transport_header()
{
#if CLICK_LINUXMODULE	/* Linux kernel module */
# if LINUX_VERSION_CODE >= KERNEL_VERSION(2, 6, 24) && NET_SKBUFF_DATA_USES_OFFSET
    skb()->transport_header = (transport_header_type) ~0U;
# elif LINUX_VERSION_CODE >= KERNEL_VERSION(2, 6, 24)
    skb()->transport_header = 0;
# else
    skb()->h.raw = 0;
# endif
#elif CLICK_PACKET_USE_DPDK
    all_anno()->h = 0;
#else				/* User-space and BSD kernel module */
    _aa.h = 0;
#endif
}

inline void
Packet::shift_header_annotations(const unsigned char *old_head,
				 int32_t extra_headroom)
{
#if CLICK_LINUXMODULE
    struct sk_buff *mskb = skb();
    /* From Linux 2.6.24 - 3.10, the header offsets are integers if
     * NET_SKBUFF_DATA_USES_OFFSET is 1.  From 3.11 onward, they're
     * always integers. */
# if (LINUX_VERSION_CODE >= KERNEL_VERSION(2, 6, 24) && NET_SKBUFF_DATA_USES_OFFSET) || \
     (LINUX_VERSION_CODE >= KERNEL_VERSION(3, 11, 0))
    (void) old_head;
    mskb->mac_header += (mskb->mac_header == (mac_header_type) ~0U ? 0 : extra_headroom);
    mskb->network_header += (mskb->network_header == (network_header_type) ~0U ? 0 : extra_headroom);
    mskb->transport_header += (mskb->transport_header == (transport_header_type) ~0U ? 0 : extra_headroom);
# elif LINUX_VERSION_CODE >= KERNEL_VERSION(2, 6, 24)
    ptrdiff_t shift = (mskb->head - old_head) + extra_headroom;
    mskb->mac_header += (mskb->mac_header ? shift : 0);
    mskb->network_header += (mskb->network_header ? shift : 0);
    mskb->transport_header += (mskb->transport_header ? shift : 0);
# else
    ptrdiff_t shift = (mskb->head - old_head) + extra_headroom;
    mskb->mac.raw += (mskb->mac.raw ? shift : 0);
    mskb->nh.raw += (mskb->nh.raw ? shift : 0);
    mskb->h.raw += (mskb->h.raw ? shift : 0);
# endif
#elif CLICK_PACKET_USE_DPDK
    ptrdiff_t shift = (buffer() - old_head) + extra_headroom;
    all_anno()->mac += (all_anno()->mac ? shift : 0);
    all_anno()->nh += (all_anno()->nh ? shift : 0);
    all_anno()->h += (all_anno()->h ? shift : 0);
#else
    ptrdiff_t shift = (_head - old_head) + extra_headroom;
    _aa.mac += (_aa.mac ? shift : 0);
    _aa.nh += (_aa.nh ? shift : 0);
    _aa.h += (_aa.h ? shift : 0);
#endif
}

/** @cond never */
/** @brief Return a pointer to the packet's data buffer.
 * @deprecated Use buffer() instead. */
inline const unsigned char *
Packet::buffer_data() const
{
    return buffer();
}

/** @brief Return a pointer to the address annotation area.
 * @deprecated Use anno() instead.
 *
 * The area is ADDR_ANNO_SIZE bytes long. */
inline void *Packet::addr_anno() {
    return anno_u8() + addr_anno_offset;
}

/** @overload */
inline const void *Packet::addr_anno() const {
    return anno_u8() + addr_anno_offset;
}

/** @brief Return a pointer to the user annotation area.
 * @deprecated Use Packet::anno() instead.
 *
 * The area is USER_ANNO_SIZE bytes long. */
inline void *Packet::user_anno() {
    return anno_u8() + user_anno_offset;
}

/** @overload */
inline const void *Packet::user_anno() const {
    return anno_u8() + user_anno_offset;
}

/** @brief Return a pointer to the user annotation area as uint8_ts.
 * @deprecated Use Packet::anno_u8() instead. */
inline uint8_t *Packet::user_anno_u8() {
    return anno_u8() + user_anno_offset;
}

/** @brief overload */
inline const uint8_t *Packet::user_anno_u8() const {
    return anno_u8() + user_anno_offset;
}

/** @brief Return a pointer to the user annotation area as uint32_ts.
 * @deprecated Use Packet::anno_u32() instead. */
inline uint32_t *Packet::user_anno_u32() {
    return anno_u32() + user_anno_offset / 4;
}

/** @brief overload */
inline const uint32_t *Packet::user_anno_u32() const {
    return anno_u32() + user_anno_offset / 4;
}

/** @brief Return user annotation byte @a i.
 * @param i annotation index
 * @pre 0 <= @a i < USER_ANNO_SIZE
 * @deprecated Use Packet::anno_u8(@a i) instead. */
inline uint8_t Packet::user_anno_u8(int i) const {
    return anno_u8(user_anno_offset + i);
}

/** @brief Set user annotation byte @a i.
 * @param i annotation index
 * @param v value
 * @pre 0 <= @a i < USER_ANNO_SIZE
 * @deprecated Use Packet::set_anno_u8(@a i, @a v) instead. */
inline void Packet::set_user_anno_u8(int i, uint8_t v) {
    set_anno_u8(user_anno_offset + i, v);
}

/** @brief Return 16-bit user annotation @a i.
 * @param i annotation index
 * @pre 0 <= @a i < USER_ANNO_U16_SIZE
 * @deprecated Use Packet::anno_u16(@a i * 2) instead.
 *
 * Affects user annotation bytes [2*@a i, 2*@a i+1]. */
inline uint16_t Packet::user_anno_u16(int i) const {
    return anno_u16(user_anno_offset + i * 2);
}

/** @brief Set 16-bit user annotation @a i.
 * @param i annotation index
 * @param v value
 * @pre 0 <= @a i < USER_ANNO_U16_SIZE
 * @deprecated Use Packet::set_anno_u16(@a i * 2, @a v) instead.
 *
 * Affects user annotation bytes [2*@a i, 2*@a i+1]. */
inline void Packet::set_user_anno_u16(int i, uint16_t v) {
    set_anno_u16(user_anno_offset + i * 2, v);
}

/** @brief Return 32-bit user annotation @a i.
 * @param i annotation index
 * @pre 0 <= @a i < USER_ANNO_U32_SIZE
 * @deprecated Use Packet::anno_u32(@a i * 4) instead.
 *
 * Affects user annotation bytes [4*@a i, 4*@a i+3]. */
inline uint32_t Packet::user_anno_u32(int i) const {
    return anno_u32(user_anno_offset + i * 4);
}

/** @brief Set 32-bit user annotation @a i.
 * @param i annotation index
 * @param v value
 * @pre 0 <= @a i < USER_ANNO_U32_SIZE
 * @deprecated Use Packet::set_anno_u32(@a i * 4, @a v) instead.
 *
 * Affects user annotation bytes [4*@a i, 4*@a i+3]. */
inline void Packet::set_user_anno_u32(int i, uint32_t v) {
    set_anno_u32(user_anno_offset + i * 4, v);
}

/** @brief Return 32-bit user annotation @a i.
 * @param i annotation index
 * @pre 0 <= @a i < USER_ANNO_U32_SIZE
 * @deprecated Use Packet::anno_s32(@a i * 4) instead.
 *
 * Affects user annotation bytes [4*@a i, 4*@a i+3]. */
inline int32_t Packet::user_anno_s32(int i) const {
    return anno_s32(user_anno_offset + i * 4);
}

/** @brief Set 32-bit user annotation @a i.
 * @param i annotation index
 * @param v value
 * @pre 0 <= @a i < USER_ANNO_U32_SIZE
 * @deprecated Use Packet::set_anno_s32(@a i * 4, @a v) instead.
 *
 * Affects user annotation bytes [4*@a i, 4*@a i+3]. */
inline void Packet::set_user_anno_s32(int i, int32_t v) {
    set_anno_s32(user_anno_offset + i * 4, v);
}

#if HAVE_INT64_TYPES
/** @brief Return 64-bit user annotation @a i.
 * @param i annotation index
 * @pre 0 <= @a i < USER_ANNO_U64_SIZE
 * @deprecated Use Packet::anno_u64(@a i * 8) instead.
 *
 * Affects user annotation bytes [8*@a i, 8*@a i+7]. */
inline uint64_t Packet::user_anno_u64(int i) const {
    return anno_u64(user_anno_offset + i * 8);
}

/** @brief Set 64-bit user annotation @a i.
 * @param i annotation index
 * @param v value
 * @pre 0 <= @a i < USER_ANNO_U64_SIZE
 * @deprecated Use Packet::set_anno_u64(@a i * 8, @a v) instead.
 *
 * Affects user annotation bytes [8*@a i, 8*@a i+7]. */
inline void Packet::set_user_anno_u64(int i, uint64_t v) {
    set_anno_u64(user_anno_offset + i * 8, v);
}
#endif

/** @brief Return a pointer to the user annotation area.
 * @deprecated Use anno() instead. */
inline const uint8_t *Packet::all_user_anno() const {
    return anno_u8() + user_anno_offset;
}

/** @overload
 * @deprecated Use anno() instead. */
inline uint8_t *Packet::all_user_anno() {
    return anno_u8() + user_anno_offset;
}

/** @brief Return a pointer to the user annotation area as uint32_ts.
 * @deprecated Use anno_u32() instead. */
inline const uint32_t *Packet::all_user_anno_u() const {
    return anno_u32() + user_anno_offset / 4;
}

/** @overload
 * @deprecated Use anno_u32() instead. */
inline uint32_t *Packet::all_user_anno_u() {
    return anno_u32() + user_anno_offset / 4;
}

/** @brief Return user annotation byte @a i.
 * @deprecated Use anno_u8() instead. */
inline uint8_t Packet::user_anno_c(int i) const {
    return anno_u8(user_anno_offset + i);
}

/** @brief Set user annotation byte @a i.
 * @deprecated Use set_anno_u8() instead. */
inline void Packet::set_user_anno_c(int i, uint8_t v) {
    set_anno_u8(user_anno_offset + i, v);
}

/** @brief Return 16-bit user annotation @a i.
 * @deprecated Use anno_u16() instead. */
inline uint16_t Packet::user_anno_us(int i) const {
    return anno_u16(user_anno_offset + i * 2);
}

/** @brief Set 16-bit user annotation @a i.
 * @deprecated Use set_anno_u16() instead. */
inline void Packet::set_user_anno_us(int i, uint16_t v) {
    set_anno_u16(user_anno_offset + i * 2, v);
}

/** @brief Return 16-bit user annotation @a i.
 * @deprecated Use anno_u16() instead. */
inline int16_t Packet::user_anno_s(int i) const {
    return (int16_t) anno_u16(user_anno_offset + i * 2);
}

/** @brief Set 16-bit user annotation @a i.
 * @deprecated Use set_anno_u16() instead. */
inline void Packet::set_user_anno_s(int i, int16_t v) {
    set_anno_u16(user_anno_offset + i * 2, v);
}

/** @brief Return 32-bit user annotation @a i.
 * @deprecated Use anno_u32() instead. */
inline uint32_t Packet::user_anno_u(int i) const {
    return anno_u32(user_anno_offset + i * 4);
}

/** @brief Set 32-bit user annotation @a i.
 * @deprecated Use set_anno_u32() instead. */
inline void Packet::set_user_anno_u(int i, uint32_t v) {
    set_anno_u32(user_anno_offset + i * 4, v);
}

/** @brief Return 32-bit user annotation @a i.
 * @deprecated Use anno_s32() instead. */
inline int32_t Packet::user_anno_i(int i) const {
    return anno_s32(user_anno_offset + i * 4);
}

/** @brief Set 32-bit user annotation @a i.
 * @deprecated Use set_anno_s32() instead. */
inline void Packet::set_user_anno_i(int i, int32_t v) {
    set_anno_s32(user_anno_offset + i * 4, v);
}
/** @endcond never */

inline unsigned char *
WritablePacket::data() const
{
    return const_cast<unsigned char *>(Packet::data());
}

inline unsigned char *
WritablePacket::end_data() const
{
    return const_cast<unsigned char *>(Packet::end_data());
}

inline unsigned char *
WritablePacket::buffer() const
{
    return const_cast<unsigned char *>(Packet::buffer());
}

inline unsigned char *
WritablePacket::end_buffer() const
{
    return const_cast<unsigned char *>(Packet::end_buffer());
}

inline unsigned char *
WritablePacket::mac_header() const
{
    return const_cast<unsigned char *>(Packet::mac_header());
}

inline unsigned char *
WritablePacket::network_header() const
{
    return const_cast<unsigned char *>(Packet::network_header());
}

inline unsigned char *
WritablePacket::transport_header() const
{
    return const_cast<unsigned char *>(Packet::transport_header());
}

inline click_ether *
WritablePacket::ether_header() const
{
    return const_cast<click_ether *>(Packet::ether_header());
}

inline click_ip *
WritablePacket::ip_header() const
{
    return const_cast<click_ip *>(Packet::ip_header());
}

inline click_ip6 *
WritablePacket::ip6_header() const
{
    return const_cast<click_ip6 *>(Packet::ip6_header());
}

inline click_icmp *
WritablePacket::icmp_header() const
{
    return const_cast<click_icmp *>(Packet::icmp_header());
}

inline click_tcp *
WritablePacket::tcp_header() const
{
    return const_cast<click_tcp *>(Packet::tcp_header());
}

inline click_udp *
WritablePacket::udp_header() const
{
    return const_cast<click_udp *>(Packet::udp_header());
}

/** @cond never */
inline unsigned char *
WritablePacket::buffer_data() const
{
    return const_cast<unsigned char *>(Packet::buffer());
}
/** @endcond never */

#if !CLICK_LINUXMODULE
inline void
WritablePacket::set_buffer(unsigned char *data, uint32_t buffer_length, uint32_t data_length) {
# if CLICK_PACKET_USE_DPDK
    rte_panic("Not allowed with DPDK");
# else
	_head = _data = data;
	_tail = data + data_length;
	_end = data + buffer_length;
# endif
}
#endif

typedef Packet::PacketType PacketType;

CLICK_ENDDECLS
#endif<|MERGE_RESOLUTION|>--- conflicted
+++ resolved
@@ -806,25 +806,17 @@
 	unsigned char *mac;
 	unsigned char *nh;
 	unsigned char *h;
-<<<<<<< HEAD
 	Packet::PacketType pkt_type;
 #if !CLICK_PACKET_USE_DPDK
-	Timestamp timestamp;
+	char timestamp[sizeof(Timestamp)];
 #endif
 	Packet *next;
 	Packet *prev;
 	AllAnno()
 #if !CLICK_PACKET_USE_DPDK
-	    : timestamp(Timestamp::uninitialized_t())
 #endif
 	{
 	}
-=======
-	PacketType pkt_type;
-	char timestamp[sizeof(Timestamp)];
-	Packet *next;
-	Packet *prev;
->>>>>>> dabb6d61
     };
 
 # if CLICK_PACKET_USE_DPDK
