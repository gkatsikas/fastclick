// -*- c-basic-offset: 4; related-file-name: "../../lib/confparse.cc" -*-
#ifndef CLICK_CONFPARSE_HH
#define CLICK_CONFPARSE_HH
/// @cond never
#include <click/string.hh>
#include <click/vector.hh>
struct in_addr;
#if HAVE_IP6
struct in6_addr;
#endif
CLICK_DECLS
class ErrorHandler;
class StringAccum;
class Timestamp;
#ifndef CLICK_TOOL
class Element;
class Router;
class Handler;
class HandlerCall;
# define CP_VA_PARSE_ARGS_REST	const Element*, ErrorHandler*, ...
# define CP_OPT_CONTEXT		, const Element* context = 0
# define CP_CONTEXT		, const Element* context
# define CP_PASS_CONTEXT	, context
#else
# define CP_VA_PARSE_ARGS_REST	ErrorHandler*, ...
# define CP_OPT_CONTEXT
# define CP_CONTEXT
# define CP_PASS_CONTEXT
#endif
#ifndef CLICK_COMPILING_CONFPARSE_CC
# define CLICK_CONFPARSE_DEPRECATED CLICK_DEPRECATED
#else
# define CLICK_CONFPARSE_DEPRECATED /* */
#endif
#if __GNUC__ <= 3
# define CP_SENTINEL
#else
# define CP_SENTINEL __attribute__((sentinel))
#endif
/// @endcond

/// @name Argument Manipulation
//@{
const char* cp_skip_space(const char* begin, const char* end);
const char* cp_skip_comment_space(const char* begin, const char* end);
const char* cp_skip_double_quote(const char* begin, const char* end);
bool cp_eat_space(String &str);
inline bool cp_is_space(const String &str);
bool cp_is_word(const String &str);
bool cp_is_click_id(const String &str);

String cp_uncomment(const String &str);
String cp_unquote(const String &str);
const char* cp_process_backslash(const char* begin, const char* end, StringAccum &sa);
String cp_quote(const String &str, bool allow_newlines = false);

void cp_argvec(const String& str, Vector<String>& conf);
String cp_unargvec(const Vector<String>& conf);

void cp_spacevec(const String& str, Vector<String>& conf);

/// @brief  Remove and return the first space-separated argument from @a str.
/// @param[in,out]  str  space-separated configuration string
///
/// The first space-separated argument in the configuration string is removed
/// and returned.  The returned argument is passed through cp_uncomment().  @a
/// str is set to the remaining portion of the string, with any preceding
/// spaces and comments removed.  If the input string is all spaces and
/// comments, then both the returned string and @a str will be empty.
String cp_shift_spacevec(String &str);

String cp_unspacevec(const String *begin, const String *end);
inline String cp_unspacevec(const Vector<String> &conf);

<<<<<<< HEAD
/// @brief  Remove and return the first line from @a str.
/// @param[in,out]  str  string
///
/// The first line in the configuration string is removed and returned.
/// Unlike cp_shift_spacevec(), comments and quotes are not obeyed, and the
/// returned argument is not passed through cp_uncomment().  The line is ended
/// by "\n", "\r", or "\r\n"; the line ender is included in the returned
/// string.  @a str is set to the remaining portion of the string.
String cp_shift_line(String &str);

=======
>>>>>>> 2814e53c
/// @brief  Remove and return the first delimiter-separated argument from @a str.
/// @param[in,out]  str  delimiter-separated string
/// @param[in]  delim  delimiter
///
/// All characters up to the first delimiter character are removed and
/// returned.  @a str is set to the remaining portion of the string,
/// with up to one delimiter character removed.
String cp_shift_delimiter(String &str, char delim);
<<<<<<< HEAD
=======

>>>>>>> 2814e53c
//@}

/// @name Direct Parsing Functions
//@{
enum CpErrors {
    CPE_OK = 0,
    CPE_FORMAT,
    CPE_NEGATIVE,
    CPE_OVERFLOW,
    CPE_INVALID,
    CPE_MEMORY,
    CPE_NOUNITS
};
extern int cp_errno;

// strings and words
bool cp_string(const String& str, String* result, String *rest = 0);
bool cp_word(const String& str, String* result, String *rest = 0);
bool cp_keyword(const String& str, String* result, String *rest = 0);

bool cp_bool(const String& str, bool* result);

// numbers
enum { cp_basic_integer_whole = 64 };
const char *cp_basic_integer(const char *begin, const char *end, int flags, int size, void *result);

inline const char *cp_integer(const char *begin, const char *end, int base, int *result);
inline const char *cp_integer(const char *begin, const char *end, int base, unsigned *result);
inline const char *cp_integer(const char *begin, const char *end, int base, long *result);
inline const char *cp_integer(const char *begin, const char *end, int base, unsigned long *result);
/// @cond never
inline const unsigned char *cp_integer(const unsigned char *begin, const unsigned char *end, int base, unsigned *result);
inline const unsigned char *cp_integer(const unsigned char *begin, const unsigned char *end, int base, unsigned long *result);
/// @endcond
#if HAVE_LONG_LONG
inline const char *cp_integer(const char *begin, const char *end, int base, long long *result);
inline const char *cp_integer(const char *begin, const char *end, int base, unsigned long long *result);
/// @cond never
inline const unsigned char *cp_integer(const unsigned char *begin, const unsigned char *end, int base, unsigned long long *result);
/// @endcond
#elif HAVE_INT64_TYPES && !HAVE_INT64_IS_LONG
inline const char *cp_integer(const char *begin, const char *end, int base, int64_t *result);
inline const char *cp_integer(const char *begin, const char *end, int base, uint64_t *result);
/// @cond never
inline const unsigned char *cp_integer(const unsigned char *begin, const unsigned char *end, int base, uint64_t *result);
/// @endcond
#endif

inline bool cp_integer(const String &str, int base, int *result);
inline bool cp_integer(const String &str, int base, unsigned int *result);
inline bool cp_integer(const String &str, int base, long *result);
inline bool cp_integer(const String &str, int base, unsigned long *result);
#if HAVE_LONG_LONG
inline bool cp_integer(const String &str, int base, long long *result);
inline bool cp_integer(const String &str, int base, unsigned long long *result);
#elif HAVE_INT64_TYPES && !HAVE_INT64_IS_LONG
inline bool cp_integer(const String &str, int base, int64_t *result);
inline bool cp_integer(const String &str, int base, uint64_t *result);
#endif

inline bool cp_integer(const String &str, int *result);
inline bool cp_integer(const String &str, unsigned int *result);
inline bool cp_integer(const String &str, long *result);
inline bool cp_integer(const String &str, unsigned long *result);
#if HAVE_LONG_LONG
inline bool cp_integer(const String &str, long long *result);
inline bool cp_integer(const String &str, unsigned long long *result);
#elif HAVE_INT64_TYPES && !HAVE_INT64_IS_LONG
inline bool cp_integer(const String &str, int64_t *result);
inline bool cp_integer(const String &str, uint64_t *result);
#endif

#define CP_REAL2_MAX_FRAC_BITS 28
bool cp_real2(const String& str, int frac_bits, int32_t* result);
bool cp_real2(const String& str, int frac_bits, uint32_t* result);
bool cp_real10(const String& str, int frac_digits, int32_t* result);
bool cp_real10(const String& str, int frac_digits, uint32_t* result);
bool cp_real10(const String& str, int frac_digits, uint32_t* result_int, uint32_t* result_frac);
#if HAVE_FLOAT_TYPES
bool cp_double(const String& str, double* result);
#endif

bool cp_seconds_as(const String& str, int frac_digits, uint32_t* result);
bool cp_seconds_as_milli(const String& str, uint32_t* result);
bool cp_seconds_as_micro(const String& str, uint32_t* result);
#if HAVE_FLOAT_TYPES
bool cp_seconds(const String& str, double* result);
#endif
bool cp_time(const String &str, Timestamp *result, bool allow_negative = false);
bool cp_time(const String& str, struct timeval* result);

bool cp_bandwidth(const String& str, uint32_t* result);

// network addresses
class IPAddressList;
bool cp_ip_address(const String& str, IPAddress* result  CP_OPT_CONTEXT);
inline bool cp_ip_address(const String& str, struct in_addr* result  CP_OPT_CONTEXT);
bool cp_ip_address(const String& str, unsigned char* result  CP_OPT_CONTEXT);
bool cp_ip_prefix(const String& str, IPAddress* result_addr, IPAddress* result_mask, bool allow_bare_address  CP_OPT_CONTEXT);
bool cp_ip_prefix(const String& str, unsigned char* result_addr, unsigned char* result_mask, bool allow_bare_address  CP_OPT_CONTEXT);
bool cp_ip_prefix(const String& str, IPAddress* result_addr, IPAddress* result_mask  CP_OPT_CONTEXT);
bool cp_ip_prefix(const String& str, unsigned char* result_addr, unsigned char* result_mask  CP_OPT_CONTEXT);
bool cp_ip_address_list(const String& str, Vector<IPAddress>* result  CP_OPT_CONTEXT);

#if HAVE_IP6
class IP6Address;
bool cp_ip6_address(const String& str, IP6Address* result  CP_OPT_CONTEXT);
inline bool cp_ip6_address(const String& str, struct in6_addr* result  CP_OPT_CONTEXT);
bool cp_ip6_address(const String& str, unsigned char* result  CP_OPT_CONTEXT);
bool cp_ip6_prefix(const String& str, IP6Address* result_addr, int* result_prefix, bool allow_bare_address  CP_OPT_CONTEXT);
bool cp_ip6_prefix(const String& str, unsigned char* result_addr, int* result_prefix, bool allow_bare_address  CP_OPT_CONTEXT);
bool cp_ip6_prefix(const String& str, unsigned char* result_addr, unsigned char* result_mask, bool allow_bare_address  CP_OPT_CONTEXT);
bool cp_ip6_prefix(const String& str, IP6Address* result_addr, IP6Address* result_mask, bool allow_bare_address  CP_OPT_CONTEXT);
#endif

class EtherAddress;
bool cp_ethernet_address(const String& str, EtherAddress* result  CP_OPT_CONTEXT);
bool cp_ethernet_address(const String& str, unsigned char* result  CP_OPT_CONTEXT);

bool cp_tcpudp_port(const String& str, int proto, uint16_t* result  CP_OPT_CONTEXT);

#if !CLICK_TOOL
Element *cp_element(const String &str, const Element *context, ErrorHandler *errh = 0, const char *argname = 0);
Element *cp_element(const String &str, Router *router, ErrorHandler *errh = 0, const char *argname = 0);
bool cp_handler_name(const String& str, Element** result_element, String* result_hname, const Element* context, ErrorHandler* errh=0);
bool cp_handler(const String& str, int flags, Element** result_element, const Handler** result_handler, const Element* context, ErrorHandler* errh=0);
#endif

#if CLICK_USERLEVEL || CLICK_TOOL
bool cp_filename(const String& str, String* result);
bool cp_file_offset(const String& str, off_t* result);
#endif

#if !CLICK_TOOL
bool cp_anno(const String &str, int size, int *result  CP_OPT_CONTEXT);
#endif
//@}

/// @name cp_va_kparse
//@{
int cp_va_kparse(const Vector<String>& conf, CP_VA_PARSE_ARGS_REST) CP_SENTINEL;
int cp_va_kparse(const String& str, CP_VA_PARSE_ARGS_REST) CP_SENTINEL;
int cp_va_space_kparse(const String& str, CP_VA_PARSE_ARGS_REST) CP_SENTINEL;
int cp_va_kparse_keyword(const String& str, CP_VA_PARSE_ARGS_REST) CP_SENTINEL;
int cp_va_kparse_remove_keywords(Vector<String>& conf, CP_VA_PARSE_ARGS_REST) CP_SENTINEL;

int cp_assign_arguments(const Vector<String> &argv, const String *param_begin, const String *param_end, Vector<String>* values = 0);

void cp_va_static_initialize();
void cp_va_static_cleanup();

/// @brief Type of flags for cp_va_kparse() items.
enum CpKparseFlags {
    cpkN = 0,		///< Default flags
    cpkM = 1,		///< Argument is mandatory
    cpkP = 2,		///< Argument may be specified positionally
    cpkC = 4,		///< Argument presence should be confirmed
    cpkD = 8,		///< Argument is deprecated
    cpkNormal = cpkN,
    cpkMandatory = cpkM,
    cpkPositional = cpkP,
    cpkConfirm = cpkC,
    cpkDeprecated = cpkD
};

/// @brief Type of argument type names for cp_va_kparse() items.
typedef const char *CpVaParseCmd;

extern const CpVaParseCmd
    cpEnd,		///< Use as argument name.  Ends cp_va argument list.
    cpIgnoreRest,	///< Use as argument name.  No result storage; causes cp_va_kparse() to ignore unparsed arguments and any remaining items.
    cpIgnore,		///< No result storage, ignores this argument.
    cpArgument,		///< Result storage String*, accepts any argument.
    cpArguments,	///< Result storage Vector<String>*, accepts any number of arguments with the same keyword.
    cpString,		///< Result storage String*, parsed by cp_string().
    cpWord,		///< Result storage String*, parsed by cp_word().
    cpKeyword,		///< Result storage String*, parsed by cp_keyword().
    cpBool,		///< Result storage bool*, parsed by cp_bool().
    cpByte,		///< Result storage unsigned char*, parsed by cp_integer().
    cpShort,		///< Result storage short*, parsed by cp_integer().
    cpUnsignedShort,	///< Result storage unsigned short*, parsed by cp_integer().
    cpInteger,		///< Result storage int32_t*, parsed by cp_integer().
    cpUnsigned,		///< Result storage uint32_t*, parsed by cp_integer().
    cpSize,		///< Result storage size_t*, parsed by cp_integer().
    cpNamedInteger,	///< Parse parameter uint32_t nameinfo_type, result storage int32_t*, parsed by NameInfo::query_int.
#if HAVE_INT64_TYPES
    cpInteger64,	///< Result storage int64_t*, parsed by cp_integer().
    cpUnsigned64,	///< Result storage uint64_t*, parsed by cp_integer().
#endif
    cpUnsignedReal2,	///< Parse parameter int frac_bits, result storage uint32_t*, parsed by cp_real2().
    cpReal10,		///< Parse parameter int frac_digits, result storage int32_t*, parsed by cp_real10().
    cpUnsignedReal10,	///< Parse parameter int frac_digits, result storage uint32_t*, parsed by cp_real10().
#if HAVE_FLOAT_TYPES
    cpDouble,		///< Result storage double*, parsed by cp_double().
#endif
    cpSeconds,		///< Result storage uint32_t*, parsed by cp_seconds_as() with frac_digits 0.
    cpSecondsAsMilli,	///< Result storage uint32_t*, parsed by cp_seconds_as_milli().
    cpSecondsAsMicro,	///< Result storage uint32_t*, parsed by cp_seconds_as_micro().
    cpTimestamp,	///< Result storage Timestamp*, parsed by cp_time().
    cpTimestampSigned,	///< Result storage Timestamp*, parsed by cp_time().
    cpTimeval,		///< Result storage struct timeval*, parsed by cp_time().
    cpBandwidth,	///< Result storage uint32_t*, parsed by cp_bandwidth().
    cpIPAddress,	///< Result storage IPAddress* or equivalent, parsed by cp_ip_address().
    cpIPPrefix,		///< Result storage IPAddress* addr and IPAddress *mask, parsed by cp_ip_prefix().
    cpIPAddressOrPrefix,///< Result storage IPAddress* addr and IPAddress *mask, parsed by cp_ip_prefix().
    cpIPAddressList,	///< Result storage Vector<IPAddress>*, parsed by cp_ip_address_list().
    cpEtherAddress,	///< Result storage EtherAddress*, parsed by cp_ethernet_address().
    cpEthernetAddress,	///< Result storage EtherAddress*, parsed by cp_ethernet_address().  Synonym for cpEtherAddress.
    cpTCPPort,		///< Result storage uint16_t*, parsed by cp_tcpudp_port().
    cpUDPPort,		///< Result storage uint16_t*, parsed by cp_tcpudp_port().
    cpElement,		///< Result storage Element**, parsed by cp_element().
    cpElementCast,	///< Parse parameter const char*, result storage void**, parsed by cp_element() and Element::cast().
    cpHandlerName,	///< Result storage Element** and String*, parsed by cp_handler_name().
    cpHandlerCallRead,	///< Result storage HandlerCall*, parsed by HandlerCall.
    cpHandlerCallWrite,	///< Result storage HandlerCall*, parsed by HandlerCall.
    cpHandlerCallPtrRead, ///< Result storage HandlerCall**, parsed by HandlerCall::reset_read.
    cpHandlerCallPtrWrite, ///< Result storage HandlerCall**, parsed by HandlerCall::reset_write.
    cpIP6Address,	///< Result storage IP6Address* or equivalent, parsed by cp_ip6_address().
    cpIP6Prefix,	///< Result storage IP6Address* addr and IP6Address* mask, parsed by cp_ip6_prefix().
    cpIP6PrefixLen,	///< Result storage IP6Address* addr and int* prefix_len, parsed by cp_ip6_prefix().
    cpIP6AddressOrPrefix,///< Result storage IP6Address* addr and IP6Address* mask, parsed by cp_ip6_prefix().
#if CLICK_USERLEVEL || CLICK_TOOL
    cpFilename,		///< Result storage String*, parsed by cp_filename().
    cpFileOffset,	///< Result storage off_t*, parsed by cp_integer().
#endif
#if !CLICK_TOOL
    cpAnno,		///< Parse parameter int annotation_size, result storage int*, parsed by cp_anno().
#endif
    cpOptional,		///< cp_va_parse only: Following arguments are optional.
    cpKeywords,		///< cp_va_parse only: Following arguments are keywords.
    cpConfirmKeywords,	///< cp_va_parse only: Following arguments are confirmed keywords.
    cpMandatoryKeywords;///< cp_va_parse only: Following arguments are mandatory keywords.
// old names, here for compatibility:
extern const CpVaParseCmd
    cpInterval CLICK_CONFPARSE_DEPRECATED,		// struct timeval*
    cpReadHandlerCall CLICK_CONFPARSE_DEPRECATED,	// HandlerCall**
    cpWriteHandlerCall CLICK_CONFPARSE_DEPRECATED;	// HandlerCall**
//@}

/// @name Unparsing
//@{
String cp_unparse_bool(bool value);
String cp_unparse_real2(int32_t value, int frac_bits);
String cp_unparse_real2(uint32_t value, int frac_bits);
#if HAVE_INT64_TYPES
String cp_unparse_real2(int64_t value, int frac_bits);
String cp_unparse_real2(uint64_t value, int frac_bits);
#endif
String cp_unparse_real10(int32_t value, int frac_digits);
String cp_unparse_real10(uint32_t value, int frac_digits);
String cp_unparse_milliseconds(uint32_t value);
String cp_unparse_microseconds(uint32_t value);
String cp_unparse_interval(const Timestamp& value) CLICK_DEPRECATED;
String cp_unparse_interval(const struct timeval& value) CLICK_DEPRECATED;
String cp_unparse_bandwidth(uint32_t value);
//@}

/// @name Legacy Functions
//@{
int cp_va_parse(const Vector<String>& conf, CP_VA_PARSE_ARGS_REST) CLICK_DEPRECATED;
int cp_va_parse(const String& str, CP_VA_PARSE_ARGS_REST) CLICK_DEPRECATED;
int cp_va_space_parse(const String& str, CP_VA_PARSE_ARGS_REST) CLICK_DEPRECATED;
int cp_va_parse_keyword(const String& str, CP_VA_PARSE_ARGS_REST) CLICK_DEPRECATED;
int cp_va_parse_remove_keywords(Vector<String>& conf, int first, CP_VA_PARSE_ARGS_REST) CLICK_DEPRECATED;
// Argument syntax:
// cp_va_arg ::= cpEnd		// terminates argument list (not 0!)
//    |   cpOptional | cpKeywords | cpIgnore...		// manipulators
//    |   CpVaParseCmd cmd, const char *description,
//	  [Optional Helpers], Results
//				// Helpers and Results depend on 'cmd';
//				// see table above
//    |   const char *keyword, CpVaParseCmd cmd, const char *description,
//	  [Optional Helpers], Results
//				// keyword argument, within cpKeywords or
//				// cpMandatoryKeywords
//    |   const char *keyword, CpVaParseCmd cmd, const char *description,
//	  bool *keyword_given, [Optional Helpers], Results
//				// keyword argument, within cpConfirmKeywords
// Returns the number of result arguments set, or negative on error.
// Stores no values in the result arguments on error.
//@}

/// @name Argument Types for cp_va_kparse()
//@{
struct cp_value;
struct cp_argtype;

typedef void (*cp_parsefunc)(cp_value* value, const String& arg,
			     ErrorHandler* errh, const char* argdesc  CP_CONTEXT);
typedef void (*cp_storefunc)(cp_value* value  CP_CONTEXT);

struct cp_argtype {
    const char* name;
    cp_argtype* next;
    cp_parsefunc parse;
    cp_storefunc store;
    void* user_data;
    int flags;
    const char* description;
    int internal;
    int use_count;
};

struct cp_value {
    // set by cp_va_parse:
    const cp_argtype* argtype;
    const char* keyword;
    const char* description CLICK_CONFPARSE_DEPRECATED;
    union {
	int i;
	const char *c_str;
	void *p;
    } extra;
    void* store;
    void* store2;
    bool* store_confirm;
    // set by parsefunc, used by storefunc:
    union {
	bool b;
	int i;
	unsigned u;
	int16_t s16;
	uint16_t u16;
	int32_t s32;
	uint32_t u32;
#if HAVE_INT64_TYPES
	int64_t s64;
	int64_t i64 CLICK_DEPRECATED;
	uint64_t u64;
#endif
	size_t size;
#if HAVE_FLOAT_TYPES
	double d;
#endif
	unsigned char address[16];
	int is[4];
#ifndef CLICK_TOOL
	Element *element;
#endif
	void *p;
    } v, v2;
    String v_string;
    String v2_string;
};

enum {
    cpArgNormal = 0, cpArgStore2 = 1, cpArgExtraInt = 2,
    cpArgExtraCStr = 4, cpArgAllowNumbers = 8
};
int cp_register_argtype(const char* name, const char* description, int flags,
			cp_parsefunc parsefunc, cp_storefunc storefunc,
			void* user_data = 0);
void cp_unregister_argtype(const char* name);

int cp_register_stringlist_argtype(const char* name, const char* description,
				   int flags);
int cp_extend_stringlist_argtype(const char* name, ...);
// Takes: const char* name, int value, ...., const char* ender = (const char*)0
//@}

/// @cond never
bool cp_seconds_as(int want_power, const String& str, uint32_t* result) CLICK_DEPRECATED;

#define cp_integer64 cp_integer
#define cp_unsigned64 cp_integer
#define cp_unsigned cp_integer
#define cp_unsigned_real10 cp_real10
#define cp_unsigned_real2 cp_real2
/// @endcond

/** @brief  Join the strings in @a conf with spaces and return the result.
 *
 *  This function does not quote or otherwise protect the strings in @a conf.
 *  The caller should do that if necessary.
 *  @sa cp_unspacevec(const String *, const String *) */
inline String cp_unspacevec(const Vector<String>& conf)
{
    return cp_unspacevec(conf.begin(), conf.end());
}

/** @brief  Test if @a str is all spaces.
 *  @return True when every character in @a str is a space. */
inline bool cp_is_space(const String& str)
{
    return cp_skip_space(str.begin(), str.end()) == str.end();
}

/** @brief  Parse an integer from [@a begin, @a end) in base @a base.
 * @param  begin  first character in string
 * @param  end    one past last character in string
 * @param  base   base of integer: 0 or 2-36
 * @param[out]  result  stores parsed result
 * @return  pointer to first unparsed character in string; equals @a begin
 *	     if the string didn't start with a valid integer
 *
 * This function parses an integer from the initial characters of a string.
 * The resulting integer is stored in *@a result.
 *
 * The integer format consists of an optional initial sign <tt>+/-</tt>,
 * followed by one or more digits.  A negative sign is only accepted if @a
 * result has a signed type.  Digits may be separated by underscores (to make
 * numbers easier to read), but the first and last characters in the integer
 * cannot be underscores, and two underscores can't appear in a row.  Some
 * examples:
 *
 * @code
 * 0
 * 0x100
 * -1_000_023
 * @endcode
 *
 * Digits are numbered from 0-9, then A-Z/a-z.  @a base determines which
 * digits are legal.  If @a base is 0, then a leading <tt>0x</tt> or
 * <tt>0X</tt> may precede the digits, indicating base 16; a leading
 * <tt>0</tt> indicates base 8; anything else is base 10.
 *
 * Returns the first character that can't be parsed as part of the integer.
 * If there is no valid integer at the beginning of the string, then returns
 * @a begin; *@a result is unchanged.
 *
 * This function checks for overflow.  If an integer is too large for @a
 * result, then the maximum possible value is stored in @a result and the
 * cp_errno variable is set to CPE_OVERFLOW.  Otherwise, cp_errno is set to
 * CPE_FORMAT (for no valid integer) or CPE_OK (if all was well).
 *
 * Overloaded versions of this function are available for int, unsigned int,
 * long, unsigned long, and (depending on configuration) long long and
 * unsigned long long @a result values.
 */
inline const char *cp_integer(const char *begin, const char *end, int base, int *result)
{
    return cp_basic_integer(begin, end, base, -(int) sizeof(*result), result);
}

/** @brief  Parse an integer from @a str in base @a base.
 * @param  str   string
 * @param  base  base of integer: 0 or 2-36
 * @param[out]  result  stores parsed result
 * @return  True if @a str parsed correctly, false otherwise.
 *
 * Parses an integer from an input string.  If the string correctly parses as
 * an integer, then the resulting value is stored in *@a result and the
 * function returns true.  Otherwise, *@a result remains unchanged and the
 * function returns false.
 *
 * Overloaded versions are available for int, unsigned int, long, unsigned
 * long, and (depending on configuration) long long and unsigned long long @a
 * result values.
 *
 * @sa cp_integer(const char *, const char *, int, int *) for the rules on
 * parsing integers.
 */
inline bool cp_integer(const String &str, int base, int *result)
{
    return cp_basic_integer(str.begin(), str.end(), base + cp_basic_integer_whole, -(int) sizeof(*result), result) != str.begin();
}


inline const char *cp_integer(const char *begin, const char *end, int base, unsigned *result)
{
    return cp_basic_integer(begin, end, base, (int) sizeof(*result), result);
}

/// @cond never
inline const unsigned char *cp_integer(const unsigned char *begin, const unsigned char *end, int base, unsigned *result)
{
    return reinterpret_cast<const unsigned char *>(cp_integer(reinterpret_cast<const char *>(begin), reinterpret_cast<const char *>(end), base, result));
}
/// @endcond


inline const char *cp_integer(const char *begin, const char *end, int base, long *result)
{
    return cp_basic_integer(begin, end, base, -(int) sizeof(*result), result);
}

inline const char *cp_integer(const char *begin, const char *end, int base, unsigned long *result)
{
    return cp_basic_integer(begin, end, base, (int) sizeof(*result), result);
}

/// @cond never
inline const unsigned char *cp_integer(const unsigned char *begin, const unsigned char *end, int base, unsigned long *result)
{
    return reinterpret_cast<const unsigned char *>(cp_integer(reinterpret_cast<const char *>(begin), reinterpret_cast<const char *>(end), base, result));
}
/// @endcond


#if HAVE_LONG_LONG

inline const char *cp_integer(const char *begin, const char *end, int base, long long *result)
{
    return cp_basic_integer(begin, end, base, -(int) sizeof(*result), result);
}

inline const char *cp_integer(const char *begin, const char *end, int base, unsigned long long *result)
{
    return cp_basic_integer(begin, end, base, (int) sizeof(*result), result);
}

/// @cond never
inline const unsigned char *cp_integer(const unsigned char *begin, const unsigned char *end, int base, unsigned long long *result)
{
    return reinterpret_cast<const unsigned char *>(cp_integer(reinterpret_cast<const char *>(begin), reinterpret_cast<const char *>(end), base, result));
}
/// @endcond

#elif HAVE_INT64_TYPES && !HAVE_INT64_IS_LONG

inline const char *cp_integer(const char *begin, const char *end, int base, int64_t *result)
{
    return cp_basic_integer(begin, end, base, -(int) sizeof(*result), result);
}

inline const char *cp_integer(const char *begin, const char *end, int base, uint64_t *result)
{
    return cp_basic_integer(begin, end, base, (int) sizeof(*result), result);
}

/// @cond never
inline const unsigned char *cp_integer(const unsigned char *begin, const unsigned char *end, int base, uint64_t *result)
{
    return reinterpret_cast<const unsigned char *>(cp_integer(reinterpret_cast<const char *>(begin), reinterpret_cast<const char *>(end), base, result));
}
/// @endcond

#endif

inline bool cp_integer(const String &str, int base, int *result);

inline bool cp_integer(const String &str, int base, unsigned int *result)
{
    return cp_basic_integer(str.begin(), str.end(), base + cp_basic_integer_whole, (int) sizeof(*result), result) != str.begin();
}

inline bool cp_integer(const String &str, int base, long *result)
{
    return cp_basic_integer(str.begin(), str.end(), base + cp_basic_integer_whole, -(int) sizeof(*result), result) != str.begin();
}

inline bool cp_integer(const String &str, int base, unsigned long *result)
{
    return cp_basic_integer(str.begin(), str.end(), base + cp_basic_integer_whole, (int) sizeof(*result), result) != str.begin();
}

#if HAVE_LONG_LONG

inline bool cp_integer(const String &str, int base, long long *result)
{
    return cp_basic_integer(str.begin(), str.end(), base + cp_basic_integer_whole, -(int) sizeof(*result), result) != str.begin();
}

inline bool cp_integer(const String &str, int base, unsigned long long *result)
{
    return cp_basic_integer(str.begin(), str.end(), base + cp_basic_integer_whole, (int) sizeof(*result), result) != str.begin();
}

#elif HAVE_INT64_TYPES && !HAVE_INT64_IS_LONG

inline bool cp_integer(const String &str, int base, int64_t *result)
{
    return cp_basic_integer(str.begin(), str.end(), base + cp_basic_integer_whole, -(int) sizeof(*result), result) != str.begin();
}

inline bool cp_integer(const String &str, int base, uint64_t *result)
{
    return cp_basic_integer(str.begin(), str.end(), base + cp_basic_integer_whole, (int) sizeof(*result), result) != str.begin();
}

#endif

/** @brief  Parse an integer from @a str in base 0.
 *
 *  Same as cp_integer(str, 0, result). */
inline bool cp_integer(const String &str, int *result)
{
    return cp_basic_integer(str.begin(), str.end(), cp_basic_integer_whole, -(int) sizeof(*result), result) != str.begin();
}

inline bool cp_integer(const String &str, unsigned int *result)
{
    return cp_basic_integer(str.begin(), str.end(), cp_basic_integer_whole, (int) sizeof(*result), result) != str.begin();
}

inline bool cp_integer(const String &str, long *result)
{
    return cp_basic_integer(str.begin(), str.end(), cp_basic_integer_whole, -(int) sizeof(*result), result) != str.begin();
}

inline bool cp_integer(const String &str, unsigned long *result)
{
    return cp_basic_integer(str.begin(), str.end(), cp_basic_integer_whole, (int) sizeof(*result), result) != str.begin();
}

#if HAVE_LONG_LONG

inline bool cp_integer(const String &str, long long *result)
{
    return cp_basic_integer(str.begin(), str.end(), cp_basic_integer_whole, -(int) sizeof(*result), result) != str.begin();
}

inline bool cp_integer(const String &str, unsigned long long *result)
{
    return cp_basic_integer(str.begin(), str.end(), cp_basic_integer_whole, (int) sizeof(*result), result) != str.begin();
}

#elif HAVE_INT64_TYPES && !HAVE_INT64_IS_LONG

inline bool cp_integer(const String &str, int64_t *result)
{
    return cp_basic_integer(str.begin(), str.end(), cp_basic_integer_whole, -(int) sizeof(*result), result) != str.begin();
}

inline bool cp_integer(const String &str, uint64_t *result)
{
    return cp_basic_integer(str.begin(), str.end(), cp_basic_integer_whole, (int) sizeof(*result), result) != str.begin();
}

#endif

inline bool cp_ip_address(const String& str, struct in_addr *ina  CP_CONTEXT)
{
    return cp_ip_address(str, reinterpret_cast<IPAddress *>(ina)  CP_PASS_CONTEXT);
}

#if HAVE_IP6
inline bool cp_ip6_address(const String& str, struct in6_addr *x  CP_CONTEXT)
{
    return cp_ip6_address(str, reinterpret_cast<IP6Address *>(x)  CP_PASS_CONTEXT);
}
#endif

/// @cond never
inline bool cp_seconds_as(int want_power, const String &str, uint32_t *result)
{
    return cp_seconds_as(str, want_power, result);
}

#if !CLICK_TOOL
inline int cp_register_argtype(const char* name, const char* description, int flags,
			       void (*parsefunc)(cp_value *, const String &, ErrorHandler *, const char *, Element *),
			       void (*storefunc)(cp_value *, Element *),
			       void *user_data = 0) {
    return cp_register_argtype(name, description, flags,
			       (cp_parsefunc) parsefunc,
			       (cp_storefunc) storefunc,
			       user_data);
}
#endif

inline String cp_pop_spacevec(String &str) CLICK_DEPRECATED;

/// @brief  Remove and return the first space-separated argument from @a str.
/// @param[in,out]  str  space-separated configuration string
/// @deprecated This is a deprecated synonym for cp_shift_spacevec().
inline String cp_pop_spacevec(String &str) {
    return cp_shift_spacevec(str);
}

#undef CP_VA_ARGS_REST
#undef CP_OPT_CONTEXT
#undef CP_CONTEXT
#undef CP_PASS_CONTEXT
#undef CLICK_CONFPARSE_DEPRECATED
#undef CP_SENTINEL
#define cpEnd ((CpVaParseCmd) 0)
/// @endcond
CLICK_ENDDECLS
#endif<|MERGE_RESOLUTION|>--- conflicted
+++ resolved
@@ -72,19 +72,6 @@
 String cp_unspacevec(const String *begin, const String *end);
 inline String cp_unspacevec(const Vector<String> &conf);
 
-<<<<<<< HEAD
-/// @brief  Remove and return the first line from @a str.
-/// @param[in,out]  str  string
-///
-/// The first line in the configuration string is removed and returned.
-/// Unlike cp_shift_spacevec(), comments and quotes are not obeyed, and the
-/// returned argument is not passed through cp_uncomment().  The line is ended
-/// by "\n", "\r", or "\r\n"; the line ender is included in the returned
-/// string.  @a str is set to the remaining portion of the string.
-String cp_shift_line(String &str);
-
-=======
->>>>>>> 2814e53c
 /// @brief  Remove and return the first delimiter-separated argument from @a str.
 /// @param[in,out]  str  delimiter-separated string
 /// @param[in]  delim  delimiter
@@ -93,10 +80,7 @@
 /// returned.  @a str is set to the remaining portion of the string,
 /// with up to one delimiter character removed.
 String cp_shift_delimiter(String &str, char delim);
-<<<<<<< HEAD
-=======
-
->>>>>>> 2814e53c
+
 //@}
 
 /// @name Direct Parsing Functions
