--- conflicted
+++ resolved
@@ -193,13 +193,9 @@
 
     inline void clear();
 
-<<<<<<< HEAD
-    inline Vector<T> sub(size_type begin, size_type sz);
-
-    inline void swap(Vector<T> &x);
-=======
+    inline Vector<T,ALIGNMENT> sub(size_type begin, size_type sz);
+
     inline void swap(Vector<T,ALIGNMENT> &x);
->>>>>>> 37a70963
 
     inline void shuffle(int n);
 
@@ -499,9 +495,9 @@
 }
 
 /** @brief Swap the contents of this vector and @a x. */
-template <typename T>
-inline Vector<T> Vector<T>::sub(size_type begin, size_type sz) {
-    Vector<T> n(sz,0);
+template <typename T, size_t ALIGNMENT>
+inline Vector<T,ALIGNMENT> Vector<T,ALIGNMENT>::sub(size_type begin, size_type sz) {
+    Vector<T,ALIGNMENT> n(sz,0);
     for (int i = 0; i < sz; i++) {
         n[i] = *(T *)&vm_.l_[i + begin];
     }
