// -*- c-basic-offset: 4 -*-
#ifndef CLICK_RING_HH
#define CLICK_RING_HH

#include <click/atomic.hh>
#include <click/sync.hh>
#if HAVE_DPDK
# include <rte_ring.h>
# include <rte_errno.h>
<<<<<<< HEAD
#endif

=======
# include <click/dpdk_glue.hh>
#endif
#include <type_traits>
>>>>>>> 37a70963

CLICK_DECLS

    template <typename T, size_t RING_SIZE> class BaseRing {

    protected:

    inline bool has_space() {
        return head - tail < RING_SIZE;
    }

    inline bool is_empty() {
        return head == tail;
    }

    public:
    int id;
        BaseRing() {
            head = 0;
            tail = 0;
        }


        inline T extract() {
            if (!is_empty()) {
                T &v = ring[tail % RING_SIZE];
                tail++;
                return v;
            } else
                return 0;
        }

        inline bool insert(T batch) {
            if (has_space()) {
                ring[head % RING_SIZE] = batch;
                head++;
                return true;
            } else
                return false;
        }

        inline unsigned int count() {
            return head - tail;
        }

        T ring[RING_SIZE];
        uint32_t head;
        uint32_t tail;


        void pool_transfer(unsigned int thread_from, unsigned int thread_to) {

        }

        inline void hint(unsigned int num, unsigned int thread_id) {

        }


    };


/**
 * Ring with size set at initialization time
 *
 * NOT MT-Safe
 */
template <typename T> class SPSCDynamicRing {

protected:
    uint32_t _size;

	inline uint32_t next_i(uint32_t i) {
		if (i == _size -1)
			return 0;
		else
			return i + 1;
	}

	inline void inc_i(uint32_t &i) {

		if (i == _size -1 )
			i = 0;
		else
			i++;
	}

    T* ring;
public:
    SPSCDynamicRing() : _size(0),ring(0) {
        head = 0;
        tail = 0;
    }

    ~SPSCDynamicRing() {
    	if (_size)
    		delete[] ring;
    }


    inline T extract() {
        if (!is_empty()) {
            T &v = ring[tail];
            inc_i(tail);
            return v;
        } else
            return 0;
    }

    inline bool insert(T batch) {
        if (!is_full()) {
            ring[head] = batch;
            inc_i(head);
            return true;
        } else
            return false;
    }

    inline unsigned int count() {
        int count = (int)head - (int)tail;
        if (count < 0)
            count += _size;
        return count;
    }

    inline bool is_empty() {
        return head == tail;
    }

    inline bool is_full() {
        return next_i(head) == tail;
    }


    uint32_t head;
    uint32_t tail;

    inline bool initialized() {
        return _size > 0;
    }

    inline void initialize(int size, const char* = 0) {
        _size = size;
        ring = new T[size];
    }
};

<<<<<<< HEAD
=======
template <typename T>
using DynamicRing = SPSCDynamicRing<T>;
>>>>>>> 37a70963

#if HAVE_DPDK
inline uint64_t next_pow2(uint64_t x) {
	return x == 1 ? 1 : 1<<(64-__builtin_clzl(x-1));
}

<<<<<<< HEAD
=======

>>>>>>> 37a70963
/**
 * Ring with size set at initialization time
 */
template <typename T> class MPMCDynamicRing {
    protected:
    rte_ring* _ring;
    public:
    MPMCDynamicRing() : _ring(0) {
        static_assert(std::is_pointer<T>());
    }

    inline void initialize(int size, const char* name, int flags = 0) {
        assert(!_ring);
        _ring = rte_ring_create(name, next_pow2(size), SOCKET_ID_ANY, flags);
        if (unlikely(_ring == 0)) {
            click_chatter("Could not create DPDK ring error %d: %s",rte_errno,rte_strerror(rte_errno));
        }
    }

    inline bool insert(T o) {
        return rte_ring_mp_enqueue(_ring, (void*)o) == 0;
    }

    inline T extract() {
        T o;
<<<<<<< HEAD
        if (rte_ring_mc_dequeue_bulk(_ring, (void**)&o, 1, 0) == 0)
=======

#if RTE_VERSION >= RTE_VERSION_NUM(16,8,0,0)
        if (rte_ring_mc_dequeue_bulk(_ring, (void**)&o, 1, 0) == 0)
#else
        if (rte_ring_mc_dequeue_bulk(_ring, (void**)&o, 1) == 0)
#endif
>>>>>>> 37a70963
            return 0;
        else
            return o;
    }


    inline bool is_empty() {
        return rte_ring_empty(_ring);
    }

    inline bool is_full() {
        return rte_ring_full(_ring);
    }


    ~MPMCDynamicRing() {
        rte_ring_free(_ring);
    }
};

<<<<<<< HEAD
=======

>>>>>>> 37a70963
template <typename T> class MPSCDynamicRing : public MPMCDynamicRing<T> {
    public:

    inline void initialize(int size, const char* name) {
        MPMCDynamicRing<T>::initialize(size, name, RING_F_SC_DEQ);
    }

    inline T extract() {
        T o;
        if (rte_ring_sc_dequeue_bulk(this->_ring, (void**)&o, 1, 0) == 0)
            return 0;
        else
            return o;
    }
};
<<<<<<< HEAD
#
=======
#else
/**
 * Ring with size set at initialization time
 *
 * NOT MT-Safe
 */
template <typename T> class MPMCDynamicRing : public SPSCDynamicRing<T> {
	Spinlock _lock;

public:

	MPMCDynamicRing() : _lock() {

	}

    inline T extract() {
        _lock.acquire();
        T v= SPSCDynamicRing<T> :: extract();
        _lock.release();
        return v;
    }

    inline bool insert(T v) {
	_lock.acquire();
	bool r = SPSCDynamicRing<T> :: insert(v);
	_lock.release();
	return r;
    }

};
template <typename T> class MPSCDynamicRing : public MPMCDynamicRing<T> {};

>>>>>>> 37a70963
#endif


template <typename T, size_t RING_SIZE> class Ring : public BaseRing<T,RING_SIZE> {};

template <typename T> class CircleList {
public:
    CircleList() : _data(0), _maxsize(0),_size(0),_cur(0) {

    }

    CircleList(unsigned int max_size) : _data(0), _maxsize(max_size),_size(0),_cur(0) {

    }

    inline T& get() {
        return _data[_cur % _size];
    }

    inline T& next() {
        return _data[++_cur % _size];
    }

    inline void advance() {
        ++_cur;
    }

    void append(T v) {
        assert(_size < _maxsize);
        if (!_data)
            _data = new T[_maxsize];
        _data[_size++] = v;
    }

    unsigned int size() {
        return _size;
    }

    inline T& begin() {
        return _data[0];
    }

    inline bool is_empty() {
        return _size == 0;
    }
    private :
    T* _data;
    unsigned int _size;
    unsigned int _maxsize;
    unsigned int _cur;
};

#define SPSCRing Ring

template <typename T, size_t MAX_SIZE> class MPMCLIFO {
private:
    SimpleSpinlock _lock;

protected:

	inline bool has_space() {
		return _count < MAX_SIZE;
	}

	inline bool is_empty() {
	   return _first == 0;
	}

public:
	int id;
	T _first;
	unsigned int _count;

    MPMCLIFO() : _lock(), id(0),_first(0),_count(0) {

    }


    inline T extract() {
        _lock.acquire();
        if (is_empty()) {
            _lock.release();
            return 0;
        }
        T tmp = _first;
        _first = _first->prev();
        _count--;
        _lock.release();
        return tmp;
    }

    inline bool insert(T v) {
        _lock.acquire();
        if (!has_space()) {
            _lock.release();
            return false;
        }
        v->set_prev(_first);
        _first = v;
        _count++;
        _lock.release();
        return true;
    }

    inline unsigned int count() {
        return _count;
    }


    void pool_transfer(unsigned int thread_from, unsigned int thread_to) {

    }

    inline void hint(unsigned int num, unsigned int thread_id) {

    }
};


template <typename T, size_t RING_SIZE> class MPMCRing : public SPSCRing<T, RING_SIZE> {
    Spinlock _lock;


public:
    inline void acquire() {
        _lock.acquire();
    }

    inline void release() {
        _lock.release();
    }

    inline void release_tail() {
        release();
    }

    inline void release_head() {
        release();
    }

    inline void acquire_tail() {
        acquire();
    }

    inline void acquire_head() {
        acquire();
    }

public:

    MPMCRing() : _lock() {

    }

    inline bool insert(T batch) {
        acquire_head();
        if (SPSCRing<T,RING_SIZE>::has_space()) {
            SPSCRing<T,RING_SIZE>::ring[SPSCRing<T,RING_SIZE>::head % RING_SIZE] = batch;
            SPSCRing<T,RING_SIZE>::head++;
            release_head();
            return true;
        } else {
            release_head();
            return false;
        }
    }

    inline T extract() {
        acquire_tail();
        if (!SPSCRing<T,RING_SIZE>::is_empty()) {
            T &v = SPSCRing<T,RING_SIZE>::ring[SPSCRing<T,RING_SIZE>::tail % RING_SIZE];
            SPSCRing<T,RING_SIZE>::tail++;
            release_tail();
            return v;
        } else {
            release_tail();
            return 0;
        }
    }
};

template <typename T, size_t RING_SIZE> class SMPMCRing : public SPSCRing<T, RING_SIZE> {
    SimpleSpinlock _lock_head;
    SimpleSpinlock _lock_tail;

    inline void release_tail() {
        _lock_tail.release();
    }

    inline void release_head() {
        _lock_head.release();
    }

    inline void acquire_tail() {
        _lock_tail.acquire();
    }

    inline void acquire_head() {
        _lock_head.acquire();
    }
public:
    inline bool insert(T batch) {
        acquire_head();
        if (SPSCRing<T,RING_SIZE>::has_space()) {
            SPSCRing<T,RING_SIZE>::ring[SPSCRing<T,RING_SIZE>::head % RING_SIZE] = batch;
            SPSCRing<T,RING_SIZE>::head++;
            release_head();
            click_compiler_fence();
            return true;
        } else {
            release_head();
            click_compiler_fence();
            return false;
        }
    }

    inline T extract() {
        acquire_tail();
        if (!SPSCRing<T,RING_SIZE>::is_empty()) {
            T &v = SPSCRing<T,RING_SIZE>::ring[SPSCRing<T,RING_SIZE>::tail % RING_SIZE];
            SPSCRing<T,RING_SIZE>::tail++;
            release_tail();
            click_compiler_fence();
            return v;
        } else {
            release_tail();
            click_compiler_fence();
            return 0;
        }
    }

};

template <typename T, size_t RING_SIZE> class MPSCRing : public SPSCRing<T, RING_SIZE> {
    SimpleSpinlock _lock_head;

    inline void release_head() {
        _lock_head.release();
    }

    inline void acquire_head() {
        _lock_head.acquire();
    }
public:

    inline bool insert(T batch) {
        acquire_head();
        if (SPSCRing<T,RING_SIZE>::has_space()) {
            SPSCRing<T,RING_SIZE>::ring[SPSCRing<T,RING_SIZE>::head % RING_SIZE] = batch;
            SPSCRing<T,RING_SIZE>::head++;
            release_head();
            return true;
        } else {
            release_head();
            return false;
        }
    }
};

CLICK_ENDDECLS
#endif<|MERGE_RESOLUTION|>--- conflicted
+++ resolved
@@ -7,14 +7,9 @@
 #if HAVE_DPDK
 # include <rte_ring.h>
 # include <rte_errno.h>
-<<<<<<< HEAD
-#endif
-
-=======
 # include <click/dpdk_glue.hh>
 #endif
 #include <type_traits>
->>>>>>> 37a70963
 
 CLICK_DECLS
 
@@ -162,21 +157,15 @@
     }
 };
 
-<<<<<<< HEAD
-=======
 template <typename T>
 using DynamicRing = SPSCDynamicRing<T>;
->>>>>>> 37a70963
 
 #if HAVE_DPDK
 inline uint64_t next_pow2(uint64_t x) {
 	return x == 1 ? 1 : 1<<(64-__builtin_clzl(x-1));
 }
 
-<<<<<<< HEAD
-=======
-
->>>>>>> 37a70963
+
 /**
  * Ring with size set at initialization time
  */
@@ -202,16 +191,12 @@
 
     inline T extract() {
         T o;
-<<<<<<< HEAD
-        if (rte_ring_mc_dequeue_bulk(_ring, (void**)&o, 1, 0) == 0)
-=======
 
 #if RTE_VERSION >= RTE_VERSION_NUM(16,8,0,0)
         if (rte_ring_mc_dequeue_bulk(_ring, (void**)&o, 1, 0) == 0)
 #else
         if (rte_ring_mc_dequeue_bulk(_ring, (void**)&o, 1) == 0)
 #endif
->>>>>>> 37a70963
             return 0;
         else
             return o;
@@ -232,10 +217,7 @@
     }
 };
 
-<<<<<<< HEAD
-=======
-
->>>>>>> 37a70963
+
 template <typename T> class MPSCDynamicRing : public MPMCDynamicRing<T> {
     public:
 
@@ -251,9 +233,6 @@
             return o;
     }
 };
-<<<<<<< HEAD
-#
-=======
 #else
 /**
  * Ring with size set at initialization time
@@ -286,7 +265,6 @@
 };
 template <typename T> class MPSCDynamicRing : public MPMCDynamicRing<T> {};
 
->>>>>>> 37a70963
 #endif
 
 
