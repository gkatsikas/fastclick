// -*- c-basic-offset: 4; related-file-name: "../../lib/routervisitor.cc" -*-
#ifndef CLICK_ROUTERVISITOR_HH
#define CLICK_ROUTERVISITOR_HH
#include <click/element.hh>
#include <click/bitvector.hh>
#include <click/pair.hh>
CLICK_DECLS

/** @class RouterVisitor
 * @brief Base class for router configuration visitors.
 *
 * RouterVisitor objects are used to traverse the router configuration graph.
 * They are usually passed to the Router::visit_downstream() and
 * Router::visit_upstream() functions.
 */
class RouterVisitor { public:

    /** @brief Construct an RouterVisitor. */
    RouterVisitor() {
    }

    /** @brief Destroy an RouterVisitor. */
    virtual ~RouterVisitor() {
    }

    /** @brief Visit an element.
     * @param e element being visited
     * @param isoutput true for output ports, false for input ports
     * @param port port number being visited
     * @param from_e element by which @a e was reached
     * @param from_port port by which @a e/@a port was reached
     * @param distance connection distance in breadth-first search
     * @return true to continue traversing, false to stop
     *
     * A Router configuration traversal calls this function once on each
     * reached port.  Configuration traversal is breadth-first; @a distance is
     * the minimum connection distance from the traversal's start point to @a
     * e/@a port.  A traversal will call a port's visit() function at most
     * once.  @a from_e and @a from_port specify one port that is connected to
     * @a e and @a port (there may be more than one).  If @a isoutput is true,
     * then @a e/@a port is an output port and @a from_e/@a from_port is an
     * input port; if @a isoutput is false, the opposite holds.
     *
     * The return value specifies whether traversal should continue through
     * the @a e element.  If it is true, then the traversal will continue
     * based on @a e's packet flow specifier, via ports that connect to @a
     * e/@a port (see Element::flow_code() for more).
     *
     * The default implementation always returns true.
     */
    virtual bool visit(Element *e, bool isoutput, int port,
		       Element *from_e, int from_port, int distance);

<<<<<<< HEAD
=======
    /**
     * @brief return the distance between two neighbour elements
     * @param e the first element
     * @param from_e the second element
     *
     * A router traversal normally consider the distance of two neighbour elements
     * to be 1. Hence, the distance specified to the visit() call above
     * will be the number of elements since the beginning of the
     * traversal in breadth-first. However, to take into consideration some
     * path cost, one may override this function to consider the distance
     * between elements to be more.
     *
     * You normally do not need to override this.
     */
>>>>>>> 37a70963
    virtual int distance(Element *e, Element *from_e);

};

/** @class ElementTracker
 * @brief Base class for router configuration visitors that collect elements.
 *
 * ElementTracker is a type of RouterVisitor used to traverse the router
 * configuration graph and collect matching elements.  A subclass's @link
 * RouterVisitor::visit visit() @endlink function will call insert() to store
 * elements that match.  ElementTracker objects are usually passed to the
 * Router::visit_downstream() and Router::visit_upstream() functions.
 */
class ElementTracker : public RouterVisitor { public:

    /** @brief Construct an ElementTracker.
     * @param router the router to be traversed */
    ElementTracker(Router *router);

    /** @brief Return the elements that matched. */
    const Vector<Element *> &elements() const {
	return _elements;
    }
    /** @brief Return the number of matching elements. */
    int size() const {
	return _elements.size();
    }
    /** @brief Return the @a i'th matching element.
     *
     * Elements are ordered by their time of first insertion. */
    Element *operator[](int i) const {
	return _elements[i];
    }

    /** @brief Iterator type. */
    typedef Vector<Element *>::const_iterator const_iterator;
    /** @brief Return an iterator for the first matching element. */
    const_iterator begin() const {
	return _elements.begin();
    }
    /** @brief Return an iterator for the end of the container. */
    const_iterator end() const {
	return _elements.end();
    }

    /** @brief Return true iff element @a e is a matching element. */
    bool contains(const Element *e) const {
	return _reached[e->eindex()];
    }

    /** @brief Add element @a e to the set of matching elements. */
    void insert(Element *e) {
	if (!_reached[e->eindex()]) {
	    _reached[e->eindex()] = true;
	    _elements.push_back(e);
	}
    }

    /** @brief Clear the set of matching elements. */
    void clear() {
	_reached.clear();
	_elements.clear();
    }

  private:

    Bitvector _reached;
    Vector<Element *> _elements;

};

/** @class ElementCastTracker
 * @brief Router configuration visitor that collects elements that match a
 * certain cast.
 *
 * When passed to Router::visit_upstream() or Router::visit_downstream(),
 * ElementCastTracker collects the closest elements that successfully cast to
 * @a name.  For instance, this code will find the closest Storage elements
 * upstream of [0]@a e:
 * @code
 * ElementCastTracker tracker(e->router(), "Storage");
 * e->router()->visit_upstream(e, 0, &tracker);
 * tracker.elements();  // a Vector<Element *> containing the Storage elements
 * @endcode
 *
 * Graph traversal stops at each matching element, so in the above example, a
 * Storage element that is "behind" another Storage element won't be returned.
 */
class ElementCastTracker : public ElementTracker { public:

    /** @brief Construct an ElementCastTracker.
     * @param router the router to be traversed
     * @param name the cast of interest */
    ElementCastTracker(Router *router, const String &name, bool stopAtFirst = true)
	: ElementTracker(router), _name(name), _continue(!stopAtFirst) {
    }

    bool visit(Element *e, bool isoutput, int port,
	       Element *from_e, int from_port, int distance);

  private:

    String _name;
    bool _continue;

};


/** @class ElementNeighborhoodTracker
 * @brief Router configuration visitor that collects close-by elements.
 *
 * When passed to Router::visit_upstream() or Router::visit_downstream(),
 * ElementNeighborhoodTracker collects the elements that are within a certain
 * number of connections of the source element.  For instance, this code will
 * find all the elements connected to [0]@a e:
 * @code
 * ElementNeighborhoodTracker tracker(e->router());
 * e->router()->visit_upstream(e, 0, &tracker);
 * tracker.elements();  // Vector<Element *> containing neighboring elements
 * @endcode
 *
 * Supply the constructor's @a diameter argument to find a larger neighborhood
 * than just the directly-connected elements.
 */
class ElementNeighborhoodTracker : public ElementTracker { public:

    /** @brief Construct an ElementNeighborhoodTracker.
     * @param router the router to be traversed
     * @param diameter neighborhood diameter (maximum number of connections to
     * traverse) */
    ElementNeighborhoodTracker(Router *router, int diameter = 1)
	: ElementTracker(router), _diameter(diameter) {
    }

    bool visit(Element *e, bool isoutput, int port,
	       Element *from_e, int from_port, int distance);

  private:

    int _diameter;

};

CLICK_ENDDECLS
#endif<|MERGE_RESOLUTION|>--- conflicted
+++ resolved
@@ -51,8 +51,6 @@
     virtual bool visit(Element *e, bool isoutput, int port,
 		       Element *from_e, int from_port, int distance);
 
-<<<<<<< HEAD
-=======
     /**
      * @brief return the distance between two neighbour elements
      * @param e the first element
@@ -67,7 +65,6 @@
      *
      * You normally do not need to override this.
      */
->>>>>>> 37a70963
     virtual int distance(Element *e, Element *from_e);
 
 };
@@ -175,7 +172,6 @@
 
 };
 
-
 /** @class ElementNeighborhoodTracker
  * @brief Router configuration visitor that collects close-by elements.
  *
