// -*- c-basic-offset: 4 -*-
#ifndef CLICK_LB_HH
#define CLICK_LB_HH

<<<<<<< HEAD
#include <click/ipflowid.hh>
#include <algorithm>
#include <click/dpdk_glue.hh>
#include <click/hashtable.hh>
#include <click/multithread.hh>
#include <click/args.hh>
#include <click/straccum.hh>
=======
#include <click/ipflowid.hh>
#include <algorithm>
#if HAVE_DPDK
#include <click/dpdk_glue.hh>
#endif
#include <click/hashtable.hh>
#include <click/ipflowid.hh>
#include <click/tcphelper.hh>
#include <click/straccum.hh>
#include <click/args.hh>
#include <click/timer.hh>
>>>>>>> 19ab6077

template <typename T>
class LoadBalancer { public:

<<<<<<< HEAD
    LoadBalancer() : _current(0),  _dsts(), _weights_helper(), _mode_case(round_robin) {
        modetrans.find_insert("rr",round_robin);
        modetrans.find_insert("hash",direct_hash);
        modetrans.find_insert("hash_crc",direct_hash_crc);
=======
    LoadBalancer() : _current(0), _dsts(), _weights_helper(), _mode_case(round_robin) {
        modetrans.find_insert("rr",round_robin);
        modetrans.find_insert("hash",direct_hash);
        modetrans.find_insert("hash_ip",direct_hash_ip);
#if HAVE_DPDK
        modetrans.find_insert("hash_crc",direct_hash_crc);
#endif
>>>>>>> 19ab6077
        modetrans.find_insert("hash_agg",direct_hash_agg);
        modetrans.find_insert("cst_hash_agg",constant_hash_agg);
        modetrans.find_insert("wrr",weighted_round_robin);
        modetrans.find_insert("awrr",auto_weighted_round_robin);
        modetrans.find_insert("least",least_load);
        modetrans.find_insert("pow2",pow2);
        lsttrans.find_insert("conn",connections);
        lsttrans.find_insert("packets",packets);
        lsttrans.find_insert("bytes",bytes);
        lsttrans.find_insert("cpu",cpu);
    }

    enum LBMode {
        round_robin,
        weighted_round_robin,
        auto_weighted_round_robin,
        pow2,
        constant_hash_agg,
        direct_hash,
        direct_hash_crc,
        direct_hash_agg,
<<<<<<< HEAD
=======
    direct_hash_ip,
>>>>>>> 19ab6077
        least_load
    };

    static bool isLoadBased(LBMode mode) {
<<<<<<< HEAD
        return mode == pow2 || mode == least_load || mode == weighted_round_robin  || mode == auto_weighted_round_robin;
    }

=======
        return mode == pow2 || mode == least_load || mode == weighted_round_robin || mode == auto_weighted_round_robin;
    }

    // Metric to use when the LB technique is load-based
>>>>>>> 19ab6077
    enum LSTMode {
        connections,
        packets,
        bytes,
        cpu
    };

    typedef atomic_uint64_t load_type_t;

    struct load {
        load() {
            connection_load = 0;
            cpu_load = 0;
            packets_load = 0;
            bytes_load = 0;
        }
        load_type_t connection_load;
        load_type_t packets_load;
        load_type_t bytes_load;
        uint64_t cpu_load;
    } CLICK_CACHE_ALIGN;

<<<<<<< HEAD

=======
>>>>>>> 19ab6077
protected:
    HashTable<String, LBMode> modetrans;
    HashTable<String, LSTMode> lsttrans;
    per_thread<int> _current;
<<<<<<< HEAD
    Vector <T> _dsts;
=======
    Vector <IPAddress> _dsts;
>>>>>>> 19ab6077
    unprotected_rcu_singlewriter<Vector <unsigned>,2> _weights_helper;
    LBMode _mode_case;
    LSTMode _lst_case;
    Vector <load,CLICK_CACHE_LINE_SIZE> _loads;
    Vector <unsigned> _selector;
    Vector <unsigned> _cst_hash;
    Vector <unsigned> _spares;
    bool _track_load;
    bool _force_track_load;
    int _awrr_interval;
    float _alpha;
<<<<<<< HEAD
    bool _autoscale;

    uint64_t get_load_metric(int idx) {
    return get_load_metric(idx, _lst_case);
=======

    uint64_t get_load_metric(int idx) {
        return get_load_metric(idx, _lst_case);
>>>>>>> 19ab6077
    }
    uint64_t get_load_metric(int idx,LSTMode metric) {
        load& l = _loads[idx];
        switch(metric) {
            case connections: {
                return l.connection_load;
            }
            case bytes: {
                return l.bytes_load;
            }
            case packets: {
                return l.packets_load;
            }
            case cpu: {
                return l.cpu_load;
            }
            default:
                assert(false);
        }
    }

<<<<<<< HEAD
=======
    inline void track_load(Packet*p, int b) {
    if (_track_load) {
        if (TCPHelper::isSyn(p))
                 _loads[b].connection_load++;
        else if (TCPHelper::isFin(p) || TCPHelper::isRst(p))
                 _loads[b].connection_load--;

            _loads[b].packets_load++;
            _loads[b].bytes_load += p->length();
        }
    }

>>>>>>> 19ab6077
    unsigned cantor(unsigned a, unsigned b) {
        return ((a + b)  * (a + b + 1))/2 + b;
    }

<<<<<<< HEAD
=======
    /* Builds the constant hashing map
     */
>>>>>>> 19ab6077
    void build_hash_ring() {
        Vector<unsigned> new_hash;
        new_hash.resize(_cst_hash.size(), -1);
        int fac = ((new_hash.size() - 1) / _selector.size()) + 1;
        for (int j = 0; j < fac; j++) {
            for (int i = 0; i < _selector.size(); i++) {
                int server_place = cantor(_selector[i], j) % new_hash.size();
                new_hash[server_place] = _selector[i];
            }

        }
        int cur = _selector[0];
        for (int i = 0; i < new_hash.size(); i++) {
            if (new_hash[i] == - 1) {
                new_hash[i] = cur;
            } else
                cur = new_hash[i];
        }
        _cst_hash.swap(new_hash);
    }

    static void atc(Timer *timer, void *user_data) {
        LoadBalancer* lb = (LoadBalancer*)user_data;
        uint64_t metric_tot = 0;
        for (int i = 0; i < lb->_loads.size(); i++) {
            metric_tot += lb->get_load_metric(i);
        }
        uint64_t avg = metric_tot / lb->_dsts.size();

        Vector<unsigned> new_weight;
        for (int i = 0; i < lb->_dsts.size(); i++) {
                float l = lb->get_load_metric(i);
                /**
                 *Examples:
                 * Average is 50. Load of this core is 80.
                 * a=-1 -> 10*50 / 160 - 50 = 4,5
                 * Load is 30.
                 * a=0 -> 10 * 50 / 30 = 17
                 * a=-1 -> 10 * 50 / 10 = 5
                 * Load is 50
                 * a=-1 -> 10 *50 / 2*50 - 50 = 10
                 */
                float buckets;
                if (l == 0) {
                    buckets = 30;
                } else {
                buckets = 10 * avg / ((1 - lb->_alpha) * l + lb->_alpha*avg);
                if (buckets > 30) buckets = 30;
                else if (buckets < 2) buckets = 2;
                }
                new_weight.push_back((unsigned)buckets);
               // click_chatter("%d load %f,  %d buck",i,l,(unsigned)buckets);
        }
        lb->set_weights(new_weight.data());
        timer->reschedule_after_msec(lb->_awrr_interval);
    }

<<<<<<< HEAD
=======
    int hash_ip(const Packet* p) {
        const unsigned char *data = p->data();
        int o = 32, l = 8;
        int h;
        if ((int)p->length() < o + l)
            h = 0;
        else {
            int d = 0;
            for (int i = o; i < o + l; i++)
                d += data[i];
            int n = _selector.size();
            if (n == 2 || n == 4 || n == 8)
                h = (d ^ (d>>4)) & (n-1);
            else
              h = (d % n);
        }
        return h;
    }


    // Parse common LB parameters
>>>>>>> 19ab6077
    int parseLb(Vector<String> &conf, Element* lb, ErrorHandler* errh) {
        String lb_mode;
        String lst_mode;
        int awrr_timer;
        double alpha;
<<<<<<< HEAD
        bool autoscale;
        bool has_cst_buckets;
        int cst_buckets;
        int nserver;
	    bool force_track_load;
=======
        bool has_cst_buckets;
        int cst_buckets;
        int nserver;
    bool force_track_load;
>>>>>>> 19ab6077
        int ret = Args(lb, errh).bind(conf)
            .read_or_set("LB_MODE", lb_mode,"rr")
            .read_or_set("LST_MODE",lst_mode,"conn")
            .read_or_set("AWRR_TIME",awrr_timer, 100)
<<<<<<< HEAD
            .read_or_set("AUTOSCALE", autoscale, false)
=======
>>>>>>> 19ab6077
            .read_or_set("FORCE_TRACK_LOAD", force_track_load, false)
            .read_or_set("NSERVER", nserver, 0)
            .read("CST_BUCKETS", cst_buckets).read_status(has_cst_buckets)
            .read_or_set("AWRR_ALPHA", alpha, 0).consume();

        if (ret < 0)
            return -1;

        _alpha = alpha;
<<<<<<< HEAD
        _autoscale = autoscale;
	_force_track_load = force_track_load;
=======
    _force_track_load = force_track_load;
>>>>>>> 19ab6077
        if (has_cst_buckets) {
            _cst_hash.resize(cst_buckets, -1);
        }

        set_mode(lb_mode, lst_mode, lb, awrr_timer, nserver);

        return ret;
    }

<<<<<<< HEAD
    void add_server() {
        if (_spares.size() == 0) {
            click_chatter("No server to add!");
            return;
        }
        int spare = _spares.front();
        _spares.pop_front();

        int id = click_random() % _selector.size();
        Vector<unsigned> news;
        news.reserve(_dsts.size());
        for (int i = 0; i < _selector.size(); i++) {
            if (i == id) {
                news.push_back(spare);
            }
            news.push_back(_selector[i]);
        }
        _selector.swap(news);
        if (_mode_case == constant_hash_agg) {
            build_hash_ring();
        }
    }

    void remove_server() {
        if (_selector.size() == 0) {
            click_chatter("No server to remove!");
            return;
        }

        int id = click_random() % _selector.size();
        int removed = _selector[id];
        Vector<unsigned> news;
        news.reserve(_dsts.size());
        for (int i = 0; i < _selector.size(); i++) {
            if (i == id) {
                continue;
            }
            news.push_back(_selector[i]);
        }
        _spares.push_back(removed);
        _selector.swap(news);
        if (_mode_case == constant_hash_agg) {
            build_hash_ring();
        }
    }

    enum {
=======
   enum {
>>>>>>> 19ab6077
            h_load,h_nb_total_servers,h_nb_active_servers,h_load_conn,h_load_packets,h_load_bytes,h_add_server,h_remove_server
    };


<<<<<<< HEAD
 int lb_handler(int op, String &data, void *r_thunk, void* w_thunk, ErrorHandler *errh) {

    LoadBalancer *cs = this;
    if (op == Handler::f_read) {
        switch((uintptr_t) r_thunk) {
           case h_load: {
                StringAccum acc;
		if (data) {
		    int i = atoi(data.c_str());
                    if (cs->_loads.size() <= i) {
		        acc << "unknown";
		    } else {
		        acc << cs->_loads[i].cpu_load ;
		    }
		} else {
		    for (int i = 0; i < cs->_dsts.size(); i ++) {
			if (cs->_loads.size() <= i) {
			    acc << "unknown";
			} else {
			    acc << cs->_loads[i].cpu_load ;
			}
			acc << (i == cs->_dsts.size() -1?"":" ");
		    }
		}
                data = acc.take_string();
		return 0;
            }
	}
    } else {
       switch((uintptr_t)w_thunk) {
            case h_load: {
                String s(data);
                //click_chatter("Input %s", s.c_str());
                while (s.length() > 0) {
                    int ntoken = s.find_left(',');
                    if (ntoken < 0)
                        ntoken = s.length() - 1;
                    int pos = s.find_left(':');
                    int server_id = atoi(s.substring(0,pos).c_str());
                    int server_load = atoi(s.substring(pos + 1, ntoken).c_str());
                    //click_chatter("%d is %d",server_id, server_load);
                    if (cs->_loads.size() <= server_id) {
                        click_chatter("Invalid server id %d", server_id);
                        return 1;
                    }
                    cs->_loads[server_id].cpu_load = server_load;
                    s = s.substring(ntoken + 1);
                }
                if (cs->_autoscale)
	           cs->checkload();
                return 0;
            }
	}
      }
    }



=======
    int lb_handler(int op, String &data, void *r_thunk, void* w_thunk, ErrorHandler *errh) {

        LoadBalancer *cs = this;
        if (op == Handler::f_read) {
            switch((uintptr_t) r_thunk) {
               case h_load: {
                    StringAccum acc;
                    if (data) {
                        int i = atoi(data.c_str());
                                if (cs->_loads.size() <= i) {
                            acc << "unknown";
                        } else {
                            acc << cs->_loads[i].cpu_load ;
                        }
                    } else {
                        for (int i = 0; i < cs->_dsts.size(); i ++) {
                        if (cs->_loads.size() <= i) {
                            acc << "unknown";
                        } else {
                            acc << cs->_loads[i].cpu_load ;
                        }
                        acc << (i == cs->_dsts.size() -1?"":" ");
                        }
                    }
                            data = acc.take_string();
                    return 0;
                }
            }
        } else {
           switch((uintptr_t)w_thunk) {
               case h_load:
               {
                    String s(data);
                    //click_chatter("Input %s", s.c_str());
                    while (s.length() > 0) {
                        int ntoken = s.find_left(',');
                        if (ntoken < 0)
                            ntoken = s.length() - 1;
                        int pos = s.find_left(':');
                        int server_id = atoi(s.substring(0,pos).c_str());
                        int server_load = atoi(s.substring(pos + 1, ntoken).c_str());
                        //click_chatter("%d is %d",server_id, server_load);
                        if (cs->_loads.size() <= server_id) {
                            click_chatter("Invalid server id %d", server_id);
                            return 1;
                        }
                        cs->_loads[server_id].cpu_load = server_load;
                        s = s.substring(ntoken + 1);
                    }

                    return 0;
                }
            }
        }
        return -1;
    }


>>>>>>> 19ab6077
    int lb_write_handler(
            const String &input, void *thunk, ErrorHandler *errh) {
        LoadBalancer *cs = this;
        switch((uintptr_t) thunk) {
            case h_add_server: {
<<<<<<< HEAD
                add_server();
                break;
            }
            case h_remove_server: {
                remove_server();
=======
                //add_server();
                break;
            }
            case h_remove_server: {
                //remove_server();
>>>>>>> 19ab6077
                break;
            }
        }
        return -1;
    }

    String
    lb_read_handler(void *thunk) {
        LoadBalancer *cs = this;

        switch((uintptr_t) thunk) {
            case h_nb_active_servers: {
               return String(cs->_selector.size());
            }
            case h_nb_total_servers: {
                return String(cs->_dsts.size());
            }

            case h_load_conn: {
                StringAccum acc;
                for (int i = 0; i < cs->_dsts.size(); i ++) {
                    acc << cs->get_load_metric(i,connections) << (i == cs->_dsts.size() -1?"":" ");
                }
                return acc.take_string();}
            case h_load_packets:{
                StringAccum acc;
                for (int i = 0; i < cs->_dsts.size(); i ++) {
                    acc << cs->get_load_metric(i,packets) << (i == cs->_dsts.size() -1?"":" ");
                }
                return acc.take_string();}
            case h_load_bytes:{
                StringAccum acc;
                for (int i = 0; i <cs-> _dsts.size(); i ++) {
                    acc << cs->get_load_metric(i,bytes) << (i == cs->_dsts.size() -1?"":" ");
                }
                return acc.take_string();}
            default:
                return "<none>";
        }
    }

<<<<<<< HEAD


    void checkload() {
        double tot = 0;
        for (int i = 0; i < _selector.size(); i++) {
            tot += _loads[_selector[i]].cpu_load;
        }
        double avg = tot / _loads.size();
        if (avg > 80 && _spares.size() > 0) {
            click_chatter("Load is %f, adding a server", avg);
            add_server();
        } else if (avg < 40 && _selector.size() > 1) {
            remove_server();
            click_chatter("Load is %f, removing a server", avg);
        }

=======
    template <class T>
    void add_lb_handlers(Element* _e) {
    T* e = (T*)_e;
    e->set_handler("load", Handler::f_read | Handler::f_read_param | Handler::f_write, e->handler, h_load, h_load);
    e->add_read_handler("nb_active_servers", e->read_handler, h_nb_active_servers);
    e->add_read_handler("nb_total_servers", e->read_handler, h_nb_total_servers);
    e->add_read_handler("load_conn", e->read_handler, h_load_conn);
    e->add_read_handler("load_bytes", e->read_handler, h_load_bytes);
    e->add_read_handler("load_packets", e->read_handler, h_load_packets);
    //e->add_write_handler("remove_server", e->write_handler, h_remove_server);
    //e->add_write_handler("add_server", e->write_handler, h_add_server);
>>>>>>> 19ab6077
    }

    void set_mode(String mode, String metric="cpu", Element* owner=0,int awrr_timer_interval = -1, int nserver = 0) {
        auto item = modetrans.find(mode);
        _mode_case = item.value();
        if (_mode_case == weighted_round_robin || _mode_case == auto_weighted_round_robin) {
            auto &wh = _weights_helper.write_begin();
            wh.resize(_dsts.size());
            for(int i=0; i<_dsts.size(); i++) {
                wh[i] = i;
            }
            _weights_helper.write_commit();
        }

        _lst_case = lsttrans.find(metric).value();
        _track_load = ((isLoadBased(_mode_case)) && _lst_case != cpu) || _force_track_load;

        if (_mode_case == auto_weighted_round_robin) {
            Timer* awrr_timer = new Timer(atc, this);
            awrr_timer->initialize(owner, false);
            _awrr_interval = awrr_timer_interval;
            awrr_timer->schedule_after(Timestamp::make_msec(_awrr_interval));
        }

<<<<<<< HEAD
        if (nserver <= 0) {
            if (_autoscale) {
                nserver=1;
            } else {
                nserver= _dsts.size();
            }
=======
        if (nserver == 0) {
            nserver= _dsts.size();
>>>>>>> 19ab6077
        }

        if (_mode_case == round_robin ||_mode_case == weighted_round_robin || _mode_case == auto_weighted_round_robin) {
            int p = nserver / _current.weight();
            if (p == 0)
                p = 1;
            for (int i = 0; i < _current.weight(); i++) {
                _current.get_value(i) = (i * p) % nserver;
            }
        }
        _spares.reserve(_dsts.size());
        _selector.reserve(_dsts.size());
        for (int i = nserver; i < _dsts.size(); i++)
            _spares.push_back(i);
        for (int i = 0; i < nserver; i++)
            _selector.push_back(i);

        if (_mode_case == constant_hash_agg) {
            if (_cst_hash.size() == 0)
                _cst_hash.resize(_dsts.size() * 100);
            build_hash_ring();
        }

        _loads.resize(_dsts.size());
        CLICK_ASSERT_ALIGNED(_loads.data());

    }

    void set_weights(unsigned weigths_value[]) {
        Vector<unsigned> weights_helper;
        for(int i=0; i<_dsts.size(); i++) {
            for (unsigned j=0; j<weigths_value[i]; j++) {
                weights_helper.push_back(i);
            }
        }
        std::random_shuffle(weights_helper.begin(), weights_helper.end());
        auto& v = _weights_helper.write_begin();
        v = weights_helper;
        _weights_helper.write_commit();
    }

    inline int pick_server(const Packet* p) {
        switch(_mode_case) {
            case round_robin: {
                int b = _selector.unchecked_at((*_current)++);
                if (*_current == (unsigned)_selector.size()) {
                    *_current = 0;
                }
                return b;
            }
<<<<<<< HEAD
=======
#if HAVE_DPDK
>>>>>>> 19ab6077
            case direct_hash_crc: {
                IPFlow5ID srv = IPFlow5ID(p);
                unsigned server_val = ipv4_hash_crc(&srv, sizeof(srv), 0);
                server_val = ((server_val >> 16) ^ (server_val & 65535)) % _selector.size();
                return _selector.unchecked_at(server_val);
            }
<<<<<<< HEAD
=======
#endif
>>>>>>> 19ab6077
            case direct_hash_agg: {
                unsigned server_val = AGGREGATE_ANNO(p);
                server_val = ((server_val >> 16) ^ (server_val & 65535)) % _selector.size();
                return _selector.unchecked_at(server_val);
<<<<<<< HEAD
=======
            }
            case direct_hash_ip: {
                unsigned server_val = hash_ip(p);
                return _selector.unchecked_at(server_val);
>>>>>>> 19ab6077
            }
            case direct_hash: {
                unsigned server_val = IPFlowID(p, false).hashcode();
                server_val = ((server_val >> 16) ^ (server_val & 65535)) % _selector.size();
                return _selector.unchecked_at(server_val);
            }
            case constant_hash_agg: {
                unsigned server_val = AGGREGATE_ANNO(p);
                server_val = ((server_val >> 16) ^ (server_val & 65535)) % _cst_hash.size();
                return _cst_hash.unchecked_at(server_val);
<<<<<<< HEAD
            }
            case auto_weighted_round_robin:
            case weighted_round_robin: {
                //click_chatter("weighted Round Robin mode");
                auto & wh = _weights_helper.read_begin();
                int b = (*_current)++;
                if (*_current >= wh.size())
                    *_current = 0;
                if (b >= wh.size()) //Upon WR change, this may be over the new limit
                    b = 0;

                int server = wh.unchecked_at(b);
                _weights_helper.read_end();
                return server;
            }
            case least_load: {
                //click_chatter("Least loaded mode");
                std::function<bool(load,load)> comp;

=======
            }
            case auto_weighted_round_robin:
            case weighted_round_robin: {
                //click_chatter("weighted Round Robin mode");
                auto & wh = _weights_helper.read_begin();
                int b = (*_current)++;
                if (*_current >= wh.size())
                    *_current = 0;
                if (b >= wh.size()) //Upon WR change, this may be over the new limit
                    b = 0;

                int server = wh.unchecked_at(b);
                _weights_helper.read_end();
                return server;
            }
            case least_load: {
                //click_chatter("Least loaded mode");
                std::function<bool(load,load)> comp;

>>>>>>> 19ab6077
                switch(_lst_case) {
                    case connections: {
                        comp = [&](load m,load n)-> bool {return m.connection_load<n.connection_load;};
                        break;
                    }
                    case bytes: {
                        comp = [&](load m,load n)-> bool {return m.bytes_load<n.bytes_load;};
                        break;
                    }
                    case packets: {
                        comp = [&](load m,load n)-> bool {return m.packets_load<n.packets_load;};
                        break;
                    }
                    case cpu: {
                        comp = [&](load m,load n)-> bool {return m.cpu_load<n.cpu_load;};
                        break;
                        /*Vector <uint64_t> load_dic;
                        for (int i=0;i<_dsts.size();i++){
                            dic.find_insert(_loads[i].cpu_load,i);
                            load_dic.push_back(_loads[i].cpu_load);
                        }
                        std::make_heap (load_dic.begin(), load_dic.end());
                        std::sort_heap(load_dic.begin(), load_dic.end());
                        return dic.find(load_dic.front()).value();*/
                    }
                    default:
                        assert(false);
                        break;
                }
                auto result = std::min_element(std::begin(_loads), std::end(_loads),comp);
                int sid = std::distance(std::begin(_loads), result);
                //click_chatter("%s\n--> %d",a.c_str(), sid);
                return sid;
            }
            case pow2: {
                //click_chatter("Power of 2 mode");
                int a = _selector.unchecked_at(click_random() % _selector.size());
                int b = _selector.unchecked_at(click_random() % _selector.size());
                switch(_lst_case) {
                    case connections: {
                        return (_loads[a].connection_load > _loads[b].connection_load?b:a);
                    }
                    case bytes: {
                        return (_loads[a].bytes_load > _loads[b].bytes_load?b:a);
                    }
                    case packets: {
                        return (_loads[a].packets_load > _loads[b].packets_load?b:a);
                    }
                    case cpu: {
                        int ret = (_loads[a].cpu_load > _loads[b].cpu_load?b:a);
                        //click_chatter("A %d B %d -> %d",a ,b, ret);
                        return ret;
                    }
                    default:
                        assert(false);
                }
                return -1; //unreachable
            }
            default: {
                //click_chatter("No mode set, go to bucket 0");
                return 0;
                break;
            }
        } //switch _lb_mode
    }
};

#endif<|MERGE_RESOLUTION|>--- conflicted
+++ resolved
@@ -2,15 +2,6 @@
 #ifndef CLICK_LB_HH
 #define CLICK_LB_HH
 
-<<<<<<< HEAD
-#include <click/ipflowid.hh>
-#include <algorithm>
-#include <click/dpdk_glue.hh>
-#include <click/hashtable.hh>
-#include <click/multithread.hh>
-#include <click/args.hh>
-#include <click/straccum.hh>
-=======
 #include <click/ipflowid.hh>
 #include <algorithm>
 #if HAVE_DPDK
@@ -22,17 +13,10 @@
 #include <click/straccum.hh>
 #include <click/args.hh>
 #include <click/timer.hh>
->>>>>>> 19ab6077
-
-template <typename T>
+
+template <typename T = IPAddress>
 class LoadBalancer { public:
 
-<<<<<<< HEAD
-    LoadBalancer() : _current(0),  _dsts(), _weights_helper(), _mode_case(round_robin) {
-        modetrans.find_insert("rr",round_robin);
-        modetrans.find_insert("hash",direct_hash);
-        modetrans.find_insert("hash_crc",direct_hash_crc);
-=======
     LoadBalancer() : _current(0), _dsts(), _weights_helper(), _mode_case(round_robin) {
         modetrans.find_insert("rr",round_robin);
         modetrans.find_insert("hash",direct_hash);
@@ -40,7 +24,6 @@
 #if HAVE_DPDK
         modetrans.find_insert("hash_crc",direct_hash_crc);
 #endif
->>>>>>> 19ab6077
         modetrans.find_insert("hash_agg",direct_hash_agg);
         modetrans.find_insert("cst_hash_agg",constant_hash_agg);
         modetrans.find_insert("wrr",weighted_round_robin);
@@ -62,24 +45,15 @@
         direct_hash,
         direct_hash_crc,
         direct_hash_agg,
-<<<<<<< HEAD
-=======
-    direct_hash_ip,
->>>>>>> 19ab6077
+        direct_hash_ip,
         least_load
     };
 
     static bool isLoadBased(LBMode mode) {
-<<<<<<< HEAD
-        return mode == pow2 || mode == least_load || mode == weighted_round_robin  || mode == auto_weighted_round_robin;
-    }
-
-=======
         return mode == pow2 || mode == least_load || mode == weighted_round_robin || mode == auto_weighted_round_robin;
     }
 
     // Metric to use when the LB technique is load-based
->>>>>>> 19ab6077
     enum LSTMode {
         connections,
         packets,
@@ -102,19 +76,11 @@
         uint64_t cpu_load;
     } CLICK_CACHE_ALIGN;
 
-<<<<<<< HEAD
-
-=======
->>>>>>> 19ab6077
 protected:
     HashTable<String, LBMode> modetrans;
     HashTable<String, LSTMode> lsttrans;
     per_thread<int> _current;
-<<<<<<< HEAD
     Vector <T> _dsts;
-=======
-    Vector <IPAddress> _dsts;
->>>>>>> 19ab6077
     unprotected_rcu_singlewriter<Vector <unsigned>,2> _weights_helper;
     LBMode _mode_case;
     LSTMode _lst_case;
@@ -126,16 +92,10 @@
     bool _force_track_load;
     int _awrr_interval;
     float _alpha;
-<<<<<<< HEAD
     bool _autoscale;
-
-    uint64_t get_load_metric(int idx) {
-    return get_load_metric(idx, _lst_case);
-=======
 
     uint64_t get_load_metric(int idx) {
         return get_load_metric(idx, _lst_case);
->>>>>>> 19ab6077
     }
     uint64_t get_load_metric(int idx,LSTMode metric) {
         load& l = _loads[idx];
@@ -157,8 +117,6 @@
         }
     }
 
-<<<<<<< HEAD
-=======
     inline void track_load(Packet*p, int b) {
     if (_track_load) {
         if (TCPHelper::isSyn(p))
@@ -171,16 +129,12 @@
         }
     }
 
->>>>>>> 19ab6077
     unsigned cantor(unsigned a, unsigned b) {
         return ((a + b)  * (a + b + 1))/2 + b;
     }
 
-<<<<<<< HEAD
-=======
     /* Builds the constant hashing map
      */
->>>>>>> 19ab6077
     void build_hash_ring() {
         Vector<unsigned> new_hash;
         new_hash.resize(_cst_hash.size(), -1);
@@ -238,8 +192,6 @@
         timer->reschedule_after_msec(lb->_awrr_interval);
     }
 
-<<<<<<< HEAD
-=======
     int hash_ip(const Packet* p) {
         const unsigned char *data = p->data();
         int o = 32, l = 8;
@@ -261,32 +213,21 @@
 
 
     // Parse common LB parameters
->>>>>>> 19ab6077
     int parseLb(Vector<String> &conf, Element* lb, ErrorHandler* errh) {
         String lb_mode;
         String lst_mode;
         int awrr_timer;
         double alpha;
-<<<<<<< HEAD
         bool autoscale;
         bool has_cst_buckets;
         int cst_buckets;
         int nserver;
-	    bool force_track_load;
-=======
-        bool has_cst_buckets;
-        int cst_buckets;
-        int nserver;
     bool force_track_load;
->>>>>>> 19ab6077
         int ret = Args(lb, errh).bind(conf)
             .read_or_set("LB_MODE", lb_mode,"rr")
             .read_or_set("LST_MODE",lst_mode,"conn")
             .read_or_set("AWRR_TIME",awrr_timer, 100)
-<<<<<<< HEAD
             .read_or_set("AUTOSCALE", autoscale, false)
-=======
->>>>>>> 19ab6077
             .read_or_set("FORCE_TRACK_LOAD", force_track_load, false)
             .read_or_set("NSERVER", nserver, 0)
             .read("CST_BUCKETS", cst_buckets).read_status(has_cst_buckets)
@@ -296,12 +237,8 @@
             return -1;
 
         _alpha = alpha;
-<<<<<<< HEAD
         _autoscale = autoscale;
-	_force_track_load = force_track_load;
-=======
-    _force_track_load = force_track_load;
->>>>>>> 19ab6077
+        _force_track_load = force_track_load;
         if (has_cst_buckets) {
             _cst_hash.resize(cst_buckets, -1);
         }
@@ -311,121 +248,11 @@
         return ret;
     }
 
-<<<<<<< HEAD
-    void add_server() {
-        if (_spares.size() == 0) {
-            click_chatter("No server to add!");
-            return;
-        }
-        int spare = _spares.front();
-        _spares.pop_front();
-
-        int id = click_random() % _selector.size();
-        Vector<unsigned> news;
-        news.reserve(_dsts.size());
-        for (int i = 0; i < _selector.size(); i++) {
-            if (i == id) {
-                news.push_back(spare);
-            }
-            news.push_back(_selector[i]);
-        }
-        _selector.swap(news);
-        if (_mode_case == constant_hash_agg) {
-            build_hash_ring();
-        }
-    }
-
-    void remove_server() {
-        if (_selector.size() == 0) {
-            click_chatter("No server to remove!");
-            return;
-        }
-
-        int id = click_random() % _selector.size();
-        int removed = _selector[id];
-        Vector<unsigned> news;
-        news.reserve(_dsts.size());
-        for (int i = 0; i < _selector.size(); i++) {
-            if (i == id) {
-                continue;
-            }
-            news.push_back(_selector[i]);
-        }
-        _spares.push_back(removed);
-        _selector.swap(news);
-        if (_mode_case == constant_hash_agg) {
-            build_hash_ring();
-        }
-    }
-
-    enum {
-=======
    enum {
->>>>>>> 19ab6077
             h_load,h_nb_total_servers,h_nb_active_servers,h_load_conn,h_load_packets,h_load_bytes,h_add_server,h_remove_server
     };
 
 
-<<<<<<< HEAD
- int lb_handler(int op, String &data, void *r_thunk, void* w_thunk, ErrorHandler *errh) {
-
-    LoadBalancer *cs = this;
-    if (op == Handler::f_read) {
-        switch((uintptr_t) r_thunk) {
-           case h_load: {
-                StringAccum acc;
-		if (data) {
-		    int i = atoi(data.c_str());
-                    if (cs->_loads.size() <= i) {
-		        acc << "unknown";
-		    } else {
-		        acc << cs->_loads[i].cpu_load ;
-		    }
-		} else {
-		    for (int i = 0; i < cs->_dsts.size(); i ++) {
-			if (cs->_loads.size() <= i) {
-			    acc << "unknown";
-			} else {
-			    acc << cs->_loads[i].cpu_load ;
-			}
-			acc << (i == cs->_dsts.size() -1?"":" ");
-		    }
-		}
-                data = acc.take_string();
-		return 0;
-            }
-	}
-    } else {
-       switch((uintptr_t)w_thunk) {
-            case h_load: {
-                String s(data);
-                //click_chatter("Input %s", s.c_str());
-                while (s.length() > 0) {
-                    int ntoken = s.find_left(',');
-                    if (ntoken < 0)
-                        ntoken = s.length() - 1;
-                    int pos = s.find_left(':');
-                    int server_id = atoi(s.substring(0,pos).c_str());
-                    int server_load = atoi(s.substring(pos + 1, ntoken).c_str());
-                    //click_chatter("%d is %d",server_id, server_load);
-                    if (cs->_loads.size() <= server_id) {
-                        click_chatter("Invalid server id %d", server_id);
-                        return 1;
-                    }
-                    cs->_loads[server_id].cpu_load = server_load;
-                    s = s.substring(ntoken + 1);
-                }
-                if (cs->_autoscale)
-	           cs->checkload();
-                return 0;
-            }
-	}
-      }
-    }
-
-
-
-=======
     int lb_handler(int op, String &data, void *r_thunk, void* w_thunk, ErrorHandler *errh) {
 
         LoadBalancer *cs = this;
@@ -484,25 +311,16 @@
     }
 
 
->>>>>>> 19ab6077
     int lb_write_handler(
             const String &input, void *thunk, ErrorHandler *errh) {
         LoadBalancer *cs = this;
         switch((uintptr_t) thunk) {
             case h_add_server: {
-<<<<<<< HEAD
-                add_server();
-                break;
-            }
-            case h_remove_server: {
-                remove_server();
-=======
                 //add_server();
                 break;
             }
             case h_remove_server: {
                 //remove_server();
->>>>>>> 19ab6077
                 break;
             }
         }
@@ -544,36 +362,17 @@
         }
     }
 
-<<<<<<< HEAD
-
-
-    void checkload() {
-        double tot = 0;
-        for (int i = 0; i < _selector.size(); i++) {
-            tot += _loads[_selector[i]].cpu_load;
-        }
-        double avg = tot / _loads.size();
-        if (avg > 80 && _spares.size() > 0) {
-            click_chatter("Load is %f, adding a server", avg);
-            add_server();
-        } else if (avg < 40 && _selector.size() > 1) {
-            remove_server();
-            click_chatter("Load is %f, removing a server", avg);
-        }
-
-=======
-    template <class T>
+    template <class S>
     void add_lb_handlers(Element* _e) {
-    T* e = (T*)_e;
-    e->set_handler("load", Handler::f_read | Handler::f_read_param | Handler::f_write, e->handler, h_load, h_load);
-    e->add_read_handler("nb_active_servers", e->read_handler, h_nb_active_servers);
-    e->add_read_handler("nb_total_servers", e->read_handler, h_nb_total_servers);
-    e->add_read_handler("load_conn", e->read_handler, h_load_conn);
-    e->add_read_handler("load_bytes", e->read_handler, h_load_bytes);
-    e->add_read_handler("load_packets", e->read_handler, h_load_packets);
-    //e->add_write_handler("remove_server", e->write_handler, h_remove_server);
-    //e->add_write_handler("add_server", e->write_handler, h_add_server);
->>>>>>> 19ab6077
+        S* e = (S*)_e;
+        e->set_handler("load", Handler::f_read | Handler::f_read_param | Handler::f_write, e->handler, h_load, h_load);
+        e->add_read_handler("nb_active_servers", e->read_handler, h_nb_active_servers);
+        e->add_read_handler("nb_total_servers", e->read_handler, h_nb_total_servers);
+        e->add_read_handler("load_conn", e->read_handler, h_load_conn);
+        e->add_read_handler("load_bytes", e->read_handler, h_load_bytes);
+        e->add_read_handler("load_packets", e->read_handler, h_load_packets);
+        //e->add_write_handler("remove_server", e->write_handler, h_remove_server);
+        //e->add_write_handler("add_server", e->write_handler, h_add_server);
     }
 
     void set_mode(String mode, String metric="cpu", Element* owner=0,int awrr_timer_interval = -1, int nserver = 0) {
@@ -598,18 +397,13 @@
             awrr_timer->schedule_after(Timestamp::make_msec(_awrr_interval));
         }
 
-<<<<<<< HEAD
         if (nserver <= 0) {
             if (_autoscale) {
                 nserver=1;
             } else {
                 nserver= _dsts.size();
             }
-=======
-        if (nserver == 0) {
-            nserver= _dsts.size();
->>>>>>> 19ab6077
-        }
+    }
 
         if (_mode_case == round_robin ||_mode_case == weighted_round_robin || _mode_case == auto_weighted_round_robin) {
             int p = nserver / _current.weight();
@@ -659,31 +453,22 @@
                 }
                 return b;
             }
-<<<<<<< HEAD
-=======
 #if HAVE_DPDK
->>>>>>> 19ab6077
             case direct_hash_crc: {
                 IPFlow5ID srv = IPFlow5ID(p);
                 unsigned server_val = ipv4_hash_crc(&srv, sizeof(srv), 0);
                 server_val = ((server_val >> 16) ^ (server_val & 65535)) % _selector.size();
                 return _selector.unchecked_at(server_val);
             }
-<<<<<<< HEAD
-=======
 #endif
->>>>>>> 19ab6077
             case direct_hash_agg: {
                 unsigned server_val = AGGREGATE_ANNO(p);
                 server_val = ((server_val >> 16) ^ (server_val & 65535)) % _selector.size();
                 return _selector.unchecked_at(server_val);
-<<<<<<< HEAD
-=======
             }
             case direct_hash_ip: {
                 unsigned server_val = hash_ip(p);
                 return _selector.unchecked_at(server_val);
->>>>>>> 19ab6077
             }
             case direct_hash: {
                 unsigned server_val = IPFlowID(p, false).hashcode();
@@ -694,7 +479,6 @@
                 unsigned server_val = AGGREGATE_ANNO(p);
                 server_val = ((server_val >> 16) ^ (server_val & 65535)) % _cst_hash.size();
                 return _cst_hash.unchecked_at(server_val);
-<<<<<<< HEAD
             }
             case auto_weighted_round_robin:
             case weighted_round_robin: {
@@ -714,27 +498,6 @@
                 //click_chatter("Least loaded mode");
                 std::function<bool(load,load)> comp;
 
-=======
-            }
-            case auto_weighted_round_robin:
-            case weighted_round_robin: {
-                //click_chatter("weighted Round Robin mode");
-                auto & wh = _weights_helper.read_begin();
-                int b = (*_current)++;
-                if (*_current >= wh.size())
-                    *_current = 0;
-                if (b >= wh.size()) //Upon WR change, this may be over the new limit
-                    b = 0;
-
-                int server = wh.unchecked_at(b);
-                _weights_helper.read_end();
-                return server;
-            }
-            case least_load: {
-                //click_chatter("Least loaded mode");
-                std::function<bool(load,load)> comp;
-
->>>>>>> 19ab6077
                 switch(_lst_case) {
                     case connections: {
                         comp = [&](load m,load n)-> bool {return m.connection_load<n.connection_load;};
