--- conflicted
+++ resolved
@@ -22,7 +22,6 @@
 #define WIFI_EXTRA_ANNO_SIZE		24
 #define WIFI_EXTRA_ANNO(p)		((click_wifi_extra *) ((p)->anno_u8() + WIFI_EXTRA_ANNO_OFFSET))
 
-<<<<<<< HEAD
 // bytes 16-23
 #define MIDDLEBOX_BOOLS_OFFSET  16
 #define MIDDLEBOX_BOOLS_SIZE    1
@@ -31,18 +30,11 @@
 #define MIDDLEBOX_INIT_ACK_OFFSET    19
 #define MIDDLEBOX_INIT_ACK_SIZE      4
 
-// byte 16
-#define PAINT_ANNO_OFFSET		16
-#define PAINT_ANNO_SIZE			1
-#define PAINT_ANNO(p)			((p)->anno_u8(PAINT_ANNO_OFFSET))
-#define SET_PAINT_ANNO(p, v)		((p)->set_anno_u8(PAINT_ANNO_OFFSET, (v)))
-=======
 // byte 16-17
 #define PAINT2_ANNO_OFFSET		16
 #define PAINT2_ANNO_SIZE			2
 #define PAINT2_ANNO(p)			((p)->anno_u16(PAINT2_ANNO_OFFSET))
 #define SET_PAINT2_ANNO(p, v)		((p)->set_anno_u16(PAINT2_ANNO_OFFSET, (v)))
->>>>>>> 1552659b
 
 // byte 16
 #define ICMP_PARAMPROB_ANNO_OFFSET	16
