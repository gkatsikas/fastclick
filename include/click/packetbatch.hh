--- conflicted
+++ resolved
@@ -32,13 +32,8 @@
                 Packet* efep_next = ((batch != NULL)? batch->next() : NULL );\
                 Packet* p = batch;\
                 Packet* last = NULL;\
-<<<<<<< HEAD
-                for (;p != NULL;p=next,next=(p==0?0:p->next())) {\
-            Packet* q = (fnt)(p);\
-=======
                 for (;p != NULL;p=efep_next,efep_next=(p==0?0:p->next())) {\
             Packet* q = fnt(p);\
->>>>>>> 85189f6e
                     if (q != p) {\
                         if (last) {\
                             last->set_next(q);\
@@ -52,12 +47,8 @@
 
 /**
  * Execute a function on each packet of a batch. The function may return
-<<<<<<< HEAD
- * another packet, or null if the packet was dropped.
-=======
  * another packet and which case the packet of the batch will be replaced by
  * that one, or null if the packet is to be dropped.
->>>>>>> 85189f6e
  */
 #define EXECUTE_FOR_EACH_PACKET_DROPPABLE(fnt,batch,on_drop) {\
                 Packet* efepd_next = ((batch != NULL)? batch->next() : NULL );\
@@ -89,7 +80,7 @@
                     batch->set_count(count);\
                     batch->set_tail(last);\
                 }\
-            }
+            }\
 
 /**
  * Same as EXECUTE_FOR_EACH_PACKET_DROPPABLE but build a list of dropped packet
@@ -330,7 +321,7 @@
     }
 
     /**
-     * Build a batch from a linked list of packet with prev already set to the tail
+     * Build a batch from a linked list of packet
      *
      * @param head The first packet of the batch
      * @param size Number of packets in the linkedlist
@@ -448,7 +439,6 @@
 		last_packet->set_next(p);\
 		last_packet = static_cast<WritablePacket*>(p);\
 	}\
-	last_packet->~WritablePacket();\
 	n_packet++;}
 
 #define BATCH_RECYCLE_ADD_DATA_PACKET(p) {\
