--- conflicted
+++ resolved
@@ -2,6 +2,7 @@
 #ifndef CLICK_MULTITHREAD_HH
 #define CLICK_MULTITHREAD_HH
 
+#include <click/config.h>
 #include <click/glue.hh>
 #include <click/vector.hh>
 #include <click/bitvector.hh>
@@ -397,19 +398,11 @@
 
     inline T& write_begin() {
         _write_lock.acquire();
-<<<<<<< HEAD
         return unprotected_rcu_singlewriter<T,N>::write_begin();
     }
 
     inline void write_commit() {
         unprotected_rcu_singlewriter<T,N>::write_commit();
-=======
-        return this->unprotected_rcu_singlewriter<T,N>::write_begin();
-    }
-
-    inline void write_commit() {
-        this->unprotected_rcu_singlewriter<T,N>::write_commit();
->>>>>>> fff57e26
         _write_lock.release();
     }
 
