// -*- c-basic-offset: 4 -*-
#ifndef CLICK_MULTITHREAD_HH
#define CLICK_MULTITHREAD_HH

#include <click/config.h>
#include <click/glue.hh>
#include <click/vector.hh>
#include <click/bitvector.hh>
#include <click/machine.hh>
#include <click/sync.hh>

CLICK_DECLS

/*
 * Read efficient version of per thread, by giving a bitvector telling
 * which threads will be used, a mapping can be used to only read from
 * variables actually used
 *
 * Mapping is from index inside the storage vector to thread id
 */
template <typename T>
class per_thread_oread : public per_thread<T> { public:
    void compress(Bitvector usable) {
        mapping.resize(usable.weight(),0);
        int id = 0;
        for (int i = 0; i < usable.size(); i++) {
            if (usable[i]) {
                mapping[id] = i;
                id++;
            }
        }
        per_thread<T>::_size = id;
    }

    inline T& get_value(int i) const{
        return per_thread<T>::storage[mapping[i]].v;
    }

    inline void set_value(int i, T v) {
        per_thread<T>::storage[mapping[i]].v = v;
    }

private:
    Vector<unsigned int> mapping;
};

/*
 * Memory efficient version which only duplicate the variable per thread
 * actually used, given a bitvector telling which one they are. However
 * this comes at the price of one more indirection as we
 * need a table to map thread ids to positions inside the storage
 * vector. The mapping table itself is a vector of integers, so
 * if your data structure is not bigger than two ints, it is not worth it.
 */
template <typename T>
class per_thread_omem { private:
    typedef struct {
        T v;
    } CLICK_CACHE_ALIGN AT;

    AT* storage;
    Vector<unsigned int> mapping;
    unsigned _size;

public:
    per_thread_omem() : storage(0),mapping(),_size(0) {

    }

    ~per_thread_omem() {
        if (storage)
            delete[] storage;
    }

    void initialize(Bitvector usable, T v=T()) {
        _size = usable.weight();
        storage = new AT[_size];
        mapping.resize(click_max_cpu_ids(), 0);
        int id = 0;
        for (unsigned i = 0; i < click_max_cpu_ids(); i++) {
            if (usable[i]) {
                storage[id].v = v;
                mapping[i] = id++;
            }
        }
    }

    inline T* operator->() const {
        return &(storage[mapping[click_current_cpu_id()]].v);
    }
    inline T& operator*() const {
        return storage[mapping[click_current_cpu_id()]].v;
    }

    inline T& operator+=(const T& add) const {
        storage[mapping[click_current_cpu_id()]].v += add;
        return storage[mapping[click_current_cpu_id()]].v;
    }

    inline T& operator++() const { // prefix ++
        return ++(storage[mapping[click_current_cpu_id()]].v);
    }

    inline T operator++(int) const { // postfix ++
        return storage[mapping[click_current_cpu_id()]].v++;
    }

    inline T& operator--() const {
        return --(storage[mapping[click_current_cpu_id()]].v);
    }

    inline T operator--(int) const {
        return storage[mapping[click_current_cpu_id()]].v--;
    }

    inline T& operator=(T value) const {
        set(value);
        return storage[mapping[click_current_cpu_id()]].v;
    }

    inline void set(T v) {
        storage[mapping[click_current_cpu_id()]].v = v;
    }

    inline void setAll(T v) {
        for (int i = 0; i < weight(); i++)
            storage[i].v = v;
    }

    inline T& get() const{
        return storage[mapping[click_current_cpu_id()]].v;
    }

    inline T& get_value_for_thread(int thread_id) const{
        return storage[mapping[thread_id]].v;
    }

    inline void set_value_for_thread(int thread_id, T v) {
        storage[mapping[thread_id]].v = v;
    }

    inline T& get_value(int i) const {
        return storage[i].v;
    }

    inline void set_value(int i, T v) {
        storage[i] = v;
    }

    inline unsigned weight() const {
        return _size;
    }
};

#define PER_THREAD_SET(pt,value) \
    for (unsigned i = 0; i < pt.weight(); i++) { \
        pt.set_value(i, value); \
    }

#define PER_THREAD_POINTER_SET(pt,member,value) \
    for (unsigned i = 0; i < pt.weight(); i++) { \
        pt.get_value(i)->member = value; \
    }

#define PER_THREAD_MEMBER_SET(pt,member,value) \
    for (unsigned i = 0; i < pt.weight(); i++) { \
        pt.get_value(i).member = value; \
    }

#define PER_THREAD_VECTOR_SET(pt,member,value) \
    for (unsigned i = 0; i < pt.weight(); i++) { \
        for (int j = 0; j < pt.get_value(i).size(); j++) \
            (pt.get_value(i))[j].member = value; \
    }

#define PER_THREAD_SUM(type, var, pt) \
    type var = 0; \
    for (unsigned i = 0; i < pt.weight(); i++) { \
        var += pt.get_value(i); \
    }

#define PER_THREAD_POINTER_SUM(type, var, pt, member) \
    type var = 0; \
    for (unsigned i = 0; i < pt.weight(); i++) { \
        var += pt.get_value(i)->member; \
    }

#define PER_THREAD_MEMBER_SUM(type, var, pt, member) \
    type var = 0; \
    for (unsigned i = 0; i < pt.weight(); i++) { \
        var += pt.get_value(i).member; \
    }

#define PER_THREAD_VECTOR_SUM(type, var, pt, index, member) \
    type var = 0; \
    for (unsigned i = 0; i < pt.weight(); i++) { \
        var += pt.get_value(i)[index].member; \
    }

/**
 * Convenient class to have MP and non-MP version of the same thimg eg :
 *
 * per_thread_arithmetic::sum(a); will work if a is an int or if a is a per_thread<int>
 */
class per_thread_arithmetic { public:

    static int sum(int i) {
        return i;
    }

    static unsigned usum(unsigned i) {
        return i;
    }

    static int sum(per_thread<int> &v) {
        PER_THREAD_SUM(unsigned, s, v);
        return s;
    }

    static unsigned sum(per_thread<unsigned> &v) {
        PER_THREAD_SUM(unsigned, s, v);
        return s;
    }

    static void set(int &i, int v) {
        i = v;
    }

    static void uset(unsigned &i, unsigned v) {
        i = v;
    }

    static void set(per_thread<int> &pt, int v) {
        PER_THREAD_SET(pt , v);
    }

    static void uset(per_thread<unsigned> &pt, unsigned v) {
        PER_THREAD_SET(pt , v);
    }

#if HAVE_INT64_TYPES
    static int64_t sum_long(int64_t i) {
        return i;
    }

    static uint64_t usum_long(uint64_t i) {
        return i;
    }

    static void set_long(int64_t &i, int64_t v) {
        i = v;
    }

    static void uset_long(uint64_t &i, uint64_t v) {
        i = v;
    }

    static int64_t sum_long(per_thread<int64_t> &v) {
        PER_THREAD_SUM(int64_t, s, v);
        return s;
    }

    static int64_t usum_long(per_thread<uint64_t> &v) {
        PER_THREAD_SUM(uint64_t, s, v);
        return s;
    }

    static void set_long(per_thread<int64_t> &pt, int64_t v) {
        PER_THREAD_SET(pt, v);
    }

    static void uset_long(per_thread<uint64_t> &pt, uint64_t v) {
        PER_THREAD_SET(pt, v);
    }
#endif
};

/**
 * unprotected_rcu_singlewriter implements a very simple SINGLE
 * writer, multiple-reader rcu.
 *
 * rcu allows to do a kind of atomic write with any structure. A temp copy
 * is made for the writer, and when the writer has finished his write, he
 * commits the change by changing the pointer for all subsequent readers.
 *
 * Unlike usual RCU implementation, this one does not need lock for readers,
 * however memory will be corrupted if N subsequent writes happens while a
 * reader is obtaining a reference. If N cannot be asserted in your use-case,
 * this structure is not for you. Hence, the unprotected in the name to attract
 * attention to this fact.
 *
 * This works by having a ring of N elements. The writer updates the next
 * element of the ring, and when it has finished, it updates the current ring
 * index to the next element. For fast wrap-up computing, N must be
 * a power of 2 and at least 2.
 *
 * Using a ring allows for getting rid of atomic reference count, but introduces
 * the N problem.
 *
 * For this to work, the template class must be able to copy itself with "=", eg :
 * T b;
 * b.do_something();
 * T a = b;
 * This is true for primitive, but you may need to implement operator= for class
 *
 * Usage :
 *   unprotected_rcu_singlewriter<my_struct,2> rcu_struct;
 *  reader :
 *   click_chatter("Member is %d.", rcu_struct.read().member);
 *   click_chatter("Member is %d.", rcu_struct->member); //Same, more convenient
 *  writer :
 *   my_struct &tmp_write = rcu_struct->write_begin();
 *   tmp_write->member++;
 *   rcu_struct->write_commit();
 */
template <typename T, int N>
class unprotected_rcu_singlewriter { public:

    unprotected_rcu_singlewriter() : rcu_current(0) {
    }

    unprotected_rcu_singlewriter(T v) : rcu_current(0) {
        storage[rcu_current] = v;
    }

    ~unprotected_rcu_singlewriter() {
    }

    inline void initialize(T v) {
        storage[rcu_current] = v;
    }

    inline const T& read_begin() {
        return storage[rcu_current];
    }

    inline void read_end() {

    }

    inline const T& read() const {
        return storage[rcu_current];
    }

    inline const T operator*() const {
        return read();
    }

    inline const T* operator->() const {
        return &read();
    }

    inline T& write_begin() {
        int rcu_next = (rcu_current + 1) & (N - 1);
        storage[rcu_next] = storage[rcu_current];
        return storage[rcu_next];
    }

    inline void write_commit() {
        click_write_fence();
        rcu_current = (rcu_current + 1) & (N - 1);
    }

    inline void write_abort() {
    }

    inline const T& read_begin(int) {
        return read_begin();
    }

    inline void read_end(int) {
        return read_end();
    }

protected:
    T storage[N];
    volatile int rcu_current;
};


/**
 * unprotected_rcu works like unprotected_rcu_singlewriter but can have multiple writer.
 *
 * Usage is the same but attempt to write use a spinlock. In handlers or
 * other slow path, use this version. In other cases, double check if there could
 * be multiple writers at the same time, and if not, use unprotected_rcu_singlewriter.
 *
 * Failing to call write_commit() will cause a dead lock !!!
 *
 * To abort a write, use write_abort();
 */
template <typename T,int N>
class unprotected_rcu : public unprotected_rcu_singlewriter<T,N> { public:

    unprotected_rcu() : _write_lock() {

    }

    inline T& write_begin() {
        _write_lock.acquire();
        return unprotected_rcu_singlewriter<T,N>::write_begin();
    }

    inline void write_commit() {
        unprotected_rcu_singlewriter<T,N>::write_commit();
        _write_lock.release();
    }

    inline void write_abort() {
        _write_lock.release();
    }

private:
    Spinlock _write_lock;
};

/**
 * Wrap a pointer to V with a reference count. Call get() and put()
 *  to get and put reference. When created, it has a reference count of 1
 *  when the call to put() goes to 0, nothing is done.
 */
template <typename T>
class shared { public:

    shared() {
        _refcnt = 0;
    }

    shared(T p) : _p(p) {
        _refcnt = 0;
    }

    class ptr { public:
        inline ptr() : _v(0) {};
        inline ptr(shared<T>* v) : _v(v) {_v->get();}
        inline ~ptr() {
            release();
        }

        inline T* operator->() {
             return &_v->_p;
        }

        inline T* get() {
            return &_v->_p;
        }

        inline T& operator*() {
            return _v->_p;
        }

        inline ptr(const ptr &o) {
            _v = o._v;
            o._v = 0;
        }

        inline uint32_t refcnt() {
            return _v->_refcnt;
        }

        inline void assign(shared<T>* v) {
            release();
            _v = v;
            _v->get();
        }

        inline void assign_release(ptr &o) {
            release();
            _v = o._v;
            o._v = 0;
        }

        inline void operator=(const ptr &o) {
            release();
            _v = o._v;
            if (_v)
                _v->get();
        }

        inline void release() {
            if (_v)
                _v->put();
            _v = 0;
        }

        inline operator bool() const {
            return _v;
        }

    private:
        mutable shared<T>* _v;
    };

    //shared does not support write_ptr, we typedef for convenience
    typedef ptr write_ptr;

    inline ptr operator->() {
        return ptr(this);
    }

    inline ptr read() {
        return ptr(this);
    }

    inline ptr write() {
        return write_ptr(this);
    }


    inline void get(ptr &o) {
        o.assign(this);
    }

    uint32_t refcnt() {
        return _refcnt;
    }

    T* unprotected_ptr() {
        return &_p;
    }

private:
    T _p;
    atomic_uint32_t _refcnt;

    inline void get() {
        _refcnt++;
    }

    inline void put() {
        click_read_fence();
        _refcnt--;
    }
};

/**
 * Inherit this class to allow multiple reader or a single write access
 * to the inherited class by enclosing data access by read_begin()/read_end()
 * and write_begin()/write_end()
 *
 * Carefull : calling write_begin while read is held or vice versa will end up in deadlock
 */

template <class V>
class __rwlock { public:
    __rwlock() : _v(){
        _refcnt = 0;
    }

    __rwlock(V v) : _v(v) {
        _refcnt = 0;
    }

    inline void read_begin() {
        uint32_t current_refcnt;
        do {
            current_refcnt = _refcnt;
        } while ((int32_t)current_refcnt < 0 || (_refcnt.compare_swap(current_refcnt,current_refcnt+1) != current_refcnt));
    }

    inline void read_end() {
        click_read_fence();
        _refcnt--;
    }

    inline void read_get() {
        _refcnt++;
    }

    inline void write_begin() {
        while (_refcnt.compare_swap(0,-1) != 0) click_relax_fence();
    }

    /**
     * Grab a second write reference on an already held write
     * @pre refcnt < 0
     * @pre write_begin() has been called before
     */
    inline void write_get() {
        _refcnt--;
    }

    inline void write_end() {
        click_write_fence();
        _refcnt++;
    }

    inline void write_to_read() {
        click_write_fence();
        assert(_refcnt == (uint32_t)-1);
        _refcnt = 1;
    }

    /**
     * Try to become a writer while read is held. This is unlikely but
     * this may fail, in which case this function returns false. You
     * have to assume that any pointer to the protected object is now
     * bad (a writer has grabbed the write lock while you released the read)
     * The unlikeliness of this event makes this function worth it,
     * if this is unacceptable, directly grab a write reference.
     * TLDR : if false, you have loosed your read lock and neither
     * acquired the write
     */
    bool read_to_write() CLICK_WARN_UNUSED_RESULT;

    uint32_t refcnt() {
        return _refcnt;
    }

    V _v;

    V* operator->() {
        return &_v;
    }

    V& operator*() {
        return _v;
    }

private:
    atomic_uint32_t _refcnt;
};

/**
 * Read XOR Write lock. Allow either multiple reader or multiple
 * writer. When a reader arrives, writers stop taking the usecount. The reader
 * has access once all writer finish.
 *
 * To stop writer from locking, the reader will CAS a very low value.
 *
 * If max_writer is 1, this becomes rwlock, but with a priority on the reads
 */

class rXwlock { public:
    rXwlock() : max_write(-65535) {
        _refcnt = 0;
    }

    rXwlock(int32_t max_writers) {
        _refcnt = 0;
        set_max_writers(max_writers);
    }

    void set_max_writers(int32_t max_writers) {
        assert(max_writers < 65535);
        read_begin();
        max_write = - max_writers;
        read_end();
    }

    inline void read_begin() {
        uint32_t current_refcnt;
        do {
            current_refcnt = _refcnt;
            if (unlikely((int32_t)current_refcnt < 0)) {
                if ((int32_t)current_refcnt <= -65536) {
                    //Just wait for the other reader out there to win
                } else {
                    if (_refcnt.compare_swap(current_refcnt,current_refcnt - 65536) == current_refcnt) {
                        //We could lower the value, so wait for it to reach -65536 (0 writer but one reader waiting) and continue
                        do {
                            click_relax_fence();
                        } while((int32_t)_refcnt != -65536);
                        //When it is -65536, driver cannot take it and reader are waiting, so we can set it directly
                        _refcnt = 1;
                        break;
                    }
                }
            } else { // >= 0, just grab another reader (>0)
                if (likely(_refcnt.compare_swap(current_refcnt,current_refcnt+1) == current_refcnt))
                    break;
            }
            click_relax_fence();
        } while (1);
    }

    inline void read_end() {
        click_read_fence();
        _refcnt--;
    }

    inline void read_get() {
        _refcnt++;
    }

    inline void write_begin() {
        uint32_t current_refcnt;
        do {
            current_refcnt = _refcnt;
            if (likely((int32_t)current_refcnt <= 0 && (int32_t)current_refcnt > max_write)) {
                if (_refcnt.compare_swap(current_refcnt,current_refcnt - 1) == current_refcnt)
                    break;
            }
            click_relax_fence();
        } while (1);
    }

    inline void write_end() {
        click_write_fence();
        _refcnt++;
    }

private:
    atomic_uint32_t _refcnt;
    int32_t max_write;
} CLICK_CACHE_ALIGN;


/**
 * Shared-pointer based rwlock
 */
template <typename V>
class rwlock { public:

    rwlock() : _v() {
    }

    rwlock(V v) : _v(v) {
    }

    class ptr { public :
        ptr(const ptr &o) {
            _p = o._p;
            if (_p)
                _p->read_get();
        }

        void release() {
            if (_p)
                _p->read_end();
            _p = 0;
        }

        ~ptr() {
            release();
        }

        const V* operator->() const {
            return &_p->_v;
        }

        const V& operator*() const {
            return _p->_v;
        }

        void operator=(const ptr &o) {
            _p = o._p;
            if (_p) {
                _p->read_begin();
            }
        }

        inline uint32_t refcnt() {
            return _p->refcnt();
        }

        /**
         * Assign a rwlock to this pointer, grabbing the read lock.
         */
        inline void assign(rwlock<V>* v) {
            release();
            _p = &v->_v;
            if (_p)
                _p->read_begin();
        }

        inline operator bool() const {
            return _p;
        }

        ptr() : _p(0) {};
    private:
        __rwlock<V>* _p;

        ptr(__rwlock<V>* p) : _p(p) {}; //Read must be held

        friend class rwlock<V>;
    };

    class write_ptr { public :
        write_ptr(const write_ptr &o) {
        _p = o._p;
            if (_p) {
                _p->write_get();
            }
        }

        void release() {
            if (_p)
                _p->write_end();
            _p = 0;
        }

        ~write_ptr() {
            release();
        }

        V* operator->() {
            return &_p->_v;
        }

        V& operator*() {
            return _p->_v;
        }

        void operator=(const write_ptr &o) {
            if (o._p)
                _p->write_end();
            _p = o._p;
            if (_p) {
                _p->write_get();
            }
        }

        uint32_t refcnt() {
            return _p->refcnt();
        }

        /**
         * Assign a rwlock to this pointer, grabbing the write lock.
         */
        inline void assign(rwlock<V>* v) {
            release();
            _p = &v->_v;
            if (_p)
                _p->write_begin();
        }

        /**
         * Copy the ownership of a given write pointer and release that
         * pointer.
         */
        inline void assign_release(write_ptr& o) {
            release();
            _p = o._p;
            o._p = 0;
        }

        inline operator bool() const {
            return _p;
        }

        write_ptr() : _p(0) {};
    private:
        __rwlock<V>* _p;

        write_ptr(__rwlock<V>* p) : _p(p) {}; //Write must be held

        friend class rwlock<V>;
    };

    ptr read() {
        _v.read_begin();
        return ptr(&_v);
    }

    write_ptr write() {
        _v.write_begin();
        return write_ptr(&_v);
    }

    /**
     * Destroys the given read pointer and return a write pointer.
     *
     * This may fail, in which case the returned and the given pointer
     * are both null.
     *
     * In any case attempting to access the given read pointer will cause segfault
     */
    write_ptr read_to_write(const ptr &o) {
        o._p = 0;
        if (_v.read_to_write()) {
            return write_ptr(_v);
        }
        return write_ptr();
    }

    /**
     * Destroys the given write pointer and return a read pointer.
     *
     * Attempting to access the given write pointer afterwards will cause segfault
     */
    ptr write_to_read(const write_ptr &o) {
        o._p = 0;
        _v.write_to_read();
        return const_ptr(_v);
    }

    V* unprotected_ptr() {
        return &_v._v;
    }

    uint32_t refcnt() {
        return _v.refcnt();
    }
private:
    __rwlock<V> _v;
};

template <typename V>
bool __rwlock<V>::read_to_write() {
       /* Sadly, read_to_write is more complex than write_to_read,
        * because
        * two readers could want to become writer at the same time,
        * probably having some reference that will become invalid if
        * someone else grab the write. In this case one of them must
        * fail and retry again, or we'll have a deadlock.
        *
        * The trick is to add 1000 to the refcnt, only one potential
        * writer will be able to do that so after that we can wait for
        * the count to be 1000000 (no more reader) and make it -1
        */
       click_write_fence();

       //All that being said, we make a first attempt in case we would be the only reader
       if (_refcnt.compare_swap(1,-1) == 1)
               return true;

       uint32_t current_refcnt;
       uint32_t new_refcnt;
       do {
           current_refcnt = _refcnt;
           new_refcnt = current_refcnt+1000000;
           if (current_refcnt > 1000000) {
               read_end();
               click_relax_fence();
               return false;
           }
       } while (_refcnt.compare_swap(current_refcnt,new_refcnt) != current_refcnt);
       while (_refcnt.compare_swap(1000001,-1) != 1000001) click_relax_fence();
       return true;
}

/**
 * click_rcu is the ultimate version of the RCU series, the more
 * protected one which will always work but also the slowest one.
 *
 * The problem of unprotected_rcu* is solved by keeping
 * a reference count of the amount of readers using any current
 * bucket. The writer will wait for all readers to finish before
 * overwriting the next available slot.
 *
 * Here, the writers exclude each other by setting the refcnt
 * to -1 atomically, if the value was 0. They will spinloop around
 * the refcnt until each other writer has finished.
 *
 * It is not as bad as a critical section/interrupt like in kernel,
 * but those lock operation still have a non-negligeable cost.
 *
 * It may be difficult to see that writer cannot overwrite a bucket that is
 * currently being accessed, here is a helping example :
 *   A reads index
 *   B write and advance
 *   C write and advance, check refcnt[A], CAS  0 -> -1
 *   A writes refcnt[A] -> CAS fail
 *
 * The ring has 2 values, so one writer can update one bucket while readers
 * may still read the other bucket.
 */
template <typename T>
class click_rcu { public:
    click_rcu() : rcu_current(0) {
        refcnt[0] = 0;
        refcnt[1] = 0;
    }

    click_rcu(T v) : rcu_current(0) {
        refcnt[0] = 0;
        refcnt[1] = 0;
        initialize(v);
    }

    ~click_rcu() {}

    inline void initialize(T v) {
        storage[rcu_current] = v;
    }

    /**
     * A loop is needed to avoid a race condition where thread A reads
     * rcu_current, then writer B does a full write, start a second write
     * before A update the refcnt. A would then inc the refcnt,
     * and get a reference while B is in fact writing that bucket.
     *
     * The solution is the following one:
     * When the refcnt for the next bucket is 0, the writer is writing -1 as
     * the refcnt. This is done atomicly using a CAS instruction.
     *
     * In the reader, we check if the refcnt is -1 (current write), and if not we CAS
     * refcnt+1. We loop until the CAS worked so we know that we made a "refcnt++"
     * without any writer starting to write in the bucket.
     *
     * Also, the same rcu_current_local must be passed to read_end
     * as we need to down the actual refcnt we incremented, and rcu_current
     * may be incremented by 1 before we finish our reading.
     */
    inline const T& read_begin(int &rcu_current_local) {
        uint32_t current_refcnt;
        do {
            rcu_current_local = rcu_current;
            click_read_fence();
            current_refcnt = refcnt[rcu_current_local].value();
            if (current_refcnt == (uint32_t)-1 || (refcnt[rcu_current_local].compare_swap(current_refcnt,current_refcnt+1) != current_refcnt)) {
                click_relax_fence();
            } else {
                break;
            }
        } while (1);
        click_write_fence();
        //The reference is holded now, we are sure that no writer will edit this until read_end is called.
        return storage[rcu_current_local];
    }

    inline void read_end(const int &rcu_current_local) {
        click_compiler_fence(); //No reorder of refcnt--
        refcnt[rcu_current_local]--;
    }

    inline T read() {
        int flags;
        T v = read_begin(flags);
        read_end(flags);
        return v;
    }

    /**
     * No need for lock of writers anymore. We atomicly set the refcnt to -1 if
     * the value is 0, if another writer is writing, it would have done the
     * same.
     * If no readers are reading, the refcnt would not be 0.
     */
    inline T& write_begin() {
        int rcu_next;
        retry:
        do {
            rcu_next = (rcu_current + 1) & 1;
        } while (refcnt[rcu_next].compare_swap(0,-1) != 0);

        /*As the other writer writes the refcnt before rcu_current, we could
         *have grabbed the new actual bucket*/
        if (rcu_next == rcu_current) {
            refcnt[rcu_next] = 0;
            goto retry;
        }

        //Refcnt is now -1, and we are the only writer
        storage[rcu_next] = storage[rcu_current];
        return storage[rcu_next];
    }

    inline void write_commit() {
        int rcu_next = (rcu_current + 1) & 1;
        rcu_current = rcu_next;
        click_write_fence();
        refcnt[rcu_next] = 0;
    }

    inline void write_abort() {
        /*Just set the refcnt to 0, as rcu_current is not changed, another writer
        will grab the same bucket, and the readers will not see a thing*/
        click_write_fence();
        refcnt[(rcu_current + 1) & 1] = 0;
    }

    inline void write(const T &v) {
        write_begin() = v;
        write_commit();
    }

protected:
    atomic_uint32_t refcnt[2];
    T storage[2];
    volatile int rcu_current;
};


/**
 * Fast RCU that avoids heavy locked CAS by using a per-thread writer epoch
 */
template <typename T>
class fast_rcu { public:
<<<<<<< HEAD
#define N 2 //Must be pow 2
    fast_rcu() : _rcu_current(0), _write_epoch(1), _epochs(0) {
=======
#define N 2
    fast_rcu() : _rcu_current(0), _epochs(0), _write_epoch(1) {
>>>>>>> ff11fe2f
    }

    fast_rcu(T v) : _rcu_current(0), _epochs(0), _write_epoch(1){
        initialize(v);
    }

    ~fast_rcu() {}

    inline void initialize(T v) {
        _storage[_rcu_current].v = v;
    }

    inline const T& read_begin(int &) {
        int w_epoch = _write_epoch;
        *_epochs = w_epoch;
        click_write_fence(); //Actually read rcu_current after storing epoch
        int rcu_current_local = _rcu_current;
        click_compiler_fence();//Do not read _rcu_current later
        //The reference is holded now, we are sure that no writer will edit this until read_end is called.
        return _storage[rcu_current_local].v;
    }

    inline void read_end(const int &) {
        click_compiler_fence(); //No load or store after writing the epoch bak to 0
        *_epochs = 0;
    }

    inline T read() {
        int flags;
        T v = read_begin(flags);
        read_end(flags);
        return v;
    }

    inline T& write_begin(int& rcu_current_local) {

        _write_lock.acquire();
        rcu_current_local = _rcu_current;

        int rcu_next = (rcu_current_local + 1) & (N - 1);
        int bad_epoch = (_write_epoch - N) + 1;

<<<<<<< HEAD
        for (int i = 0; i < _epochs.weight(); i ++) {
            loop:
=======
        unsigned i = 0;
        loop:
        for (; i < _epochs.weight(); i ++) {
>>>>>>> ff11fe2f
            int te = _epochs.get_value(i);
            if (unlikely(te != 0 && te == bad_epoch)) {
                click_relax_fence();
                goto loop;
            }
            //TODO : if allow N > 2, compute a min_epoch at the same time so next writer can avoid looping
        }

        //All epochs are 0 (no accessed, or at least not to the current ptr)
        _storage[rcu_next].v = _storage[rcu_current_local].v;

        return _storage[rcu_next].v;
    }

    inline void write_commit(int rcu_current_local) {
        click_write_fence(); //Prevent write to finish after this
        _rcu_current = (rcu_current_local + 1) & 1;
        click_compiler_fence(); //Write epoch must happen after rcu_current, to be sure that thr old bucket is not read and accessed with the new epoch.
        ++_write_epoch;
        _write_lock.release();
    }

protected:

    typedef struct {
        T v;
    } CLICK_CACHE_ALIGN AT;

    per_thread<volatile int> _epochs;
    AT _storage[2];
    volatile int _rcu_current;
    volatile int _write_epoch;
    Spinlock _write_lock;

};

CLICK_ENDDECLS
#endif<|MERGE_RESOLUTION|>--- conflicted
+++ resolved
@@ -1079,13 +1079,8 @@
  */
 template <typename T>
 class fast_rcu { public:
-<<<<<<< HEAD
-#define N 2 //Must be pow 2
-    fast_rcu() : _rcu_current(0), _write_epoch(1), _epochs(0) {
-=======
 #define N 2
     fast_rcu() : _rcu_current(0), _epochs(0), _write_epoch(1) {
->>>>>>> ff11fe2f
     }
 
     fast_rcu(T v) : _rcu_current(0), _epochs(0), _write_epoch(1){
@@ -1103,7 +1098,7 @@
         *_epochs = w_epoch;
         click_write_fence(); //Actually read rcu_current after storing epoch
         int rcu_current_local = _rcu_current;
-        click_compiler_fence();//Do not read _rcu_current later
+        click_read_fence();//Do not read _rcu_current later
         //The reference is holded now, we are sure that no writer will edit this until read_end is called.
         return _storage[rcu_current_local].v;
     }
@@ -1128,14 +1123,9 @@
         int rcu_next = (rcu_current_local + 1) & (N - 1);
         int bad_epoch = (_write_epoch - N) + 1;
 
-<<<<<<< HEAD
-        for (int i = 0; i < _epochs.weight(); i ++) {
-            loop:
-=======
         unsigned i = 0;
         loop:
         for (; i < _epochs.weight(); i ++) {
->>>>>>> ff11fe2f
             int te = _epochs.get_value(i);
             if (unlikely(te != 0 && te == bad_epoch)) {
                 click_relax_fence();
