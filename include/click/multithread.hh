--- conflicted
+++ resolved
@@ -361,11 +361,11 @@
 
     inline T& write_begin() {
         _write_lock.acquire();
-        return unprotected_rcu_singlewriter<T,N>::write_begin();
+        return this->unprotected_rcu_singlewriter<T,N>::write_begin();
     }
 
     inline void write_commit() {
-        unprotected_rcu_singlewriter<T,N>::write_commit();
+        this->unprotected_rcu_singlewriter<T,N>::write_commit();
         _write_lock.release();
     }
 
@@ -380,7 +380,7 @@
 /**
  * Wrap a pointer to V with a reference count. Call get() and put()
  *  to get and put reference. When created, it has a reference count of 1
- *  when the call to put() goes to 0, nothing is done.
+ *  when the call to put() goes to 0, it calls delete on the pointer.
  */
 template <typename T>
 class shared { public:
@@ -778,9 +778,7 @@
 };
 
 /**
- * Read XOR Write lock, "prefer read" variant
- *
- * Allow either multiple reader or multiple
+ * Read XOR Write lock. Allow either multiple reader or multiple
  * writer. When a reader arrives, writers stop taking the usecount. The reader
  * has access once all writer finish.
  *
@@ -864,15 +862,13 @@
 } CLICK_CACHE_ALIGN;
 
 /**
- * Read XOR Write lock, "prefer write" variant
- *
- * Allow either multiple reader or multiple
+ * Read XOR Write lock. Allow either multiple reader or multiple
  * writer. When a reader arrives, writers stop taking the usecount. The reader
  * has access once all writer finish.
  *
  * To stop writer from locking, the reader will CAS a very low value.
  *
- * If max_writer is 1, this becomes rwlock, but with a priority on the write
+ * If max_writer is 1, this becomes rwlock, but with a priority on the reads
  */
 
 class rXwlockPW { public:
@@ -1414,11 +1410,7 @@
         _write_lock.acquire();
         rcu_current_local = _rcu_current;
 
-<<<<<<< HEAD
         int rcu_next = (rcu_current_local + 1) & (RCU_N - 1);
-=======
-        int rcu_next = (rcu_current_local + 1) & 1;
->>>>>>> 19ab6077
         int bad_epoch = (_write_epoch - RCU_N) + 1;
 
         unsigned i = 0;
