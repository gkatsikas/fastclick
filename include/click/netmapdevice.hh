#ifndef CLICK_NETMAPDEVICE_HH
#define CLICK_NETMAPDEVICE_HH 1

#if HAVE_NET_NETMAP_H

#include <vector>
#include <list>
#include <map>
#include <click/bitvector.hh>
#include <click/sync.hh>
#include <click/hashmap.hh>
#include <click/multithread.hh>
#include <click/packet.hh>
#include <net/if.h>

#ifndef NETMAP_WITH_LIBS
#define NETMAP_WITH_LIBS 1
#endif

#include <net/netmap.h>
#include <net/netmap_user.h>

CLICK_DECLS

/* a queue of netmap buffers, by index */
class NetmapBufQ {
    static unsigned char *buf_start;   /* base address */
    static unsigned int buf_size;
    static uint32_t max_index; /* error checking */
    static unsigned char *buf_end; /* error checking */

    uint32_t head;  /* index of first buffer */
    uint32_t tail;  /* index of last buffer */

    atomic_uint32_t _count; /* how many ? */

    struct nm_desc* _some_nmd;

    bool shared;

  public:
    NetmapBufQ() : _some_nmd(NULL), shared(false) {
        _count = 0;
    }

    static inline unsigned int buffer_size() {
        return buf_size;
    }

    NetmapBufQ(struct nm_desc* some_nmd) : shared(false) {
        _count = 0;
        init(some_nmd->buf_start,some_nmd->buf_end,some_nmd->some_ring->nr_buf_size);
        _some_nmd = some_nmd;

    }

    ~NetmapBufQ() {
        clear();
    }

    /*
     * Tell the pool to go in single consumer / multiple producer mode
     */
    inline void set_shared() {
       shared = true;
    }

    inline int expand(int n) {
    	click_chatter("Expanding buffer pool with %d new packets",n);
#if NETMAP_HAVE_DYNAMIC_ALLOC
        if (!_some_nmd) return -1;
       struct nmbufreq nbr;
       nbr.num = n;
       nbr.head = 0;
       if (ioctl(_some_nmd->fd,NIOCALLOCBUF,&nbr) != 0) {
            click_chatter("Error ! Could not alloc buffers !");
                return -1;
       }
       return insert_all(nbr.head);
#else
    if (unlikely(this == netmap_global_buf_pool)) {
    	click_chatter("No more packets in global buffer pool ! Allocate more !");
    	return -1;
    }

    //Transfer from global pool
	uint32_t idx;
	uint32_t *p;
	while(n > 0) {
		idx = netmap_global_buf_pool->head;

		if (idx == 0) {
			click_chatter("No more global packets !");
			break;
		}

		p  = reinterpret_cast<uint32_t *>(buf_start +
			idx * buf_size);

		if (__sync_bool_compare_and_swap(&netmap_global_buf_pool->head,idx,*p)) {
			netmap_global_buf_pool->_count--;
			n--;
			insert(idx);
		}
	};
	click_chatter("Pool is now %d",_count);
#endif
	return _count;
    }

    void clear() {
#if NETMAP_HAVE_DYNAMIC_BUFFER
            if (_count > 0 && _some_nmd) {
                struct nmbufreq nbr;
                nbr.num = _count;
                nbr.head = head;

                ioctl(_some_nmd->fd,NIOCFREEBUF,&nbr);
            }
#else
            assert(this != netmap_global_buf_pool || _count == 0);
            if (_count > 0)
            	netmap_global_buf_pool->insert_all(head);
#endif
            _count = 0;
    };

    inline unsigned int count() const {return _count;};

    inline int insert_all(uint32_t idx) {
        if (unlikely(idx >= max_index || idx == 0)) {
            click_chatter("Error : cannot insert index %d",idx);
             return 0;
        }

        uint32_t firstidx = idx;
        uint32_t *p;
        while (idx > 0) {
            p = reinterpret_cast<uint32_t*>(buf_start +
                                idx * buf_size);
            idx = *p;
            _count++;
        }

        do {
            *p = head;
            if (!shared)
                head = firstidx;
        } while (shared && !__sync_bool_compare_and_swap(&head, *p, firstidx));

        return _count;
    }

    inline unsigned int insert(unsigned char* buf) {
        return insert((buf - buf_start) / buf_size);
    }

    inline unsigned int insert(uint32_t idx) {
    assert(idx > 0 && idx < max_index);

    uint32_t *p = reinterpret_cast<uint32_t *>(buf_start +
        idx * buf_size);
    // prepend
    do {
        *p = head;
        /*if (head == 0) {
            tail = idx;
        }*/
        if (unlikely(shared)) {
            if (__sync_bool_compare_and_swap(&head, *p, idx)) {
                _count++;
                return 0;
            }

        } else {
            head = idx;
            (*((uint32_t*)&_count))++;
            return 0;
        }
    } while (1);
    return 0;
    }

    inline unsigned int insert_p(unsigned char *p) {
//        assert (p >= buf_start && p < buf_end);
        return insert((p - buf_start) / buf_size);
    }

    inline uint32_t extract() {

<<<<<<< HEAD
        if (_count <= 0) {
            if (expand(1024) < 0) return 0;
=======
        if (_count == 0) {
            expand(1024);
>>>>>>> 41adf027
            if (_count == 0) return 0;
        }
        uint32_t idx;
        uint32_t *p;
        do {
            idx = head;

            p  = reinterpret_cast<uint32_t *>(buf_start +
                idx * buf_size);

            if (unlikely(shared)) {
                if (__sync_bool_compare_and_swap(&head,idx,*p)) {
                    _count--;
                    break;
                }

            } else {
                head = *p;
                (*((uint32_t*)&_count))--;
                break;
            }

        } while(1);
        return idx;
    }

    inline unsigned char * extract_p() {
        uint32_t idx = extract();
    return (idx == 0) ? 0 : buf_start + idx * buf_size;
    }

    inline int init (void *beg, void *end, uint32_t _size) {
    click_chatter("Initializing NetmapBufQ %p size %d mem %p %p\n",
        this, _size, beg, end);
    head = tail = max_index = 0;
    _count = 0;
    buf_size = 0;
    buf_start = buf_end = 0;
    if (_size == 0 || _size > 0x10000 ||
        beg == 0 || end == 0 || end < beg) {
        click_chatter("NetmapBufQ %p bad args: size %d mem %p %p\n",
        this, _size, beg, end);
        return 1;
    }

    buf_size = _size;
    buf_start = reinterpret_cast<unsigned char *>(beg);
    buf_end = reinterpret_cast<unsigned char *>(end);
    max_index = (buf_end - buf_start) / buf_size;
    // check max_index overflow ?
    return 0;
    }

    static bool is_netmap_packet(Packet* p) {

#if !CLICK_DPDK_POOLS
        return (p->buffer() > buf_start && p->buffer() < buf_end);
#else
        return false;
#endif
    }

    static void buffer_destructor(unsigned char *buf, size_t, void *arg) {
        ((NetmapBufQ*)arg)->insert_p(buf);
    }

    static NetmapBufQ* local_pool() {
    	return NetmapBufQ::netmap_buf_pools.get();
    }

    static NetmapBufQ* get_global_pool() {
    	return NetmapBufQ::netmap_global_buf_pool;
    }

    static int initialize(struct nm_desc* some_nmd) {
    	if (netmap_buf_pools.size() < (unsigned)click_nthreads)
			netmap_buf_pools.resize(click_nthreads,NULL);
    	if (netmap_global_buf_pool == 0) {
    		netmap_global_buf_pool = new NetmapBufQ(some_nmd);
    		netmap_global_buf_pool->set_shared();
    	}
		for (int i = 0; i < click_nthreads; i++) {
			if (netmap_buf_pools.get_value(i) == NULL) {
				NetmapBufQ* q = new NetmapBufQ(some_nmd);
#if NETMAP_HAVE_DYNAMIC_BUFFER
				if (q->expand(1024) <= 0)
					return -1;
#endif
				netmap_buf_pools.set_value(i,q);
			}
		}
		return 0;
    }

    static uint32_t cleanup() {
		for (unsigned int i = 0; i < netmap_buf_pools.size(); i++) {
			if (netmap_buf_pools.get_value(i) && netmap_buf_pools.get_value(i)->count() > 0) {
				click_chatter("Free pool %d (have %d packets)",i,netmap_buf_pools.get_value(i)->count());
				delete netmap_buf_pools.get_value(i);
				netmap_buf_pools.set_value(i, NULL);
			} else {
				click_chatter("No free because no packet pool %d(%p) has %d packets",i,netmap_buf_pools.get_value(i),netmap_buf_pools.get_value(i)->count());
			}
		}

    	if (netmap_global_buf_pool != 0) {
    		uint32_t idx = netmap_global_buf_pool->head;
    		click_chatter("Releasing %d",netmap_global_buf_pool->_count);
    		netmap_global_buf_pool->head = 0;
    		netmap_global_buf_pool->_count = 0;
    		delete netmap_global_buf_pool;
    		netmap_global_buf_pool = 0;
    		return idx;
    	}
    	return 0;
    }

    inline static NetmapBufQ*& get_local_pool() {
    	return (netmap_buf_pools.get());
    }

    inline static NetmapBufQ*& get_local_pool(int tid) {
        return (netmap_buf_pools.get_value_for_thread(tid));
    }

private :
    static per_thread<NetmapBufQ*> netmap_buf_pools;
    static NetmapBufQ* netmap_global_buf_pool;

}  __attribute__((aligned(64)));

class NetmapDevice;

/**
 * A Netmap interface, its global descriptor and one descriptor per queue
 */
class NetmapDevice {
	public:

	int _minfd;
	int _maxfd;

	NetmapDevice(String ifname) CLICK_COLD;
	~NetmapDevice() CLICK_COLD;

	atomic_uint32_t n_refs;

	struct nm_desc* parent_nmd;
	std::vector<struct nm_desc*> nmds;

	String ifname;
	int n_queues;

	void destroy() {
	    --_use_count;
	    if (_use_count == 0)
	        delete this;
	}

	static NetmapDevice* open(String ifname) {
	    NetmapDevice* d = nics.find(ifname);
	    if (d == NULL) {
	        d = new NetmapDevice(ifname);
	        if (d->initialize() != 0) {
	            return NULL;
	        }
	        nics.insert(ifname,d);
	    }
	    d->_use_count++;
	    return d;
	}

	static struct nm_desc* some_nmd;
	static int _global_alloc;
protected :

	static HashMap<String,NetmapDevice*> nics;

private:
	int _use_count;


	int initialize();
};

CLICK_ENDDECLS
#endif
#endif<|MERGE_RESOLUTION|>--- conflicted
+++ resolved
@@ -67,7 +67,7 @@
 
     inline int expand(int n) {
     	click_chatter("Expanding buffer pool with %d new packets",n);
-#if NETMAP_HAVE_DYNAMIC_ALLOC
+#ifdef NIOCALLOCBUF
         if (!_some_nmd) return -1;
        struct nmbufreq nbr;
        nbr.num = n;
@@ -109,7 +109,7 @@
     }
 
     void clear() {
-#if NETMAP_HAVE_DYNAMIC_BUFFER
+#if NIOCFREEBUF
             if (_count > 0 && _some_nmd) {
                 struct nmbufreq nbr;
                 nbr.num = _count;
@@ -187,14 +187,8 @@
     }
 
     inline uint32_t extract() {
-
-<<<<<<< HEAD
         if (_count <= 0) {
             if (expand(1024) < 0) return 0;
-=======
-        if (_count == 0) {
-            expand(1024);
->>>>>>> 41adf027
             if (_count == 0) return 0;
         }
         uint32_t idx;
@@ -249,9 +243,8 @@
     }
 
     static bool is_netmap_packet(Packet* p) {
-
 #if !CLICK_DPDK_POOLS
-        return (p->buffer() > buf_start && p->buffer() < buf_end);
+    return (p->buffer() > buf_start && p->buffer() < buf_end);
 #else
         return false;
 #endif
