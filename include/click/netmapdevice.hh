--- conflicted
+++ resolved
@@ -49,288 +49,6 @@
 
 /* a queue of netmap buffers, by index*/
 class NetmapBufQ {
-<<<<<<< HEAD
-    static unsigned char *buf_start;   /* base address */
-    static unsigned int buf_size;
-    static uint32_t max_index; /* error checking */
-    static unsigned char *buf_end; /* error checking */
-
-    uint32_t head;  /* index of first buffer */
-    uint32_t tail;  /* index of last buffer */
-
-    atomic_uint32_t _count; /* how many ? */
-
-    struct nm_desc* _some_nmd;
-
-    bool shared;
-
-  public:
-    NetmapBufQ() : _some_nmd(NULL), shared(false) {
-        _count = 0;
-    }
-
-    static inline unsigned int buffer_size() {
-        return buf_size;
-    }
-
-    NetmapBufQ(struct nm_desc* some_nmd) : shared(false) {
-        _count = 0;
-        init(some_nmd->buf_start,some_nmd->buf_end,some_nmd->some_ring->nr_buf_size);
-        _some_nmd = some_nmd;
-
-    }
-
-    ~NetmapBufQ() {
-        clear();
-    }
-
-    /*
-     * Tell the pool to go in single consumer / multiple producer mode
-     */
-    inline void set_shared() {
-       shared = true;
-    }
-
-    inline int expand(int n) {
-    	click_chatter("Expanding buffer pool with %d new packets",n);
-#ifdef NIOCALLOCBUF
-        if (!_some_nmd) return -1;
-       struct nmbufreq nbr;
-       nbr.num = n;
-       nbr.head = 0;
-       if (ioctl(_some_nmd->fd,NIOCALLOCBUF,&nbr) != 0) {
-            click_chatter("Error ! Could not alloc buffers !");
-                return -1;
-       }
-       return insert_all(nbr.head);
-#else
-    if (unlikely(this == netmap_global_buf_pool)) {
-    	click_chatter("No more packets in global buffer pool ! Allocate more !");
-    	return -1;
-    }
-
-    //Transfer from global pool
-	uint32_t idx;
-	uint32_t *p;
-	while(n > 0) {
-		idx = netmap_global_buf_pool->head;
-
-		if (idx == 0) {
-			click_chatter("No more global packets !");
-			break;
-		}
-
-		p  = reinterpret_cast<uint32_t *>(buf_start +
-			idx * buf_size);
-
-		if (__sync_bool_compare_and_swap(&netmap_global_buf_pool->head,idx,*p)) {
-			netmap_global_buf_pool->_count--;
-			n--;
-			insert(idx);
-		}
-	};
-	click_chatter("Pool is now %d",_count);
-#endif
-	return _count;
-    }
-
-    void clear() {
-#if NIOCFREEBUF
-            if (_count > 0 && _some_nmd) {
-                struct nmbufreq nbr;
-                nbr.num = _count;
-                nbr.head = head;
-
-                ioctl(_some_nmd->fd,NIOCFREEBUF,&nbr);
-            }
-#else
-            assert(this != netmap_global_buf_pool || _count == 0);
-            if (_count > 0)
-            	netmap_global_buf_pool->insert_all(head);
-#endif
-            _count = 0;
-    };
-
-    inline unsigned int count() const {return _count;};
-
-    inline int insert_all(uint32_t idx) {
-        if (unlikely(idx >= max_index || idx == 0)) {
-            click_chatter("Error : cannot insert index %d",idx);
-             return 0;
-        }
-
-        uint32_t firstidx = idx;
-        uint32_t *p;
-        while (idx > 0) {
-            p = reinterpret_cast<uint32_t*>(buf_start +
-                                idx * buf_size);
-            idx = *p;
-            _count++;
-        }
-
-        do {
-            *p = head;
-            if (!shared)
-                head = firstidx;
-        } while (shared && !__sync_bool_compare_and_swap(&head, *p, firstidx));
-
-        return _count;
-    }
-
-    inline unsigned int insert(unsigned char* buf) {
-        return insert((buf - buf_start) / buf_size);
-    }
-
-    inline unsigned int insert(uint32_t idx) {
-    assert(idx > 0 && idx < max_index);
-
-    uint32_t *p = reinterpret_cast<uint32_t *>(buf_start +
-        idx * buf_size);
-    // prepend
-    do {
-        *p = head;
-        /*if (head == 0) {
-            tail = idx;
-        }*/
-        if (unlikely(shared)) {
-            if (__sync_bool_compare_and_swap(&head, *p, idx)) {
-                _count++;
-                return 0;
-            }
-
-        } else {
-            head = idx;
-            (*((uint32_t*)&_count))++;
-            return 0;
-        }
-    } while (1);
-    return 0;
-    }
-
-    inline unsigned int insert_p(unsigned char *p) {
-//        assert (p >= buf_start && p < buf_end);
-        return insert((p - buf_start) / buf_size);
-    }
-
-    inline uint32_t extract() {
-        if (_count <= 0) {
-            if (expand(1024) < 0) return 0;
-            if (_count == 0) return 0;
-        }
-        uint32_t idx;
-        uint32_t *p;
-        do {
-            idx = head;
-
-            p  = reinterpret_cast<uint32_t *>(buf_start +
-                idx * buf_size);
-
-            if (unlikely(shared)) {
-                if (__sync_bool_compare_and_swap(&head,idx,*p)) {
-                    _count--;
-                    break;
-                }
-
-            } else {
-                head = *p;
-                (*((uint32_t*)&_count))--;
-                break;
-            }
-
-        } while(1);
-        return idx;
-    }
-
-    inline unsigned char * extract_p() {
-        uint32_t idx = extract();
-    return (idx == 0) ? 0 : buf_start + idx * buf_size;
-    }
-
-    inline int init (void *beg, void *end, uint32_t _size) {
-    click_chatter("Initializing NetmapBufQ %p size %d mem %p %p\n",
-        this, _size, beg, end);
-    head = tail = max_index = 0;
-    _count = 0;
-    buf_size = 0;
-    buf_start = buf_end = 0;
-    if (_size == 0 || _size > 0x10000 ||
-        beg == 0 || end == 0 || end < beg) {
-        click_chatter("NetmapBufQ %p bad args: size %d mem %p %p\n",
-        this, _size, beg, end);
-        return 1;
-    }
-
-    buf_size = _size;
-    buf_start = reinterpret_cast<unsigned char *>(beg);
-    buf_end = reinterpret_cast<unsigned char *>(end);
-    max_index = (buf_end - buf_start) / buf_size;
-    // check max_index overflow ?
-    return 0;
-    }
-
-    static bool is_netmap_packet(Packet* p) {
-#if !CLICK_DPDK_POOLS
-    return (p->buffer() > buf_start && p->buffer() < buf_end);
-#else
-        return false;
-#endif
-    }
-
-    static void buffer_destructor(unsigned char *buf, size_t, void *arg) {
-        ((NetmapBufQ*)arg)->insert_p(buf);
-    }
-
-    static NetmapBufQ* local_pool() {
-    	return NetmapBufQ::netmap_buf_pools.get();
-    }
-
-    static NetmapBufQ* get_global_pool() {
-    	return NetmapBufQ::netmap_global_buf_pool;
-    }
-
-    static int initialize(struct nm_desc* some_nmd) {
-    	if (netmap_buf_pools.size() < (unsigned)click_nthreads)
-			netmap_buf_pools.resize(click_nthreads,NULL);
-    	if (netmap_global_buf_pool == 0) {
-    		netmap_global_buf_pool = new NetmapBufQ(some_nmd);
-    		netmap_global_buf_pool->set_shared();
-    	}
-		for (int i = 0; i < click_nthreads; i++) {
-			if (netmap_buf_pools.get_value(i) == NULL) {
-				NetmapBufQ* q = new NetmapBufQ(some_nmd);
-#if NETMAP_HAVE_DYNAMIC_BUFFER
-				if (q->expand(1024) <= 0)
-					return -1;
-#endif
-				netmap_buf_pools.set_value(i,q);
-			}
-		}
-		return 0;
-    }
-
-    static uint32_t cleanup() {
-		for (unsigned int i = 0; i < netmap_buf_pools.size(); i++) {
-			if (netmap_buf_pools.get_value(i) && netmap_buf_pools.get_value(i)->count() > 0) {
-				click_chatter("Free pool %d (have %d packets)",i,netmap_buf_pools.get_value(i)->count());
-				delete netmap_buf_pools.get_value(i);
-				netmap_buf_pools.set_value(i, NULL);
-			} else {
-				click_chatter("No free because no packet pool %d(%p) has %d packets",i,netmap_buf_pools.get_value(i),netmap_buf_pools.get_value(i)->count());
-			}
-		}
-
-    	if (netmap_global_buf_pool != 0) {
-    		uint32_t idx = netmap_global_buf_pool->head;
-    		click_chatter("Releasing %d",netmap_global_buf_pool->_count);
-    		netmap_global_buf_pool->head = 0;
-    		netmap_global_buf_pool->_count = 0;
-    		delete netmap_global_buf_pool;
-    		netmap_global_buf_pool = 0;
-    		return idx;
-    	}
-    	return 0;
-    }
-=======
 public:
 
 	NetmapBufQ();
@@ -356,13 +74,12 @@
 	static uint32_t static_cleanup();
 
 	static void global_insert_all(uint32_t idx, int count);
->>>>>>> f8f1b2e9
 
 	inline static unsigned int buffer_size() {
 		return buf_size;
 	}
 
-	static void buffer_destructor(unsigned char *buf, size_t, void *arg) {
+	static void buffer_destructor(unsigned char *buf, size_t, void *) {
 		NetmapBufQ::local_pool()->insert_p(buf);
 	}
 
@@ -371,18 +88,17 @@
 				(p->buffer() > NetmapBufQ::buf_start && p->buffer() < NetmapBufQ::buf_end));
 	}
 
+	inline static bool is_valid_netmap_packet(Packet* p) {
+		return (p->buffer() > NetmapBufQ::buf_start && p->buffer() < NetmapBufQ::buf_end);
+	}
+
 	inline static NetmapBufQ* local_pool() {
 		return NetmapBufQ::netmap_buf_pools[click_current_cpu_id()];
 	}
 
 private :
-<<<<<<< HEAD
-    static per_thread<NetmapBufQ*> netmap_buf_pools;
-    static NetmapBufQ* netmap_global_buf_pool;
-=======
 	uint32_t _head;  /* index of first buffer */
 	int _count; /* how many ? */
->>>>>>> f8f1b2e9
 
 	//Static attributes (shared between all queues)
 	static unsigned char *buf_start;   /* base address */
@@ -439,7 +155,6 @@
  */
 
 inline void NetmapBufQ::expand() {
-	uint32_t idx;
 	global_buffer_lock.acquire();
 	if (global_buffer_list != 0) {
 		//Transfer from global pool
@@ -474,11 +189,6 @@
 		return;
 	}
 
-<<<<<<< HEAD
-	static struct nm_desc* some_nmd;
-	static int _global_alloc;
-protected :
-=======
 	uint32_t firstidx = idx;
 	uint32_t *p;
 	while (idx > 0) { //Go to the end of the passed list
@@ -496,7 +206,6 @@
 	*p = _head;
 	_head = firstidx;
 }
->>>>>>> f8f1b2e9
 
 /**
  * Return the number of buffer inside a netmap buffer list
@@ -533,11 +242,6 @@
 	insert((buf - buf_start) / buf_size);
 }
 
-<<<<<<< HEAD
-
-	int initialize();
-};
-=======
 inline uint32_t NetmapBufQ::extract() {
 	if (_count <= 0) {
 		expand();
@@ -557,7 +261,6 @@
 	uint32_t idx = extract();
 	return (idx == 0) ? 0 : buf_start + idx * buf_size;
 }
->>>>>>> f8f1b2e9
 
 #endif
 
