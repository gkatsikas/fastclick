--- conflicted
+++ resolved
@@ -112,13 +112,8 @@
     ) CLICK_COLD;
 
     EtherAddress get_mac();
-<<<<<<< HEAD
-
-    void set_mac(EtherAddress mac);
-=======
     void set_init_mac(EtherAddress mac);
     void set_init_mtu(uint16_t mtu);
->>>>>>> ff11fe2f
 
     unsigned int get_nb_txdesc();
 
