--- conflicted
+++ resolved
@@ -22,11 +22,7 @@
 #include <rte_pci.h>
 #include <rte_version.h>
 
-<<<<<<< HEAD
 #if RTE_VERSION >= RTE_VERSION_NUM(17,5,0,0)
-=======
-#if HAVE_FLOW_API
->>>>>>> 3cf6e7f0
     #include <click/flowruleparser.hh>
 #endif
 
@@ -92,9 +88,9 @@
             init_mac(), init_mtu(0), init_rss(-1), init_fc_mode(FC_UNSET),
             rx_queues(0, false), tx_queues(0, false), n_rx_descs(0), n_tx_descs(0),
             num_pools(0), promisc(false),
-	    mq_mode((enum rte_eth_rx_mq_mode)-1), mq_mode_str(""),
-            rx_offload(0), tx_offload(0),	
-	    flow_isolate(false),
+            mq_mode((enum rte_eth_rx_mq_mode)-1), mq_mode_str(""),
+            rx_offload(0), tx_offload(0),
+            flow_isolate(false),
             vlan_filter(false), vlan_strip(false), vlan_extend(false), vf_vlan(),
             lro(false), jumbo(false)
         {
@@ -159,11 +155,7 @@
         bool jumbo;
     };
 
-<<<<<<< HEAD
 #if RTE_VERSION >= RTE_VERSION_NUM(17,5,0,0)
-=======
-#if HAVE_FLOW_API
->>>>>>> 3cf6e7f0
     void initialize_flow_rule_manager(
         const portid_t &port_id,
         ErrorHandler   *errh
@@ -217,11 +209,7 @@
 
     static int get_port_numa_node(portid_t port_id);
 
-<<<<<<< HEAD
 #if RTE_VERSION >= RTE_VERSION_NUM(17,5,0,0)
-=======
-#if HAVE_FLOW_API
->>>>>>> 3cf6e7f0
     int set_mode(
         String mode, int num_pools, Vector<int> vf_vlan,
         const String &flow_rules_filename, ErrorHandler *errh
@@ -267,11 +255,7 @@
 
     static unsigned int get_nb_txdesc(const portid_t &port_id);
 
-<<<<<<< HEAD
 #if RTE_VERSION >= RTE_VERSION_NUM(17,5,0,0)
-=======
-#if HAVE_FLOW_API
->>>>>>> 3cf6e7f0
     static int configure_nic(const portid_t &port_id);
 #endif
 
