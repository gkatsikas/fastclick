#ifndef CLICK_DPDKDEVICE_HH
#define CLICK_DPDKDEVICE_HH

/**
 * Prevent bug under some configurations
 * (like travis-ci's one) where these
 * macros get undefined.
 */
#ifndef UINT8_MAX
#define UINT8_MAX 255
#endif
#ifndef UINT16_MAX
#define UINT16_MAX 65535
#endif

#include <rte_common.h>
#include <rte_eal.h>
#include <rte_ethdev.h>
#include <rte_lcore.h>
#include <rte_mbuf.h>
#include <rte_mempool.h>
#include <rte_pci.h>
#include <rte_version.h>

<<<<<<< HEAD
#if RTE_VERSION >= RTE_VERSION_NUM(17,5,0,0)
    #include <click/flowdispatcherglue.hh>
=======
#if RTE_VERSION >= RTE_VERSION_NUM(20,2,0,0)
    #include <click/flowruleparser.hh>
>>>>>>> a4220cb6
#endif

#if RTE_VERSION >= RTE_VERSION_NUM(17,11,0,0) && RTE_VERSION < RTE_VERSION_NUM(19,2,0,0)
    #include <rte_bus_pci.h>
#endif

#include <click/packet.hh>
#include <click/error.hh>
#include <click/hashtable.hh>
#include <click/vector.hh>
#include <click/args.hh>
#include <click/etheraddress.hh>
#include <click/timer.hh>

#if RTE_VERSION < RTE_VERSION_NUM(19,8,0,0)
#define rte_ipv4_hdr ipv4_hdr
#define rte_ether_addr ether_addr
#endif

/**
 * Unified type for DPDK port IDs.
 * Until DPDK v17.05 was uint8_t
 * After DPDK v17.05 has been uint16_t
 */
#ifndef PORTID_T_DEFINED
    #define PORTID_T_DEFINED
    typedef uint8_t portid_t;
#else
    // Already defined in <testpmd.h>
#endif

CLICK_DECLS

enum FlowControlMode {FC_UNSET, FC_NONE, FC_RX, FC_TX, FC_FULL};

class DPDKDeviceArg;

#if HAVE_INT64_TYPES
typedef uint64_t counter_t;
#else
typedef uint32_t counter_t;
#endif

extern bool dpdk_enabled;

class DPDKDevice {
public:

    portid_t port_id;

    DPDKDevice() CLICK_COLD;
    DPDKDevice(portid_t port_id) CLICK_COLD;

    struct DevInfo {
        inline DevInfo() :
            vendor_id(PCI_ANY_ID), vendor_name(), device_id(PCI_ANY_ID), driver(0),
            init_mac(), init_mtu(0), init_rss(-1), init_fc_mode(FC_UNSET),
            rx_queues(0, false), tx_queues(0, false), n_rx_descs(0), n_tx_descs(0),
            num_pools(0), mq_mode((enum rte_eth_rx_mq_mode)-1), mq_mode_str(""),
            promisc(false), flow_isolate(false), rx_offload(0), tx_offload(0),
            vlan_filter(false), vlan_strip(false), vlan_extend(false), vf_vlan(),
            lro(false), jumbo(false)
        {
            rx_queues.reserve(128);
            tx_queues.reserve(128);
        }

        void print_device_info() {
            if (device_id == PCI_ANY_ID) {
                return;
            }
            click_chatter("                Vendor   ID: %d", vendor_id);
            click_chatter("                Vendor Name: %s", vendor_name.c_str());
            click_chatter("                Device   ID: %d", device_id);
            click_chatter("                Driver Name: %s", driver);
            click_chatter("                MAC Address: %s", init_mac.unparse().c_str());
            click_chatter("      Maximum Transfer Unit: %u", init_mtu);
            click_chatter("Receive Side Scaling queues: %d", init_rss);
            click_chatter("          Flow Control Mode: %d", init_fc_mode);
            click_chatter("             # of Rx Queues: %d", rx_queues.size());
            click_chatter("             # of Tx Queues: %d", tx_queues.size());
            click_chatter("             # of Rx  Descs: %d", n_rx_descs);
            click_chatter("             # of Tx  Descs: %d", n_tx_descs);
            click_chatter("          # of memory pools: %d", num_pools);
            click_chatter("             Reception Mode: %s", mq_mode_str.c_str());
            click_chatter("           Promiscuous Mode: %s", promisc? "true":"false");
            click_chatter("         Flow API Isolation: %s", flow_isolate? "true":"false");
            click_chatter("           Rx Offloads flag: %" PRIu64, rx_offload);
            click_chatter("           Tx Offloads flag: %" PRIu64, tx_offload);
            click_chatter("          VLAN    Filtering: %s", vlan_filter? "true":"false");
            click_chatter("          VLAN    Stripping: %s", vlan_strip? "true":"false");
            click_chatter("          VLAN QinQ(extend): %s", vlan_extend? "true":"false");
            click_chatter("      Virtual Function VLAN: %d", vf_vlan.size());
            click_chatter("Large Receive Offload (LRO): %s", lro ? "true":"false");
            click_chatter("    Rx Jumbo Frames Offload: %s", jumbo ? "true":"false");
        }

        uint16_t vendor_id;
        String vendor_name;
        uint16_t device_id;
        const char *driver;
        EtherAddress init_mac;
        uint16_t init_mtu;
        int init_rss;
        FlowControlMode init_fc_mode;
        Vector<bool> rx_queues;
        Vector<bool> tx_queues;
        unsigned n_rx_descs;
        unsigned n_tx_descs;
        int num_pools;
        bool promisc;
        enum rte_eth_rx_mq_mode mq_mode;
        String mq_mode_str;
        uint64_t rx_offload;
        uint64_t tx_offload;
        bool flow_isolate;
        bool vlan_filter;
        bool vlan_strip;
        bool vlan_extend;
        Vector<int> vf_vlan;
        bool lro;
        bool jumbo;
    };

<<<<<<< HEAD
#if RTE_VERSION >= RTE_VERSION_NUM(17,5,0,0)
    void initialize_flow_dispatcher(
=======
#if RTE_VERSION >= RTE_VERSION_NUM(20,2,0,0)
    void initialize_flow_rule_manager(
>>>>>>> a4220cb6
        const portid_t &port_id,
        ErrorHandler   *errh
    );
#endif

    portid_t get_port_id() { return port_id; }

    int add_rx_queue(
        unsigned &queue_id, bool promisc, bool vlan_filter, bool vlan_strip, bool vlan_extend,
        bool lro, bool jumbo, unsigned n_desc, ErrorHandler *errh
    ) CLICK_COLD;

    int add_tx_queue(
        unsigned &queue_id, unsigned n_desc,
        ErrorHandler *errh
    ) CLICK_COLD;

    EtherAddress get_mac();
    void set_init_mac(EtherAddress mac);
    void set_init_mtu(uint16_t mtu);
    void set_init_rss_max(int rss_max);
    void set_init_fc_mode(FlowControlMode fc);
    void set_rx_offload(uint64_t offload);
    void set_tx_offload(uint64_t offload);
    void set_flow_isolate(const bool &flow_isolate);

    unsigned int get_nb_rxdesc();
    unsigned int get_nb_txdesc();

    uint16_t get_device_vendor_id();
    String get_device_vendor_name();
    uint16_t get_device_id();
    const char *get_device_driver();

    int dpdk_set_rss_max(int max);
    int dpdk_set_rss_reta(unsigned* reta, unsigned reta_sz);
    int dpdk_get_rss_reta_size() const;
    Vector<unsigned>  dpdk_get_rss_reta() const;


    static unsigned int dev_count() {
#if RTE_VERSION >= RTE_VERSION_NUM(18,05,0,0)
        return rte_eth_dev_count_avail();
#else
        return rte_eth_dev_count();
#endif
    }

    static struct rte_mempool *get_mpool(unsigned int);

    static int get_port_numa_node(portid_t port_id);

#if RTE_VERSION >= RTE_VERSION_NUM(17,5,0,0)
    int set_mode(
        String mode, int num_pools, Vector<int> vf_vlan,
        const String &flow_rules_filename, ErrorHandler *errh
    );
#else
    int set_mode(
        String mode, int num_pools, Vector<int> vf_vlan,
        ErrorHandler *errh
    );
#endif
    rte_eth_rx_mq_mode get_mode();
    String get_mode_str();

    static int initialize(ErrorHandler *errh);

    static int static_initialize(ErrorHandler *errh);

    static int static_cleanup();

#if CLICK_PACKET_USE_DPDK
    inline static bool is_dpdk_packet(Packet* p) {
        return true;
    }

    inline static bool is_dpdk_buffer(Packet* p) {
        return true;
    }
#else
    inline static bool is_dpdk_packet(Packet* p) {
        return p->buffer_destructor() == DPDKDevice::free_pkt;
    }

    inline static bool is_dpdk_buffer(Packet* p) {
        return is_dpdk_packet(p) || (p->data_packet() && is_dpdk_packet(p->data_packet()));
    }
#endif

    inline static rte_mbuf* get_pkt(unsigned numa_node);
    inline static rte_mbuf* get_pkt();
    inline static struct rte_mbuf* get_mbuf(Packet* p, bool create, int node);

    static void free_pkt(unsigned char *, size_t, void *pktmbuf);

    static unsigned int get_nb_txdesc(const portid_t &port_id);

#if RTE_VERSION >= RTE_VERSION_NUM(17,5,0,0)
    static int configure_nic(const portid_t &port_id);
#endif

    static void cleanup(ErrorHandler *errh);

    static Vector<int> NB_MBUF;
    static int DEFAULT_NB_MBUF;
    static int MBUF_DATA_SIZE;
    static int MBUF_SIZE;
    static int MBUF_CACHE_SIZE;
    static int RX_PTHRESH;
    static int RX_HTHRESH;
    static int RX_WTHRESH;
    static int TX_PTHRESH;
    static int TX_HTHRESH;
    static int TX_WTHRESH;
    static String MEMPOOL_PREFIX;

    static unsigned DEF_DEV_RXDESC;
    static unsigned DEF_DEV_TXDESC;

    static unsigned DEF_RING_NDESC;
    static unsigned DEF_BURST_SIZE;

    static unsigned RING_FLAGS;
    static unsigned RING_SIZE;
    static unsigned RING_POOL_CACHE_SIZE;
    static unsigned RING_PRIV_DATA_SIZE;

    static struct rte_mempool** _pktmbuf_pools;

    inline struct DevInfo get_info() { return info; };
    inline int nb_rx_queues();
    inline int nb_tx_queues();
    inline int nb_vf_pools();

    struct rte_ether_addr gen_mac(int a, int b);

    /*
    * TXInternalQueue is a ring of DPDK buffers pointers (rte_mbuf *) awaiting
    * to be sent. It is used as an internal buffer to be passed to DPDK ring
    * queue.
    * |-> index is the index of the first valid packet awaiting to be sent, while
    *     nr_pending is the number of packets.
    * |-> index + nr_pending may be greater than
    *     _internal_tx_queue_size but index should be wrapped-around.
    */
    class TXInternalQueue {
        public:
            TXInternalQueue() : pkts(0), index(0), nr_pending(0) { }

            // Array of DPDK Buffers
            struct rte_mbuf **pkts;
            // Index of the first valid packet in the packets array
            unsigned int index;
            // Number of valid packets awaiting to be sent after index
            unsigned int nr_pending;

            // Timer to limit time a batch will take to be completed
            Timer timeout;
    } __attribute__((aligned(64)));

    static bool initialized() {
        return _is_initialized;
    }

private:

    enum Dir { RX, TX };

    struct DevInfo info;


    static int get_nb_mbuf(int socket);
    static bool _is_initialized;
    static HashTable<portid_t, DPDKDevice> _devs;
    static unsigned _nr_pktmbuf_pools;
    static bool no_more_buffer_msg_printed;

    int initialize_device(ErrorHandler *errh) CLICK_COLD;
    int add_queue(Dir dir, unsigned &queue_id,
                    bool promisc, bool vlan_filter, bool vlan_strip, bool vlan_extend,
                    bool lro, bool jumbo, unsigned n_desc, ErrorHandler *errh) CLICK_COLD;

    static int alloc_pktmbufs(ErrorHandler* errh) CLICK_COLD;

    static DPDKDevice *ensure_device(const portid_t &port_id) {
        return &(_devs.find_insert(port_id, DPDKDevice(port_id)).value());
    }

    static DPDKDevice *get_device(const portid_t &port_id) {
        return &(_devs.find(port_id).value());
    }

#if RTE_VERSION < RTE_VERSION_NUM(18,05,0,0)
    static int get_port_from_pci(uint32_t domain, uint8_t bus, uint8_t dev_id, uint8_t function) {
       struct rte_eth_dev_info dev_info;

       uint16_t count = rte_eth_dev_count();
       for (portid_t port_id = 0 ; port_id < count; ++port_id) {
          rte_eth_dev_info_get(port_id, &dev_info);
          struct rte_pci_addr addr = dev_info.pci_dev->addr;
          if (addr.domain   == domain &&
              addr.bus      == bus &&
              addr.devid    == dev_id &&
              addr.function == function)
              return port_id;
       }

       return -1;
    }
#endif

    friend class DPDKDeviceArg;
    friend class DPDKInfo;
};

class DPDKRing { public:

    DPDKRing() CLICK_COLD;
    ~DPDKRing() CLICK_COLD;

    int parse(Args* args);

    struct rte_mempool *_message_pool;
    String _MEM_POOL;
    String _PROC_1;
    String _PROC_2;

    unsigned _ndesc;
    unsigned _burst_size;
    short _numa_zone;
    int _flags;

    struct rte_ring *_ring;
    counter_t _count;

    bool _force_create;
    bool _force_lookup;

};

/** @class DPDKDeviceArg
  @brief Parser class for DPDK Port, either an integer or a PCI address. */
class DPDKDeviceArg { public:
    static bool parse(const String &str, DPDKDevice* &result, const ArgContext &args = ArgContext());
    static String unparse(DPDKDevice* dev) {
        return String(dev->port_id);
    }
};

template<> struct DefaultArg<DPDKDevice*> : public DPDKDeviceArg {};

/** @class FlowControlModeArg
  @brief Parser class for flow control mode. */
class FlowControlModeArg { public:
    static bool parse(const String &str, FlowControlMode &result, const ArgContext &args = ArgContext());
    static String unparse(FlowControlMode mode);
};

template<> struct DefaultArg<FlowControlMode> : public FlowControlModeArg {};

/**
 * Get a DPDK mbuf from a packet. If the packet buffer is a DPDK buffer, it will
 *     give that one. If it isn't, it will allocate a new mbuf from a DPDK pool
 *     and copy its content.
 *     If compiled with CLICK_PACKET_USE_DPDK, it will simply return the packet
 *     casted as it's already a DPDK buffer.
 */
inline struct rte_mbuf* DPDKDevice::get_mbuf(Packet* p, bool create, int node) {
    struct rte_mbuf* mbuf;
    #if CLICK_PACKET_USE_DPDK
    mbuf = p->mb();
    #else
    if (likely(DPDKDevice::is_dpdk_packet(p) && (mbuf = (struct rte_mbuf *) p->destructor_argument()))
        || unlikely(p->data_packet() && DPDKDevice::is_dpdk_packet(p->data_packet()) && (mbuf = (struct rte_mbuf *) p->data_packet()->destructor_argument()))) {
        /* If the packet is an unshared DPDK packet, we can send
         *  the mbuf as it to DPDK*/
        rte_pktmbuf_pkt_len(mbuf) = p->length();
        rte_pktmbuf_data_len(mbuf) = p->length();
        mbuf->data_off = p->headroom();
        if (p->shared()) {
            /*Prevent DPDK from freeing the buffer. When all shared packet
             * are freed, DPDKDevice::free_pkt will effectively destroy it.*/
            rte_mbuf_refcnt_update(mbuf, 1);
        } else {
            //Reset buffer, let DPDK free the buffer when it wants
            p->reset_buffer();
        }
    } else {
        if (create) {
            /*The packet is not a DPDK packet, or it is shared : we need to allocate a mbuf and
             * copy the packet content to it.*/
            mbuf = DPDKDevice::get_pkt(node);
            if (mbuf == 0) {
                return NULL;
            }
            memcpy((void*)rte_pktmbuf_mtod(mbuf, unsigned char *),p->data(),p->length());
            rte_pktmbuf_pkt_len(mbuf) = p->length();
            rte_pktmbuf_data_len(mbuf) = p->length();
        } else
            return NULL;
    }
    #endif
    return mbuf;
}

inline rte_mbuf* DPDKDevice::get_pkt(unsigned numa_node) {
    struct rte_mbuf* mbuf = rte_pktmbuf_alloc(get_mpool(numa_node));
    if (unlikely(!mbuf)) {
        if (!DPDKDevice::no_more_buffer_msg_printed)
            click_chatter("No more DPDK buffer available ! Try using "
                               "DPDKInfo to allocate more.");
        else
            DPDKDevice::no_more_buffer_msg_printed = true;
    }
    return mbuf;
}

inline rte_mbuf* DPDKDevice::get_pkt() {
    return get_pkt(rte_socket_id());
}

int DPDKDevice::nb_rx_queues() {
    return info.rx_queues.size();
};

int DPDKDevice::nb_tx_queues() {
    return info.tx_queues.size();
};

int DPDKDevice::nb_vf_pools() {
    return info.num_pools;
};

CLICK_ENDDECLS

#endif<|MERGE_RESOLUTION|>--- conflicted
+++ resolved
@@ -22,13 +22,8 @@
 #include <rte_pci.h>
 #include <rte_version.h>
 
-<<<<<<< HEAD
 #if RTE_VERSION >= RTE_VERSION_NUM(17,5,0,0)
-    #include <click/flowdispatcherglue.hh>
-=======
-#if RTE_VERSION >= RTE_VERSION_NUM(20,2,0,0)
     #include <click/flowruleparser.hh>
->>>>>>> a4220cb6
 #endif
 
 #if RTE_VERSION >= RTE_VERSION_NUM(17,11,0,0) && RTE_VERSION < RTE_VERSION_NUM(19,2,0,0)
@@ -153,13 +148,8 @@
         bool jumbo;
     };
 
-<<<<<<< HEAD
 #if RTE_VERSION >= RTE_VERSION_NUM(17,5,0,0)
-    void initialize_flow_dispatcher(
-=======
-#if RTE_VERSION >= RTE_VERSION_NUM(20,2,0,0)
     void initialize_flow_rule_manager(
->>>>>>> a4220cb6
         const portid_t &port_id,
         ErrorHandler   *errh
     );
