--- conflicted
+++ resolved
@@ -64,7 +64,6 @@
         return p->buffer_destructor() == DPDKDevice::free_pkt;
     }
 
-<<<<<<< HEAD
     inline static bool is_dpdk_buffer(Packet* p) {
         return is_dpdk_packet(p) || (p->data_packet() && is_dpdk_packet(p->data_packet()));
     }
@@ -73,10 +72,6 @@
     inline static rte_mbuf* get_pkt();
     inline static struct rte_mbuf* get_mbuf(Packet* p, bool create, int node);
 
-=======
-    inline static rte_mbuf* get_pkt(unsigned numa_node);
-    inline static rte_mbuf* get_pkt();
->>>>>>> 77a7b69a
     static void free_pkt(unsigned char *, size_t, void *pktmbuf);
 
     static unsigned int get_nb_txdesc(unsigned port_id);
@@ -125,10 +120,7 @@
     static bool _is_initialized;
     static HashTable<unsigned, DPDKDevice> _devs;
     static struct rte_mempool** _pktmbuf_pools;
-<<<<<<< HEAD
     static int _nr_pktmbuf_pools;
-=======
->>>>>>> 77a7b69a
     static bool no_more_buffer_msg_printed;
 
     int initialize_device(ErrorHandler *errh) CLICK_COLD;
@@ -159,23 +151,7 @@
     friend class DPDKDeviceArg;
 };
 
-inline rte_mbuf* DPDKDevice::get_pkt(unsigned numa_node) {
-    struct rte_mbuf* mbuf = rte_pktmbuf_alloc(get_mpool(numa_node));
-    if (unlikely(!mbuf)) {
-        if (!DPDKDevice::no_more_buffer_msg_printed)
-            click_chatter("No more DPDK buffer available ! Try using "
-                               "DPDKInfo to allocate more.");
-        else
-            DPDKDevice::no_more_buffer_msg_printed = true;
-    }
-    return mbuf;
-}
-
-inline rte_mbuf* DPDKDevice::get_pkt() {
-    return get_pkt(rte_socket_id());
-}
-
-/** @class DPDKPortArg
+/** @class DPDKDeviceArg
   @brief Parser class for DPDK Port, either an integer or a PCI address. */
 class DPDKDeviceArg { public:
     static bool parse(const String &str, DPDKDevice* &result, const ArgContext &args = ArgContext());
@@ -247,7 +223,6 @@
     return get_pkt(rte_socket_id());
 }
 
-
 CLICK_ENDDECLS
 
 #endif