#ifndef CLICK_DPDKDEVICE_HH
#define CLICK_DPDKDEVICE_HH

/**
 * Prevent bug under some configurations
 * (like travis-ci's one) where these
 * macros get undefined.
 */
#ifndef UINT8_MAX
#define UINT8_MAX 255
#endif
#ifndef UINT16_MAX
#define UINT16_MAX 65535
#endif

#include <rte_common.h>
#include <rte_eal.h>
#include <rte_ethdev.h>
#include <rte_lcore.h>
#include <rte_mbuf.h>
#include <rte_mempool.h>
#include <rte_pci.h>
#include <rte_version.h>

#if RTE_VERSION >= RTE_VERSION_NUM(20,2,0,0)
    #include <click/flowdispatcherglue.hh>
#endif

#if RTE_VERSION >= RTE_VERSION_NUM(17,11,0,0) && RTE_VERSION < RTE_VERSION_NUM(19,2,0,0)
    #include <rte_bus_pci.h>
#endif

#include <click/packet.hh>
#include <click/error.hh>
#include <click/hashtable.hh>
#include <click/vector.hh>
#include <click/args.hh>
#include <click/etheraddress.hh>
#include <click/timer.hh>

#if RTE_VERSION < RTE_VERSION_NUM(19,8,0,0)
#define rte_ipv4_hdr ipv4_hdr
#define rte_ether_addr ether_addr
#endif

/**
 * Unified type for DPDK port IDs.
 * Until DPDK v17.05 was uint8_t
 * After DPDK v17.05 has been uint16_t
 */
#ifndef PORTID_T_DEFINED
    #define PORTID_T_DEFINED
    typedef uint8_t portid_t;
#else
    // Already defined in <testpmd.h>
#endif

CLICK_DECLS

enum FlowControlMode {FC_UNSET, FC_NONE, FC_RX, FC_TX, FC_FULL};

class DPDKDeviceArg;

#if HAVE_INT64_TYPES
typedef uint64_t counter_t;
#else
typedef uint32_t counter_t;
#endif

extern bool dpdk_enabled;

class DPDKDevice {
public:

    portid_t port_id;

    DPDKDevice() CLICK_COLD;
    DPDKDevice(portid_t port_id) CLICK_COLD;

    struct DevInfo {
        inline DevInfo() :
            vendor_id(PCI_ANY_ID), vendor_name(), device_id(PCI_ANY_ID), driver(0),
<<<<<<< HEAD
            rx_queues(0, false), tx_queues(0, false),
            promisc(false),
            vlan_filter(false), vlan_strip(false), vlan_extend(false),
            lro(false), lro_max_pkt_size(0),
            jumbo(false), jumbo_max_rx_pkt_size(0),
            n_rx_descs(0), n_tx_descs(0),
            init_mac(), init_mtu(0), init_rss(-1), init_fc_mode(FC_UNSET), rx_offload(0), tx_offload(0) {
=======
            init_mac(), init_mtu(0), init_rss(-1), init_fc_mode(FC_UNSET),
            rx_queues(0, false), tx_queues(0, false), n_rx_descs(0), n_tx_descs(0),
            num_pools(0), mq_mode((enum rte_eth_rx_mq_mode)-1), mq_mode_str(""),
            promisc(false), flow_isolate(false), rx_offload(0), tx_offload(0),
            vlan_filter(false), vlan_strip(false), vlan_extend(false), vf_vlan(),
            lro(false), jumbo(false)
        {
>>>>>>> 1552659b
            rx_queues.reserve(128);
            tx_queues.reserve(128);
        }

        void print_device_info() {
            if (device_id == PCI_ANY_ID) {
                return;
            }
<<<<<<< HEAD
            click_chatter("                 Vendor   ID: %d", vendor_id);
            click_chatter("                 Vendor Name: %s", vendor_name.c_str());
            click_chatter("                 Device   ID: %d", device_id);
            click_chatter("                 Driver Name: %s", driver);
            click_chatter("                 MAC Address: %s", init_mac.unparse().c_str());
            click_chatter("       Maximum Transfer Unit: %u", init_mtu);
            click_chatter(" Receive Side Scaling queues: %d", init_rss);
            click_chatter("           Flow Control Mode: %d", init_fc_mode);
            click_chatter("              # of Rx Queues: %d", rx_queues.size());
            click_chatter("              # of Tx Queues: %d", tx_queues.size());
            click_chatter("              # of Rx  Descs: %d", n_rx_descs);
            click_chatter("              # of Tx  Descs: %d", n_tx_descs);
            click_chatter("            Promiscuous Mode: %s", promisc? "true":"false");
            click_chatter("            Rx Offloads flag: %" PRIu64, rx_offload);
            click_chatter("            Tx Offloads flag: %" PRIu64, tx_offload);
            click_chatter("           VLAN    Filtering: %s", vlan_filter? "true":"false");
            click_chatter("           VLAN    Stripping: %s", vlan_strip? "true":"false");
            click_chatter("           VLAN QinQ(extend): %s", vlan_extend? "true":"false");
            click_chatter(" Large Receive Offload (LRO): %s", lro? "true":"false");
            click_chatter("     Maximum LRO Packet Size: %" PRIu32 " bytes", lro? lro_max_pkt_size : 0);
            click_chatter("     Rx Jumbo Frames Offload: %s", jumbo ? "true":"false");
            click_chatter("Maximum Jumbo Rx Packet Size: %" PRIu32 " bytes", jumbo? jumbo_max_rx_pkt_size : 0);
=======
            click_chatter("                Vendor   ID: %d", vendor_id);
            click_chatter("                Vendor Name: %s", vendor_name.c_str());
            click_chatter("                Device   ID: %d", device_id);
            click_chatter("                Driver Name: %s", driver);
            click_chatter("                MAC Address: %s", init_mac.unparse().c_str());
            click_chatter("      Maximum Transfer Unit: %u", init_mtu);
            click_chatter("Receive Side Scaling queues: %d", init_rss);
            click_chatter("          Flow Control Mode: %d", init_fc_mode);
            click_chatter("             # of Rx Queues: %d", rx_queues.size());
            click_chatter("             # of Tx Queues: %d", tx_queues.size());
            click_chatter("             # of Rx  Descs: %d", n_rx_descs);
            click_chatter("             # of Tx  Descs: %d", n_tx_descs);
            click_chatter("          # of memory pools: %d", num_pools);
            click_chatter("             Reception Mode: %s", mq_mode_str.c_str());
            click_chatter("           Promiscuous Mode: %s", promisc? "true":"false");
            click_chatter("         Flow API Isolation: %s", flow_isolate? "true":"false");
            click_chatter("           Rx Offloads flag: %" PRIu64, rx_offload);
            click_chatter("           Tx Offloads flag: %" PRIu64, tx_offload);
            click_chatter("          VLAN    Filtering: %s", vlan_filter? "true":"false");
            click_chatter("          VLAN    Stripping: %s", vlan_strip? "true":"false");
            click_chatter("          VLAN QinQ(extend): %s", vlan_extend? "true":"false");
            click_chatter("      Virtual Function VLAN: %d", vf_vlan.size());
            click_chatter("Large Receive Offload (LRO): %s", lro ? "true":"false");
            click_chatter("    Rx Jumbo Frames Offload: %s", jumbo ? "true":"false");
>>>>>>> 1552659b
        }

        uint16_t vendor_id;
        String vendor_name;
        uint16_t device_id;
        const char *driver;
        EtherAddress init_mac;
        uint16_t init_mtu;
        int init_rss;
        FlowControlMode init_fc_mode;
        Vector<bool> rx_queues;
        Vector<bool> tx_queues;
        unsigned n_rx_descs;
        unsigned n_tx_descs;
        int num_pools;
        bool promisc;
        enum rte_eth_rx_mq_mode mq_mode;
        String mq_mode_str;
        uint64_t rx_offload;
        uint64_t tx_offload;
        bool flow_isolate;
        bool vlan_filter;
        bool vlan_strip;
        bool vlan_extend;
        Vector<int> vf_vlan;
        bool lro;
        uint32_t lro_max_pkt_size;
        bool jumbo;
<<<<<<< HEAD
        uint32_t jumbo_max_rx_pkt_size;
        unsigned n_rx_descs;
        unsigned n_tx_descs;
        EtherAddress init_mac;
        uint16_t init_mtu;
        int init_rss;
        FlowControlMode init_fc_mode;
        uint64_t rx_offload;
        uint64_t tx_offload;

        const uint16_t DEF_LARGE_MTU = 9000;
=======
>>>>>>> 1552659b
    };

#if RTE_VERSION >= RTE_VERSION_NUM(20,2,0,0)
    void initialize_flow_dispatcher(
        const portid_t &port_id,
        ErrorHandler   *errh
    );
#endif

    portid_t get_port_id() { return port_id; }

    int add_rx_queue(
        unsigned &queue_id, bool promisc, bool vlan_filter, bool vlan_strip, bool vlan_extend,
        bool lro, bool jumbo, unsigned n_desc, ErrorHandler *errh
    ) CLICK_COLD;

    int add_tx_queue(
        unsigned &queue_id, unsigned n_desc,
        ErrorHandler *errh
    ) CLICK_COLD;

    EtherAddress get_mac();
    void set_init_mac(EtherAddress mac);
    void set_init_mtu(uint16_t mtu);
    void set_init_rss_max(int rss_max);
    void set_init_fc_mode(FlowControlMode fc);
    void set_lro(int lro);
    void set_jumbo(int jumbo);
    void set_rx_offload(uint64_t offload);
    void set_tx_offload(uint64_t offload);
    void set_flow_isolate(const bool &flow_isolate);

    unsigned int get_nb_rxdesc();
    unsigned int get_nb_txdesc();

    uint16_t get_device_vendor_id();
    String get_device_vendor_name();
    uint16_t get_device_id();
    const char *get_device_driver();
    int set_rss_max(int max);

    static unsigned int dev_count() {
#if RTE_VERSION >= RTE_VERSION_NUM(18,05,0,0)
        return rte_eth_dev_count_avail();
#else
        return rte_eth_dev_count();
#endif
    }

    static struct rte_mempool *get_mpool(unsigned int);

    static int get_port_numa_node(portid_t port_id);

#if RTE_VERSION >= RTE_VERSION_NUM(20,2,0,0)
    int set_mode(
        String mode, int num_pools, Vector<int> vf_vlan,
        const String &flow_rules_filename, ErrorHandler *errh
    );
#else
    int set_mode(
        String mode, int num_pools, Vector<int> vf_vlan,
        ErrorHandler *errh
    );
#endif
    rte_eth_rx_mq_mode get_mode();
    String get_mode_str();

    static int initialize(ErrorHandler *errh);

    static int static_initialize(ErrorHandler *errh);

    static int static_cleanup();

#if CLICK_PACKET_USE_DPDK
    inline static bool is_dpdk_packet(Packet* p) {
        return true;
    }

    inline static bool is_dpdk_buffer(Packet* p) {
        return true;
    }
#else
    inline static bool is_dpdk_packet(Packet* p) {
        return p->buffer_destructor() == DPDKDevice::free_pkt;
    }

    inline static bool is_dpdk_buffer(Packet* p) {
        return is_dpdk_packet(p) || (p->data_packet() && is_dpdk_packet(p->data_packet()));
    }
#endif

    inline static rte_mbuf* get_pkt(unsigned numa_node);
    inline static rte_mbuf* get_pkt();
    inline static struct rte_mbuf* get_mbuf(Packet* p, bool create, int node);

    static void free_pkt(unsigned char *, size_t, void *pktmbuf);

    static unsigned int get_nb_txdesc(const portid_t &port_id);

#if RTE_VERSION >= RTE_VERSION_NUM(20,2,0,0)
    static int configure_nic(const portid_t &port_id);
#endif

    static void cleanup(ErrorHandler *errh);

    static Vector<int> NB_MBUF;
    static int DEFAULT_NB_MBUF;
    static int MBUF_DATA_SIZE;
    static int MBUF_SIZE;
    static int MBUF_CACHE_SIZE;
    static int RX_PTHRESH;
    static int RX_HTHRESH;
    static int RX_WTHRESH;
    static int TX_PTHRESH;
    static int TX_HTHRESH;
    static int TX_WTHRESH;
    static String MEMPOOL_PREFIX;

    static unsigned DEF_DEV_RXDESC;
    static unsigned DEF_DEV_TXDESC;

    static unsigned DEF_RING_NDESC;
    static unsigned DEF_BURST_SIZE;

    static unsigned RING_FLAGS;
    static unsigned RING_SIZE;
    static unsigned RING_POOL_CACHE_SIZE;
    static unsigned RING_PRIV_DATA_SIZE;

    static struct rte_mempool** _pktmbuf_pools;

    inline struct DevInfo get_info() { return info; };
    inline int nb_rx_queues();
    inline int nb_tx_queues();
    inline int nb_vf_pools();

    struct rte_ether_addr gen_mac(int a, int b);

    /*
    * TXInternalQueue is a ring of DPDK buffers pointers (rte_mbuf *) awaiting
    * to be sent. It is used as an internal buffer to be passed to DPDK ring
    * queue.
    * |-> index is the index of the first valid packet awaiting to be sent, while
    *     nr_pending is the number of packets.
    * |-> index + nr_pending may be greater than
    *     _internal_tx_queue_size but index should be wrapped-around.
    */
    class TXInternalQueue {
        public:
            TXInternalQueue() : pkts(0), index(0), nr_pending(0) { }

            // Array of DPDK Buffers
            struct rte_mbuf **pkts;
            // Index of the first valid packet in the packets array
            unsigned int index;
            // Number of valid packets awaiting to be sent after index
            unsigned int nr_pending;

            // Timer to limit time a batch will take to be completed
            Timer timeout;
    } __attribute__((aligned(64)));

    static bool initialized() {
        return _is_initialized;
    }

private:

    enum Dir { RX, TX };

    struct DevInfo info;


    static int get_nb_mbuf(int socket);
    static bool _is_initialized;
    static HashTable<portid_t, DPDKDevice> _devs;
    static unsigned _nr_pktmbuf_pools;
    static bool no_more_buffer_msg_printed;

    int initialize_device(ErrorHandler *errh) CLICK_COLD;
    int add_queue(Dir dir, unsigned &queue_id,
                    bool promisc, bool vlan_filter, bool vlan_strip, bool vlan_extend,
                    bool lro, bool jumbo, unsigned n_desc, ErrorHandler *errh) CLICK_COLD;

    static int alloc_pktmbufs(ErrorHandler* errh) CLICK_COLD;

    static DPDKDevice *ensure_device(const portid_t &port_id) {
        return &(_devs.find_insert(port_id, DPDKDevice(port_id)).value());
    }

    static DPDKDevice *get_device(const portid_t &port_id) {
        return &(_devs.find(port_id).value());
    }

#if RTE_VERSION < RTE_VERSION_NUM(18,05,0,0)
    static int get_port_from_pci(uint32_t domain, uint8_t bus, uint8_t dev_id, uint8_t function) {
       struct rte_eth_dev_info dev_info;

       uint16_t count = rte_eth_dev_count();
       for (portid_t port_id = 0 ; port_id < count; ++port_id) {
          rte_eth_dev_info_get(port_id, &dev_info);
          struct rte_pci_addr addr = dev_info.pci_dev->addr;
          if (addr.domain   == domain &&
              addr.bus      == bus &&
              addr.devid    == dev_id &&
              addr.function == function)
              return port_id;
       }

       return -1;
    }
#endif

    friend class DPDKDeviceArg;
    friend class DPDKInfo;
};

class DPDKRing { public:

    DPDKRing() CLICK_COLD;
    ~DPDKRing() CLICK_COLD;

    int parse(Args* args);

    struct rte_mempool *_message_pool;
    String _MEM_POOL;
    String _PROC_1;
    String _PROC_2;

    unsigned _ndesc;
    unsigned _burst_size;
    short _numa_zone;
    int _flags;

    struct rte_ring *_ring;
    counter_t _count;

    bool _force_create;
    bool _force_lookup;

};

/** @class DPDKDeviceArg
  @brief Parser class for DPDK Port, either an integer or a PCI address. */
class DPDKDeviceArg { public:
    static bool parse(const String &str, DPDKDevice* &result, const ArgContext &args = ArgContext());
    static String unparse(DPDKDevice* dev) {
        return String(dev->port_id);
    }
};

template<> struct DefaultArg<DPDKDevice*> : public DPDKDeviceArg {};

/** @class FlowControlModeArg
  @brief Parser class for flow control mode. */
class FlowControlModeArg { public:
    static bool parse(const String &str, FlowControlMode &result, const ArgContext &args = ArgContext());
    static String unparse(FlowControlMode mode);
};

template<> struct DefaultArg<FlowControlMode> : public FlowControlModeArg {};

/**
 * Get a DPDK mbuf from a packet. If the packet buffer is a DPDK buffer, it will
 *     give that one. If it isn't, it will allocate a new mbuf from a DPDK pool
 *     and copy its content.
 *     If compiled with CLICK_PACKET_USE_DPDK, it will simply return the packet
 *     casted as it's already a DPDK buffer.
 */
inline struct rte_mbuf* DPDKDevice::get_mbuf(Packet* p, bool create, int node) {
    struct rte_mbuf* mbuf;
    #if CLICK_PACKET_USE_DPDK
    mbuf = p->mb();
    #else
    if (likely(DPDKDevice::is_dpdk_packet(p) && (mbuf = (struct rte_mbuf *) p->destructor_argument()))
        || unlikely(p->data_packet() && DPDKDevice::is_dpdk_packet(p->data_packet()) && (mbuf = (struct rte_mbuf *) p->data_packet()->destructor_argument()))) {
        /* If the packet is an unshared DPDK packet, we can send
         *  the mbuf as it to DPDK*/
        rte_pktmbuf_pkt_len(mbuf) = p->length();
        rte_pktmbuf_data_len(mbuf) = p->length();
        mbuf->data_off = p->headroom();
        if (p->shared()) {
            /*Prevent DPDK from freeing the buffer. When all shared packet
             * are freed, DPDKDevice::free_pkt will effectively destroy it.*/
            rte_mbuf_refcnt_update(mbuf, 1);
        } else {
            //Reset buffer, let DPDK free the buffer when it wants
            p->reset_buffer();
        }
    } else {
        if (create) {
            /*The packet is not a DPDK packet, or it is shared : we need to allocate a mbuf and
             * copy the packet content to it.*/
            mbuf = DPDKDevice::get_pkt(node);
            if (mbuf == 0) {
                return NULL;
            }
            memcpy((void*)rte_pktmbuf_mtod(mbuf, unsigned char *),p->data(),p->length());
            rte_pktmbuf_pkt_len(mbuf) = p->length();
            rte_pktmbuf_data_len(mbuf) = p->length();
        } else
            return NULL;
    }
    #endif
    return mbuf;
}

inline rte_mbuf* DPDKDevice::get_pkt(unsigned numa_node) {
    struct rte_mbuf* mbuf = rte_pktmbuf_alloc(get_mpool(numa_node));
    if (unlikely(!mbuf)) {
        if (!DPDKDevice::no_more_buffer_msg_printed)
            click_chatter("No more DPDK buffer available ! Try using "
                               "DPDKInfo to allocate more.");
        else
            DPDKDevice::no_more_buffer_msg_printed = true;
    }
    return mbuf;
}

inline rte_mbuf* DPDKDevice::get_pkt() {
    return get_pkt(rte_socket_id());
}

int DPDKDevice::nb_rx_queues() {
    return info.rx_queues.size();
};

int DPDKDevice::nb_tx_queues() {
    return info.tx_queues.size();
};

int DPDKDevice::nb_vf_pools() {
    return info.num_pools;
};

CLICK_ENDDECLS

#endif<|MERGE_RESOLUTION|>--- conflicted
+++ resolved
@@ -23,7 +23,7 @@
 #include <rte_version.h>
 
 #if RTE_VERSION >= RTE_VERSION_NUM(20,2,0,0)
-    #include <click/flowdispatcherglue.hh>
+    #include <click/flowparserglue.hh>
 #endif
 
 #if RTE_VERSION >= RTE_VERSION_NUM(17,11,0,0) && RTE_VERSION < RTE_VERSION_NUM(19,2,0,0)
@@ -50,7 +50,7 @@
  */
 #ifndef PORTID_T_DEFINED
     #define PORTID_T_DEFINED
-    typedef uint8_t portid_t;
+    typedef uint16_t portid_t;
 #else
     // Already defined in <testpmd.h>
 #endif
@@ -80,23 +80,14 @@
     struct DevInfo {
         inline DevInfo() :
             vendor_id(PCI_ANY_ID), vendor_name(), device_id(PCI_ANY_ID), driver(0),
-<<<<<<< HEAD
-            rx_queues(0, false), tx_queues(0, false),
-            promisc(false),
-            vlan_filter(false), vlan_strip(false), vlan_extend(false),
-            lro(false), lro_max_pkt_size(0),
-            jumbo(false), jumbo_max_rx_pkt_size(0),
-            n_rx_descs(0), n_tx_descs(0),
-            init_mac(), init_mtu(0), init_rss(-1), init_fc_mode(FC_UNSET), rx_offload(0), tx_offload(0) {
-=======
             init_mac(), init_mtu(0), init_rss(-1), init_fc_mode(FC_UNSET),
             rx_queues(0, false), tx_queues(0, false), n_rx_descs(0), n_tx_descs(0),
             num_pools(0), mq_mode((enum rte_eth_rx_mq_mode)-1), mq_mode_str(""),
             promisc(false), flow_isolate(false), rx_offload(0), tx_offload(0),
             vlan_filter(false), vlan_strip(false), vlan_extend(false), vf_vlan(),
-            lro(false), jumbo(false)
+            lro(false), lro_max_pkt_size(0),
+            jumbo(false), jumbo_max_rx_pkt_size(0)
         {
->>>>>>> 1552659b
             rx_queues.reserve(128);
             tx_queues.reserve(128);
         }
@@ -105,30 +96,6 @@
             if (device_id == PCI_ANY_ID) {
                 return;
             }
-<<<<<<< HEAD
-            click_chatter("                 Vendor   ID: %d", vendor_id);
-            click_chatter("                 Vendor Name: %s", vendor_name.c_str());
-            click_chatter("                 Device   ID: %d", device_id);
-            click_chatter("                 Driver Name: %s", driver);
-            click_chatter("                 MAC Address: %s", init_mac.unparse().c_str());
-            click_chatter("       Maximum Transfer Unit: %u", init_mtu);
-            click_chatter(" Receive Side Scaling queues: %d", init_rss);
-            click_chatter("           Flow Control Mode: %d", init_fc_mode);
-            click_chatter("              # of Rx Queues: %d", rx_queues.size());
-            click_chatter("              # of Tx Queues: %d", tx_queues.size());
-            click_chatter("              # of Rx  Descs: %d", n_rx_descs);
-            click_chatter("              # of Tx  Descs: %d", n_tx_descs);
-            click_chatter("            Promiscuous Mode: %s", promisc? "true":"false");
-            click_chatter("            Rx Offloads flag: %" PRIu64, rx_offload);
-            click_chatter("            Tx Offloads flag: %" PRIu64, tx_offload);
-            click_chatter("           VLAN    Filtering: %s", vlan_filter? "true":"false");
-            click_chatter("           VLAN    Stripping: %s", vlan_strip? "true":"false");
-            click_chatter("           VLAN QinQ(extend): %s", vlan_extend? "true":"false");
-            click_chatter(" Large Receive Offload (LRO): %s", lro? "true":"false");
-            click_chatter("     Maximum LRO Packet Size: %" PRIu32 " bytes", lro? lro_max_pkt_size : 0);
-            click_chatter("     Rx Jumbo Frames Offload: %s", jumbo ? "true":"false");
-            click_chatter("Maximum Jumbo Rx Packet Size: %" PRIu32 " bytes", jumbo? jumbo_max_rx_pkt_size : 0);
-=======
             click_chatter("                Vendor   ID: %d", vendor_id);
             click_chatter("                Vendor Name: %s", vendor_name.c_str());
             click_chatter("                Device   ID: %d", device_id);
@@ -153,7 +120,6 @@
             click_chatter("      Virtual Function VLAN: %d", vf_vlan.size());
             click_chatter("Large Receive Offload (LRO): %s", lro ? "true":"false");
             click_chatter("    Rx Jumbo Frames Offload: %s", jumbo ? "true":"false");
->>>>>>> 1552659b
         }
 
         uint16_t vendor_id;
@@ -182,20 +148,9 @@
         bool lro;
         uint32_t lro_max_pkt_size;
         bool jumbo;
-<<<<<<< HEAD
         uint32_t jumbo_max_rx_pkt_size;
-        unsigned n_rx_descs;
-        unsigned n_tx_descs;
-        EtherAddress init_mac;
-        uint16_t init_mtu;
-        int init_rss;
-        FlowControlMode init_fc_mode;
-        uint64_t rx_offload;
-        uint64_t tx_offload;
 
         const uint16_t DEF_LARGE_MTU = 9000;
-=======
->>>>>>> 1552659b
     };
 
 #if RTE_VERSION >= RTE_VERSION_NUM(20,2,0,0)
