--- conflicted
+++ resolved
@@ -208,18 +208,14 @@
 
     static unsigned int get_nb_txdesc(const portid_t &port_id);
 
-<<<<<<< HEAD
 #if RTE_VERSION >= RTE_VERSION_NUM(17,5,0,0)
     static int configure_nic(const portid_t &port_id);
 #endif
 
     static void cleanup(ErrorHandler *errh);
 
-    static int NB_MBUF;
-=======
     static Vector<int> NB_MBUF;
     static int DEFAULT_NB_MBUF;
->>>>>>> aaa5f0af
     static int MBUF_DATA_SIZE;
     static int MBUF_SIZE;
     static int MBUF_CACHE_SIZE;
