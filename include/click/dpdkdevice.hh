#ifndef CLICK_DPDKDEVICE_HH
#define CLICK_DPDKDEVICE_HH

/**
 * Prevent bug under some configurations
 * (like travis-ci's one) where these
 * macros get undefined.
 */
#ifndef UINT8_MAX
#define UINT8_MAX 255
#endif
#ifndef UINT16_MAX
#define UINT16_MAX 65535
#endif

#include <rte_common.h>
#include <rte_eal.h>
#include <rte_ethdev.h>
#include <rte_lcore.h>
#include <rte_mbuf.h>
#include <rte_mempool.h>
#include <rte_pci.h>
#include <rte_version.h>

#if RTE_VERSION >= RTE_VERSION_NUM(17,5,0,0)
    #include <click/flowdirectorglue.hh>
#endif

#if RTE_VERSION >= RTE_VERSION_NUM(17,11,0,0) && RTE_VERSION < RTE_VERSION_NUM(19,2,0,0)
    #include <rte_bus_pci.h>
#endif

#include <click/packet.hh>
#include <click/error.hh>
#include <click/hashtable.hh>
#include <click/vector.hh>
#include <click/args.hh>
#include <click/etheraddress.hh>
#include <click/timer.hh>

/**
 * Unified type for DPDK port IDs.
 * Until DPDK v17.05 was uint8_t
 * After DPDK v17.05 has been uint16_t
 */
#ifndef PORTID_T_DEFINED
    #define PORTID_T_DEFINED
    typedef uint8_t portid_t;
#else
    // Already defined in <testpmd.h>
#endif

CLICK_DECLS

enum FlowControlMode {FC_UNSET, FC_NONE, FC_RX, FC_TX, FC_FULL};

class DPDKDeviceArg;

#if HAVE_INT64_TYPES
typedef uint64_t counter_t;
#else
typedef uint32_t counter_t;
#endif

extern bool dpdk_enabled;

class DPDKDevice {
public:

    portid_t port_id;

    DPDKDevice() CLICK_COLD;
    DPDKDevice(portid_t port_id) CLICK_COLD;

    struct DevInfo {
        inline DevInfo() :
            vendor_id(PCI_ANY_ID), vendor_name(), device_id(PCI_ANY_ID), driver(0),
<<<<<<< HEAD
            rx_queues(0,false), tx_queues(0,false), promisc(false), n_rx_descs(0),
            n_tx_descs(0), mq_mode((enum rte_eth_rx_mq_mode)-1), mq_mode_str(""),
            num_pools(0), vf_vlan(), vlan_filter(false), vlan_strip(false),
            init_mac(), init_mtu(0), init_rss(-1), init_fc_mode(FC_UNSET) {
=======
            rx_queues(0,false), tx_queues(0,false),
            promisc(false),
            vlan_filter(false), vlan_strip(false),
            n_rx_descs(0), n_tx_descs(0),
            init_mac(), init_mtu(0), init_fc_mode(FC_UNSET), rx_offload(0), tx_offload(0) {
>>>>>>> 4acaeebb
            rx_queues.reserve(128);
            tx_queues.reserve(128);
        }

        void print_device_info() {
            click_chatter("   Vendor   ID: %d", vendor_id);
            click_chatter("   Vendor Name: %s", vendor_name.c_str());
            click_chatter("   Device   ID: %d", device_id);
            click_chatter("   Driver Name: %s", driver);
            click_chatter("Promisc   Mode: %s", promisc? "true":"false");
            click_chatter("Vlan Filtering: %s", vlan_filter? "true":"false");
            click_chatter("Vlan Stripping: %s", vlan_strip? "true":"false");
            click_chatter("   MAC Address: %s", init_mac.unparse().c_str());
            click_chatter("# of Rx Queues: %d", rx_queues.size());
            click_chatter("# of Tx Queues: %d", tx_queues.size());
            click_chatter("# of Rx  Descs: %d", n_rx_descs);
            click_chatter("# of Tx  Descs: %d", n_tx_descs);
        }

        uint16_t vendor_id;
        String vendor_name;
        uint16_t device_id;
        const char *driver;
        Vector<bool> rx_queues;
        Vector<bool> tx_queues;
        bool promisc;
        bool vlan_filter;
        bool vlan_strip;
        unsigned n_rx_descs;
        unsigned n_tx_descs;
        enum rte_eth_rx_mq_mode mq_mode;
        String mq_mode_str;
        int num_pools;
        Vector<int> vf_vlan;
        EtherAddress init_mac;
        uint16_t init_mtu;
        int init_rss;
        FlowControlMode init_fc_mode;
        uint64_t rx_offload;
        uint64_t tx_offload;
    };

#if RTE_VERSION >= RTE_VERSION_NUM(17,5,0,0)
    void initialize_flow_director(
        const portid_t &port_id,
        ErrorHandler   *errh
    );
#endif

    portid_t get_port_id() { return port_id; }

    int add_rx_queue(
        unsigned &queue_id, bool promisc, bool vlan_filter, bool vlan_strip,
        unsigned n_desc, ErrorHandler *errh
    ) CLICK_COLD;

    int add_tx_queue(
        unsigned &queue_id, unsigned n_desc,
        ErrorHandler *errh
    ) CLICK_COLD;

    EtherAddress get_mac();
    void set_init_mac(EtherAddress mac);
    void set_init_mtu(uint16_t mtu);
    void set_init_rss_max(int rss_max);
    void set_init_fc_mode(FlowControlMode fc);
    void set_rx_offload(uint64_t offload);
    void set_tx_offload(uint64_t offload);


    unsigned int get_nb_rxdesc();
    unsigned int get_nb_txdesc();

    uint16_t get_device_vendor_id();
    String get_device_vendor_name();
    uint16_t get_device_id();
    const char *get_device_driver();
    int set_rss_max(int max);

    static unsigned int dev_count() {
#if RTE_VERSION >= RTE_VERSION_NUM(18,05,0,0)
        return rte_eth_dev_count_avail();
#else
        return rte_eth_dev_count();
#endif
    }

    static struct rte_mempool *get_mpool(unsigned int);

    static int get_port_numa_node(portid_t port_id);

#if RTE_VERSION >= RTE_VERSION_NUM(17,5,0,0)
    int set_mode(
        String mode, int num_pools, Vector<int> vf_vlan,
        const String &rules_path, ErrorHandler *errh
    );
#else
    int set_mode(
        String mode, int num_pools, Vector<int> vf_vlan,
        ErrorHandler *errh
    );
#endif
    rte_eth_rx_mq_mode get_mode();
    String get_mode_str();

    static int initialize(ErrorHandler *errh);

    static int static_initialize(ErrorHandler *errh);

    static int static_cleanup();

#if CLICK_PACKET_USE_DPDK
    inline static bool is_dpdk_packet(Packet* p) {
        return true;
    }

    inline static bool is_dpdk_buffer(Packet* p) {
        return true;
    }
#else
    inline static bool is_dpdk_packet(Packet* p) {
        return p->buffer_destructor() == DPDKDevice::free_pkt;
    }

    inline static bool is_dpdk_buffer(Packet* p) {
        return is_dpdk_packet(p) || (p->data_packet() && is_dpdk_packet(p->data_packet()));
    }
#endif

    inline static rte_mbuf* get_pkt(unsigned numa_node);
    inline static rte_mbuf* get_pkt();
    inline static struct rte_mbuf* get_mbuf(Packet* p, bool create, int node);

    static void free_pkt(unsigned char *, size_t, void *pktmbuf);

    static unsigned int get_nb_txdesc(const portid_t &port_id);

#if RTE_VERSION >= RTE_VERSION_NUM(17,5,0,0)
    static int configure_nic(const portid_t &port_id);
#endif

    static void cleanup(ErrorHandler *errh);

    static Vector<int> NB_MBUF;
    static int DEFAULT_NB_MBUF;
    static int MBUF_DATA_SIZE;
    static int MBUF_SIZE;
    static int MBUF_CACHE_SIZE;
    static int RX_PTHRESH;
    static int RX_HTHRESH;
    static int RX_WTHRESH;
    static int TX_PTHRESH;
    static int TX_HTHRESH;
    static int TX_WTHRESH;
    static String MEMPOOL_PREFIX;

    static unsigned DEF_DEV_RXDESC;
    static unsigned DEF_DEV_TXDESC;

    static unsigned DEF_RING_NDESC;
    static unsigned DEF_BURST_SIZE;

    static unsigned RING_FLAGS;
    static unsigned RING_SIZE;
    static unsigned RING_POOL_CACHE_SIZE;
    static unsigned RING_PRIV_DATA_SIZE;

    static struct rte_mempool** _pktmbuf_pools;

    inline struct DevInfo get_info() { return info; };
    inline int nb_rx_queues();
    inline int nb_tx_queues();
    inline int nb_vf_pools();

    struct ether_addr gen_mac(int a, int b);

    /*
    * TXInternalQueue is a ring of DPDK buffers pointers (rte_mbuf *) awaiting
    * to be sent. It is used as an internal buffer to be passed to DPDK ring
    * queue.
    * |-> index is the index of the first valid packet awaiting to be sent, while
    *     nr_pending is the number of packets.
    * |-> index + nr_pending may be greater than
    *     _internal_tx_queue_size but index should be wrapped-around.
    */
    class TXInternalQueue {
        public:
            TXInternalQueue() : pkts(0), index(0), nr_pending(0) { }

            // Array of DPDK Buffers
            struct rte_mbuf **pkts;
            // Index of the first valid packet in the packets array
            unsigned int index;
            // Number of valid packets awaiting to be sent after index
            unsigned int nr_pending;

            // Timer to limit time a batch will take to be completed
            Timer timeout;
    } __attribute__((aligned(64)));

    static bool initialized() {
        return _is_initialized;
    }

private:

    enum Dir { RX, TX };

    struct DevInfo info;


    static int get_nb_mbuf(int socket);
    static bool _is_initialized;
    static HashTable<portid_t, DPDKDevice> _devs;
    static unsigned _nr_pktmbuf_pools;
    static bool no_more_buffer_msg_printed;

    int initialize_device(ErrorHandler *errh) CLICK_COLD;
    int add_queue(Dir dir, unsigned &queue_id, bool promisc, bool vlan_filter, bool vlan_strip,
                   unsigned n_desc, ErrorHandler *errh) CLICK_COLD;

    static int alloc_pktmbufs(ErrorHandler* errh) CLICK_COLD;

    static DPDKDevice *ensure_device(const portid_t &port_id) {
        return &(_devs.find_insert(port_id, DPDKDevice(port_id)).value());
    }

    static DPDKDevice *get_device(const portid_t &port_id) {
        return &(_devs.find(port_id).value());
    }

#if RTE_VERSION < RTE_VERSION_NUM(18,05,0,0)
    static int get_port_from_pci(uint32_t domain, uint8_t bus, uint8_t dev_id, uint8_t function) {
       struct rte_eth_dev_info dev_info;

       uint16_t count = rte_eth_dev_count();
       for (portid_t port_id = 0 ; port_id < count; ++port_id) {
          rte_eth_dev_info_get(port_id, &dev_info);
          struct rte_pci_addr addr = dev_info.pci_dev->addr;
          if (addr.domain   == domain &&
              addr.bus      == bus &&
              addr.devid    == dev_id &&
              addr.function == function)
              return port_id;
       }

       return -1;
    }
#endif

    friend class DPDKDeviceArg;
    friend class DPDKInfo;
};

class DPDKRing { public:

    DPDKRing() CLICK_COLD;
    ~DPDKRing() CLICK_COLD;

    int parse(Args* args);

    struct rte_mempool *_message_pool;
    String _MEM_POOL;
    String _PROC_1;
    String _PROC_2;

    unsigned _ndesc;
    unsigned _burst_size;
    short _numa_zone;
    int _flags;

    struct rte_ring *_ring;
    counter_t _count;

    bool _force_create;
    bool _force_lookup;

};

/** @class DPDKDeviceArg
  @brief Parser class for DPDK Port, either an integer or a PCI address. */
class DPDKDeviceArg { public:
    static bool parse(const String &str, DPDKDevice* &result, const ArgContext &args = ArgContext());
    static String unparse(DPDKDevice* dev) {
        return String(dev->port_id);
    }
};

template<> struct DefaultArg<DPDKDevice*> : public DPDKDeviceArg {};

/** @class FlowControlModeArg
  @brief Parser class for flow control mode. */
class FlowControlModeArg { public:
    static bool parse(const String &str, FlowControlMode &result, const ArgContext &args = ArgContext());
    static String unparse(FlowControlMode mode);
};

template<> struct DefaultArg<FlowControlMode> : public FlowControlModeArg {};

/**
 * Get a DPDK mbuf from a packet. If the packet buffer is a DPDK buffer, it will
 *     give that one. If it isn't, it will allocate a new mbuf from a DPDK pool
 *     and copy its content.
 *     If compiled with CLICK_PACKET_USE_DPDK, it will simply return the packet
 *     casted as it's already a DPDK buffer.
 */
inline struct rte_mbuf* DPDKDevice::get_mbuf(Packet* p, bool create, int node) {
    struct rte_mbuf* mbuf;
    #if CLICK_PACKET_USE_DPDK
    mbuf = p->mb();
    #else
    if (likely(DPDKDevice::is_dpdk_packet(p) && (mbuf = (struct rte_mbuf *) p->destructor_argument()))
        || unlikely(p->data_packet() && DPDKDevice::is_dpdk_packet(p->data_packet()) && (mbuf = (struct rte_mbuf *) p->data_packet()->destructor_argument()))) {
        /* If the packet is an unshared DPDK packet, we can send
         *  the mbuf as it to DPDK*/
        rte_pktmbuf_pkt_len(mbuf) = p->length();
        rte_pktmbuf_data_len(mbuf) = p->length();
        mbuf->data_off = p->headroom();
        if (p->shared()) {
            /*Prevent DPDK from freeing the buffer. When all shared packet
             * are freed, DPDKDevice::free_pkt will effectively destroy it.*/
            rte_mbuf_refcnt_update(mbuf, 1);
        } else {
            //Reset buffer, let DPDK free the buffer when it wants
            p->reset_buffer();
        }
    } else {
        if (create) {
            /*The packet is not a DPDK packet, or it is shared : we need to allocate a mbuf and
             * copy the packet content to it.*/
            mbuf = DPDKDevice::get_pkt(node);
            if (mbuf == 0) {
                return NULL;
            }
            memcpy((void*)rte_pktmbuf_mtod(mbuf, unsigned char *),p->data(),p->length());
            rte_pktmbuf_pkt_len(mbuf) = p->length();
            rte_pktmbuf_data_len(mbuf) = p->length();
        } else
            return NULL;
    }
    #endif
    return mbuf;
}

inline rte_mbuf* DPDKDevice::get_pkt(unsigned numa_node) {
    struct rte_mbuf* mbuf = rte_pktmbuf_alloc(get_mpool(numa_node));
    if (unlikely(!mbuf)) {
        if (!DPDKDevice::no_more_buffer_msg_printed)
            click_chatter("No more DPDK buffer available ! Try using "
                               "DPDKInfo to allocate more.");
        else
            DPDKDevice::no_more_buffer_msg_printed = true;
    }
    return mbuf;
}

inline rte_mbuf* DPDKDevice::get_pkt() {
    return get_pkt(rte_socket_id());
}

int DPDKDevice::nb_rx_queues() {
    return info.rx_queues.size();
};

int DPDKDevice::nb_tx_queues() {
    return info.tx_queues.size();
};

int DPDKDevice::nb_vf_pools() {
    return info.num_pools;
};

CLICK_ENDDECLS

#endif<|MERGE_RESOLUTION|>--- conflicted
+++ resolved
@@ -75,18 +75,13 @@
     struct DevInfo {
         inline DevInfo() :
             vendor_id(PCI_ANY_ID), vendor_name(), device_id(PCI_ANY_ID), driver(0),
-<<<<<<< HEAD
-            rx_queues(0,false), tx_queues(0,false), promisc(false), n_rx_descs(0),
-            n_tx_descs(0), mq_mode((enum rte_eth_rx_mq_mode)-1), mq_mode_str(""),
-            num_pools(0), vf_vlan(), vlan_filter(false), vlan_strip(false),
-            init_mac(), init_mtu(0), init_rss(-1), init_fc_mode(FC_UNSET) {
-=======
             rx_queues(0,false), tx_queues(0,false),
             promisc(false),
+            mq_mode((enum rte_eth_rx_mq_mode)-1), mq_mode_str(""),
+            num_pools(0), vf_vlan(),
             vlan_filter(false), vlan_strip(false),
             n_rx_descs(0), n_tx_descs(0),
-            init_mac(), init_mtu(0), init_fc_mode(FC_UNSET), rx_offload(0), tx_offload(0) {
->>>>>>> 4acaeebb
+            init_mac(), init_mtu(0), init_rss(-1), init_fc_mode(FC_UNSET), rx_offload(0), tx_offload(0) {
             rx_queues.reserve(128);
             tx_queues.reserve(128);
         }
