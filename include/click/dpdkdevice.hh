#ifndef CLICK_DPDKDEVICE_HH
#define CLICK_DPDKDEVICE_HH

//Prevent bug under some configurations (like travis-ci's one) where these macros get undefined
#ifndef UINT8_MAX
#define UINT8_MAX 255
#endif
#ifndef UINT16_MAX
#define UINT16_MAX 65535
#endif

#include <rte_common.h>
#include <rte_eal.h>
#include <rte_ethdev.h>
#include <rte_lcore.h>
#include <rte_mbuf.h>
#include <rte_mempool.h>
#include <rte_pci.h>
#include <rte_version.h>

#include <click/packet.hh>
#include <click/error.hh>
#include <click/hashmap.hh>
#include <click/vector.hh>

CLICK_DECLS

class DPDKDevice {
public:

    static struct rte_mempool *get_mpool(unsigned int);

    static int get_port_numa_node(unsigned port_id);

    static int add_rx_device(unsigned port_id, int &queue_id, bool promisc,
                             unsigned n_desc, ErrorHandler *errh);

    static int add_tx_device(unsigned port_id, int &queue_id, unsigned n_desc,
                             ErrorHandler *errh);
    static int initialize(ErrorHandler *errh);

    inline static bool is_dpdk_packet(Packet* p) {
        return (p->buffer_destructor() == DPDKDevice::free_pkt || p->data_packet() && is_dpdk_packet(p->data_packet()));
    }

    inline static rte_mbuf* get_pkt(unsigned numa_node) {
        return rte_pktmbuf_alloc(get_mpool(numa_node));
    }

    inline static rte_mbuf* get_pkt() {
        return get_pkt(rte_socket_id());
    }

    static void free_pkt(unsigned char *, size_t, void *pktmbuf);

    static unsigned int get_nb_txdesc(unsigned port_id);

    static int NB_MBUF;
<<<<<<< HEAD
    static int DATA_SIZE;
    static int MBUF_SIZE;
=======
    static int MBUF_DATA_SIZE;
>>>>>>> c65e36b9
    static int MBUF_CACHE_SIZE;
    static int RX_PTHRESH;
    static int RX_HTHRESH;
    static int RX_WTHRESH;
    static int TX_PTHRESH;
    static int TX_HTHRESH;
    static int TX_WTHRESH;
    static String MEMPOOL_PREFIX;

private:

    enum Dir { RX, TX };

    struct DevInfo {
        inline DevInfo() :
            rx_queues(0,false), tx_queues(0,false), promisc(false), n_rx_descs(0),
            n_tx_descs(0) {
            rx_queues.reserve(128);
            tx_queues.reserve(128);
        }

        Vector<bool> rx_queues;
        Vector<bool> tx_queues;
        bool promisc;
        unsigned n_rx_descs;
        unsigned n_tx_descs;
    };

    static bool _is_initialized;
    static HashMap<unsigned, DevInfo> _devs;
    static struct rte_mempool** _pktmbuf_pools;
    static int _nr_pktmbuf_pools;

    static int initialize_device(unsigned port_id, DevInfo &info,
                                 ErrorHandler *errh) CLICK_COLD;

    static void add_pool(const struct rte_mempool *, void *) CLICK_COLD;
    static bool alloc_pktmbufs() CLICK_COLD;

    static int add_device(unsigned port_id, Dir dir, int &queue_id,
                          bool promisc, unsigned n_desc, ErrorHandler *errh)
        CLICK_COLD;
};

CLICK_ENDDECLS

#endif<|MERGE_RESOLUTION|>--- conflicted
+++ resolved
@@ -56,12 +56,8 @@
     static unsigned int get_nb_txdesc(unsigned port_id);
 
     static int NB_MBUF;
-<<<<<<< HEAD
-    static int DATA_SIZE;
+    static int MBUF_DATA_SIZE;
     static int MBUF_SIZE;
-=======
-    static int MBUF_DATA_SIZE;
->>>>>>> c65e36b9
     static int MBUF_CACHE_SIZE;
     static int RX_PTHRESH;
     static int RX_HTHRESH;
