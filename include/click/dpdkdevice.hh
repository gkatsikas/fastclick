#ifndef CLICK_DPDKDEVICE_HH
#define CLICK_DPDKDEVICE_HH

/**
 * Prevent bug under some configurations
 * (like travis-ci's one) where these
 * macros get undefined.
 */
#ifndef UINT8_MAX
#define UINT8_MAX 255
#endif
#ifndef UINT16_MAX
#define UINT16_MAX 65535
#endif

#include <rte_common.h>
#include <rte_eal.h>
#include <rte_ethdev.h>
#include <rte_lcore.h>
#include <rte_mbuf.h>
#include <rte_mempool.h>
#include <rte_pci.h>
#include <rte_version.h>

#if RTE_VERSION >= RTE_VERSION_NUM(17,11,0,0)
    #include <rte_bus_pci.h>
#endif

#include <click/packet.hh>
#include <click/error.hh>
#include <click/hashtable.hh>
#include <click/vector.hh>
#include <click/args.hh>
#include <click/etheraddress.hh>
#include <click/timer.hh>

/**
 * Unified type for DPDK port IDs.
 * Until DPDK v17.05 was uint8_t
 * After DPDK v17.05 has been uint16_t
 */
#ifndef PORTID_T_DEFINED
    #define PORTID_T_DEFINED
    typedef uint8_t portid_t;
#else
    // Already defined in <testpmd.h>
#endif

CLICK_DECLS

enum FlowControlMode {FC_UNSET, FC_NONE, FC_RX, FC_TX, FC_FULL};

class DPDKDeviceArg;

#if HAVE_INT64_TYPES
typedef uint64_t counter_t;
#else
typedef uint32_t counter_t;
#endif

extern bool dpdk_enabled;

class DPDKDevice {
public:

    portid_t port_id;

    DPDKDevice() CLICK_COLD;
    DPDKDevice(portid_t port_id) CLICK_COLD;

    struct DevInfo {
        inline DevInfo() :
            vendor_id(PCI_ANY_ID), vendor_name(), device_id(PCI_ANY_ID), driver(0),
            rx_queues(0,false), tx_queues(0,false), promisc(false), n_rx_descs(0),
            n_tx_descs(0),
<<<<<<< HEAD
            init_mac(), init_mtu(0), init_fc_mode(FC_UNSET), rx_offload(0), tx_offload(0) {
=======
            init_mac(), init_mtu(0), init_fc_mode(FC_UNSET) {
>>>>>>> ab206445
            rx_queues.reserve(128);
            tx_queues.reserve(128);
        }

        void print_device_info() {
            click_chatter("   Vendor   ID: %d", vendor_id);
            click_chatter("   Vendor Name: %s", vendor_name.c_str());
            click_chatter("   Device   ID: %d", device_id);
            click_chatter("   Driver Name: %s", driver);
            click_chatter("Promisc   Mode: %s", promisc? "true":"false");
            click_chatter("   MAC Address: %s", init_mac.unparse().c_str());
            click_chatter("# of Rx Queues: %d", rx_queues.size());
            click_chatter("# of Tx Queues: %d", tx_queues.size());
            click_chatter("# of Rx  Descs: %d", n_rx_descs);
            click_chatter("# of Tx  Descs: %d", n_tx_descs);
        }

        uint16_t vendor_id;
        String vendor_name;
        uint16_t device_id;
        const char *driver;
        Vector<bool> rx_queues;
        Vector<bool> tx_queues;
        bool promisc;
        unsigned n_rx_descs;
        unsigned n_tx_descs;
        EtherAddress init_mac;
        uint16_t init_mtu;
        FlowControlMode init_fc_mode;
<<<<<<< HEAD
        uint64_t rx_offload;
        uint64_t tx_offload;
=======
>>>>>>> ab206445
    };

    int add_rx_queue(
        unsigned &queue_id, bool promisc,
        unsigned n_desc, ErrorHandler *errh
    ) CLICK_COLD;

    int add_tx_queue(
        unsigned &queue_id, unsigned n_desc,
        ErrorHandler *errh
    ) CLICK_COLD;

    EtherAddress get_mac();
    void set_init_mac(EtherAddress mac);
    void set_init_mtu(uint16_t mtu);
    void set_init_fc_mode(FlowControlMode fc);
<<<<<<< HEAD
    void set_rx_offload(uint64_t offload);
    void set_tx_offload(uint64_t offload);
=======
>>>>>>> ab206445

    unsigned int get_nb_txdesc();

    uint16_t get_device_vendor_id();
    String get_device_vendor_name();
    uint16_t get_device_id();
    const char *get_device_driver();

    static unsigned int dev_count() {
#if RTE_VERSION >= RTE_VERSION_NUM(18,05,0,0)
        return rte_eth_dev_count_avail();
#else
        return rte_eth_dev_count();
#endif
    }

    static struct rte_mempool *get_mpool(unsigned int);

    static int get_port_numa_node(portid_t port_id);

    static int initialize(ErrorHandler *errh);

    static int static_initialize(ErrorHandler *errh);

    static int static_cleanup();

#if CLICK_PACKET_USE_DPDK
    inline static bool is_dpdk_packet(Packet* p) {
        return true;
    }

    inline static bool is_dpdk_buffer(Packet* p) {
        return true;
    }
#else
    inline static bool is_dpdk_packet(Packet* p) {
        return p->buffer_destructor() == DPDKDevice::free_pkt;
    }

    inline static bool is_dpdk_buffer(Packet* p) {
        return is_dpdk_packet(p) || (p->data_packet() && is_dpdk_packet(p->data_packet()));
    }
#endif

    inline static rte_mbuf* get_pkt(unsigned numa_node);
    inline static rte_mbuf* get_pkt();
    inline static struct rte_mbuf* get_mbuf(Packet* p, bool create, int node);

    static void free_pkt(unsigned char *, size_t, void *pktmbuf);

    static unsigned int get_nb_txdesc(const portid_t &port_id);

    static Vector<int> NB_MBUF;
    static int DEFAULT_NB_MBUF;
    static int MBUF_DATA_SIZE;
    static int MBUF_SIZE;
    static int MBUF_CACHE_SIZE;
    static int RX_PTHRESH;
    static int RX_HTHRESH;
    static int RX_WTHRESH;
    static int TX_PTHRESH;
    static int TX_HTHRESH;
    static int TX_WTHRESH;
    static String MEMPOOL_PREFIX;

    static unsigned DEF_DEV_RXDESC;
    static unsigned DEF_DEV_TXDESC;

    static unsigned DEF_RING_NDESC;
    static unsigned DEF_BURST_SIZE;

    static unsigned RING_FLAGS;
    static unsigned RING_SIZE;
    static unsigned RING_POOL_CACHE_SIZE;
    static unsigned RING_PRIV_DATA_SIZE;

    static struct rte_mempool** _pktmbuf_pools;

    inline int nbRXQueues();
    inline int nbTXQueues();

    /*
    * TXInternalQueue is a ring of DPDK buffers pointers (rte_mbuf *) awaiting
    * to be sent. It is used as an internal buffer to be passed to DPDK ring
    * queue.
    * |-> index is the index of the first valid packet awaiting to be sent, while
    *     nr_pending is the number of packets.
    * |-> index + nr_pending may be greater than
    *     _internal_tx_queue_size but index should be wrapped-around.
    */
    class TXInternalQueue {
        public:
            TXInternalQueue() : pkts(0), index(0), nr_pending(0) { }

            // Array of DPDK Buffers
            struct rte_mbuf **pkts;
            // Index of the first valid packet in the packets array
            unsigned int index;
            // Number of valid packets awaiting to be sent after index
            unsigned int nr_pending;

            // Timer to limit time a batch will take to be completed
            Timer timeout;
    } __attribute__((aligned(64)));


private:

    enum Dir { RX, TX };

    struct DevInfo info;


    static int get_nb_mbuf(int socket);
    static bool _is_initialized;
    static HashTable<portid_t, DPDKDevice> _devs;
    static unsigned _nr_pktmbuf_pools;
    static bool no_more_buffer_msg_printed;

    int initialize_device(ErrorHandler *errh) CLICK_COLD;
    int add_queue(Dir dir, unsigned &queue_id, bool promisc,
                   unsigned n_desc, ErrorHandler *errh) CLICK_COLD;

    static int alloc_pktmbufs(ErrorHandler* errh) CLICK_COLD;

    static DPDKDevice* get_device(const portid_t &port_id) {
        return &(_devs.find_insert(port_id, DPDKDevice(port_id)).value());
    }

#if RTE_VERSION < RTE_VERSION_NUM(18,05,0,0)
    static int get_port_from_pci(uint32_t domain, uint8_t bus, uint8_t dev_id, uint8_t function) {
       struct rte_eth_dev_info dev_info;

       uint16_t count = rte_eth_dev_count();
       for (portid_t port_id = 0 ; port_id < count; ++port_id) {
          rte_eth_dev_info_get(port_id, &dev_info);
          struct rte_pci_addr addr = dev_info.pci_dev->addr;
          if (addr.domain   == domain &&
              addr.bus      == bus &&
              addr.devid    == dev_id &&
              addr.function == function)
              return port_id;
       }

       return -1;
    }
#endif

    friend class DPDKDeviceArg;
    friend class DPDKInfo;
};

class DPDKRing { public:

    DPDKRing() CLICK_COLD;
    ~DPDKRing() CLICK_COLD;

    int parse(Args* args);

    struct rte_mempool *_message_pool;
    String _MEM_POOL;
    String _PROC_1;
    String _PROC_2;

    unsigned     _ndesc;
    unsigned     _burst_size;
    short        _numa_zone;
    int _flags;

    struct rte_ring    *_ring;
    counter_t    _count;

    bool _force_create;
    bool _force_lookup;

};

/** @class DPDKDeviceArg
  @brief Parser class for DPDK Port, either an integer or a PCI address. */
class DPDKDeviceArg { public:
    static bool parse(const String &str, DPDKDevice* &result, const ArgContext &args = ArgContext());
    static String unparse(DPDKDevice* dev) {
        return String(dev->port_id);
    }
};

template<> struct DefaultArg<DPDKDevice*> : public DPDKDeviceArg {};

/** @class FlowControlModeArg
  @brief Parser class for flow control mode. */
class FlowControlModeArg { public:
    static bool parse(const String &str, FlowControlMode &result, const ArgContext &args = ArgContext());
    static String unparse(FlowControlMode mode);
};

template<> struct DefaultArg<FlowControlMode> : public FlowControlModeArg {};

/**
 * Get a DPDK mbuf from a packet. If the packet buffer is a DPDK buffer, it will
 *     give that one. If it isn't, it will allocate a new mbuf from a DPDK pool
 *     and copy its content.
 *     If compiled with CLICK_PACKET_USE_DPDK, it will simply return the packet
 *     casted as it's already a DPDK buffer.
 */
inline struct rte_mbuf* DPDKDevice::get_mbuf(Packet* p, bool create, int node) {
    struct rte_mbuf* mbuf;
    #if CLICK_PACKET_USE_DPDK
    mbuf = p->mb();
    #else
    if (likely(DPDKDevice::is_dpdk_packet(p) && (mbuf = (struct rte_mbuf *) p->destructor_argument()))
        || unlikely(p->data_packet() && DPDKDevice::is_dpdk_packet(p->data_packet()) && (mbuf = (struct rte_mbuf *) p->data_packet()->destructor_argument()))) {
        /* If the packet is an unshared DPDK packet, we can send
         *  the mbuf as it to DPDK*/
        rte_pktmbuf_pkt_len(mbuf) = p->length();
        rte_pktmbuf_data_len(mbuf) = p->length();
        mbuf->data_off = p->headroom();
        if (p->shared()) {
            /*Prevent DPDK from freeing the buffer. When all shared packet
             * are freed, DPDKDevice::free_pkt will effectively destroy it.*/
            rte_mbuf_refcnt_update(mbuf, 1);
        } else {
            //Reset buffer, let DPDK free the buffer when it wants
            p->reset_buffer();
        }
    } else {
        if (create) {
            /*The packet is not a DPDK packet, or it is shared : we need to allocate a mbuf and
             * copy the packet content to it.*/
            mbuf = DPDKDevice::get_pkt(node);
            if (mbuf == 0) {
                return NULL;
            }
            memcpy((void*)rte_pktmbuf_mtod(mbuf, unsigned char *),p->data(),p->length());
            rte_pktmbuf_pkt_len(mbuf) = p->length();
            rte_pktmbuf_data_len(mbuf) = p->length();
        } else
            return NULL;
    }
    #endif
    return mbuf;
}

inline rte_mbuf* DPDKDevice::get_pkt(unsigned numa_node) {
    struct rte_mbuf* mbuf = rte_pktmbuf_alloc(get_mpool(numa_node));
    if (unlikely(!mbuf)) {
        if (!DPDKDevice::no_more_buffer_msg_printed)
            click_chatter("No more DPDK buffer available ! Try using "
                               "DPDKInfo to allocate more.");
        else
            DPDKDevice::no_more_buffer_msg_printed = true;
    }
    return mbuf;
}

inline rte_mbuf* DPDKDevice::get_pkt() {
    return get_pkt(rte_socket_id());
}

int DPDKDevice::nbRXQueues() {
    return info.rx_queues.size();
};

int DPDKDevice::nbTXQueues() {
    return info.tx_queues.size();
};

CLICK_ENDDECLS

#endif<|MERGE_RESOLUTION|>--- conflicted
+++ resolved
@@ -73,11 +73,7 @@
             vendor_id(PCI_ANY_ID), vendor_name(), device_id(PCI_ANY_ID), driver(0),
             rx_queues(0,false), tx_queues(0,false), promisc(false), n_rx_descs(0),
             n_tx_descs(0),
-<<<<<<< HEAD
             init_mac(), init_mtu(0), init_fc_mode(FC_UNSET), rx_offload(0), tx_offload(0) {
-=======
-            init_mac(), init_mtu(0), init_fc_mode(FC_UNSET) {
->>>>>>> ab206445
             rx_queues.reserve(128);
             tx_queues.reserve(128);
         }
@@ -107,11 +103,8 @@
         EtherAddress init_mac;
         uint16_t init_mtu;
         FlowControlMode init_fc_mode;
-<<<<<<< HEAD
         uint64_t rx_offload;
         uint64_t tx_offload;
-=======
->>>>>>> ab206445
     };
 
     int add_rx_queue(
@@ -128,11 +121,8 @@
     void set_init_mac(EtherAddress mac);
     void set_init_mtu(uint16_t mtu);
     void set_init_fc_mode(FlowControlMode fc);
-<<<<<<< HEAD
     void set_rx_offload(uint64_t offload);
     void set_tx_offload(uint64_t offload);
-=======
->>>>>>> ab206445
 
     unsigned int get_nb_txdesc();
 
