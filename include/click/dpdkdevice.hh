--- conflicted
+++ resolved
@@ -124,7 +124,6 @@
     );
 #endif
 
-<<<<<<< HEAD
     int add_rx_queue(
         unsigned &queue_id, bool promisc,
         unsigned n_desc, ErrorHandler *errh
@@ -134,17 +133,11 @@
         unsigned &queue_id, unsigned n_desc,
         ErrorHandler *errh
     ) CLICK_COLD;
-=======
-    int add_rx_queue(unsigned &queue_id, bool promisc,
-                             unsigned n_desc, ErrorHandler *errh) CLICK_COLD;
-
-    int add_tx_queue(unsigned &queue_id, unsigned n_desc,
-                             ErrorHandler *errh) CLICK_COLD;
->>>>>>> 947ccfff
 
     EtherAddress get_mac();
 
     void set_init_mac(EtherAddress mac);
+
     void set_init_mtu(uint16_t mtu);
 
     unsigned int get_nb_txdesc();
@@ -175,7 +168,9 @@
 
     static int initialize(ErrorHandler *errh);
 
-    int static_cleanup();
+    static int static_initialize(ErrorHandler *errh);
+
+    static int static_cleanup();
 
     inline static bool is_dpdk_packet(Packet* p) {
         return p->buffer_destructor() == DPDKDevice::free_pkt;
@@ -255,47 +250,10 @@
             Timer timeout;
     } __attribute__((aligned(64)));
 
-<<<<<<< HEAD
 
 private:
 
     enum Dir { RX, TX };
-=======
-    struct DevInfo {
-        inline DevInfo() :
-            vendor_id(PCI_ANY_ID), vendor_name(), device_id(PCI_ANY_ID), driver(0),
-            rx_queues(0,false), tx_queues(0,false), promisc(false), n_rx_descs(0),
-            n_tx_descs(0), init_mac(), init_mtu(0) {
-            rx_queues.reserve(128);
-            tx_queues.reserve(128);
-        }
-
-        void print_device_info() {
-            click_chatter("   Vendor   ID: %d", vendor_id);
-            click_chatter("   Vendor Name: %s", vendor_name.c_str());
-            click_chatter("   Device   ID: %d", device_id);
-            click_chatter("   Driver Name: %s", driver);
-            click_chatter("Promisc   Mode: %s", promisc? "true":"false");
-            click_chatter("   MAC Address: %s", init_mac.unparse().c_str());
-            click_chatter("# of Rx Queues: %d", rx_queues.size());
-            click_chatter("# of Tx Queues: %d", tx_queues.size());
-            click_chatter("# of Rx  Descs: %d", n_rx_descs);
-            click_chatter("# of Tx  Descs: %d", n_tx_descs);
-        }
-
-        uint16_t vendor_id;
-        String vendor_name;
-        uint16_t device_id;
-        const char *driver;
-        Vector<bool> rx_queues;
-        Vector<bool> tx_queues;
-        bool promisc;
-        unsigned n_rx_descs;
-        unsigned n_tx_descs;
-        EtherAddress init_mac;
-        uint16_t init_mtu;
-    };
->>>>>>> 947ccfff
 
     struct DevInfo info;
 
