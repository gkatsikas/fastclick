#ifndef CLICK_DPDKDEVICE_HH
#define CLICK_DPDKDEVICE_HH

//Prevent bug under some configurations (like travis-ci's one) where these macros get undefined
#ifndef UINT8_MAX
#define UINT8_MAX 255
#endif
#ifndef UINT16_MAX
#define UINT16_MAX 65535
#endif

#include <rte_common.h>
#include <rte_eal.h>
#include <rte_ethdev.h>
#include <rte_lcore.h>
#include <rte_mbuf.h>
#include <rte_mempool.h>
#include <rte_pci.h>
#include <rte_version.h>

#include <click/packet.hh>
#include <click/error.hh>
#include <click/hashtable.hh>
#include <click/vector.hh>
#include <click/args.hh>

CLICK_DECLS
class DPDKDeviceArg;

<<<<<<< HEAD
#if HAVE_INT64_TYPES
typedef uint64_t counter_t;
#else
typedef uint32_t counter_t;
#endif
=======
extern bool dpdk_enabled;
>>>>>>> dd7e3e81

class DPDKDevice {
public:

    unsigned port_id;

    DPDKDevice() : port_id(-1), info() {
    }

    DPDKDevice(unsigned port_id) : port_id(port_id) {
    } CLICK_COLD;

    int add_rx_queue(int &queue_id, bool promisc,
                             unsigned n_desc, ErrorHandler *errh) CLICK_COLD;

    int add_tx_queue(int &queue_id, unsigned n_desc,
                             ErrorHandler *errh) CLICK_COLD;

    unsigned int get_nb_txdesc();

    static struct rte_mempool *get_mpool(unsigned int);

    static int get_port_numa_node(unsigned port_id);

    static int initialize(ErrorHandler *errh);

    static int static_cleanup();

    inline static bool is_dpdk_packet(Packet* p) {
        return p->buffer_destructor() == DPDKDevice::free_pkt;
    }

    inline static bool is_dpdk_buffer(Packet* p) {
        return is_dpdk_packet(p) || (p->data_packet() && is_dpdk_packet(p->data_packet()));
    }

    inline static rte_mbuf* get_pkt(unsigned numa_node);
    inline static rte_mbuf* get_pkt();
    inline static struct rte_mbuf* get_mbuf(Packet* p, bool create, int node);

    static void free_pkt(unsigned char *, size_t, void *pktmbuf);

    static unsigned int get_nb_txdesc(unsigned port_id);

    static int NB_MBUF;
    static int MBUF_DATA_SIZE;
    static int MBUF_SIZE;
    static int MBUF_CACHE_SIZE;
    static int RX_PTHRESH;
    static int RX_HTHRESH;
    static int RX_WTHRESH;
    static int TX_PTHRESH;
    static int TX_HTHRESH;
    static int TX_WTHRESH;
    static String MEMPOOL_PREFIX;

    static unsigned DEF_RING_NDESC;
    static unsigned DEF_BURST_SIZE;

    static unsigned RING_FLAGS;
    static unsigned RING_SIZE;
    static unsigned RING_POOL_CACHE_SIZE;
    static unsigned RING_PRIV_DATA_SIZE;

    static struct rte_mempool** _pktmbuf_pools;

private:

    enum Dir { RX, TX };

    struct DevInfo {
        inline DevInfo() :
            rx_queues(0,false), tx_queues(0,false), promisc(false), n_rx_descs(0),
            n_tx_descs(0) {
            rx_queues.reserve(128);
            tx_queues.reserve(128);
        }

        Vector<bool> rx_queues;
        Vector<bool> tx_queues;
        bool promisc;
        unsigned n_rx_descs;
        unsigned n_tx_descs;
    };

    struct DevInfo info;

    static bool _is_initialized;
    static HashTable<unsigned, DPDKDevice> _devs;
    static int _nr_pktmbuf_pools;
    static bool no_more_buffer_msg_printed;

    int initialize_device(ErrorHandler *errh) CLICK_COLD;
    int add_queue(Dir dir, int &queue_id, bool promisc,
                   unsigned n_desc, ErrorHandler *errh) CLICK_COLD;

    static bool alloc_pktmbufs() CLICK_COLD;

    static DPDKDevice* get_device(unsigned port_id) {
       return &(_devs.find_insert(port_id, DPDKDevice(port_id)).value());
    }

    static int get_port_from_pci(uint16_t domain, uint8_t bus, uint8_t dev_id, uint8_t function) {
       struct rte_eth_dev_info dev_info;
       for (uint8_t port_id = 0 ; port_id < rte_eth_dev_count(); ++port_id) {
          rte_eth_dev_info_get(port_id, &dev_info);
          struct rte_pci_addr addr = dev_info.pci_dev->addr;
          if (addr.domain   == domain &&
              addr.bus      == bus &&
              addr.devid    == dev_id &&
              addr.function == function)
              return port_id;
       }
       return -1;
    }

    friend class DPDKDeviceArg;
};

/** @class DPDKDeviceArg
  @brief Parser class for DPDK Port, either an integer or a PCI address. */
class DPDKDeviceArg { public:
    static bool parse(const String &str, DPDKDevice* &result, const ArgContext &args = ArgContext());
    static String unparse(DPDKDevice* dev) {
        return String(dev->port_id);
    }
};

template<> struct DefaultArg<DPDKDevice*> : public DPDKDeviceArg {};

/**
 * Get a DPDK mbuf from a packet. If the packet buffer is a DPDK buffer, it will
 *     give that one. If it isn't, it will allocate a new mbuf from a DPDK pool
 *     and copy its content.
 *     If compiled with CLICK_PACKET_USE_DPDK, it will simply return the packet
 *     casted as it's already a DPDK buffer.
 */
inline struct rte_mbuf* DPDKDevice::get_mbuf(Packet* p, bool create, int node) {
    struct rte_mbuf* mbuf;
    #if CLICK_PACKET_USE_DPDK
    mbuf = p->mb();
    #else
    if (likely(DPDKDevice::is_dpdk_packet(p) && (mbuf = (struct rte_mbuf *) p->destructor_argument()))
        || unlikely(p->data_packet() && DPDKDevice::is_dpdk_packet(p->data_packet()) && (mbuf = (struct rte_mbuf *) p->data_packet()->destructor_argument()))) {
        /* If the packet is an unshared DPDK packet, we can send
         *  the mbuf as it to DPDK*/
        rte_pktmbuf_pkt_len(mbuf) = p->length();
        rte_pktmbuf_data_len(mbuf) = p->length();
        mbuf->data_off = p->headroom();
        if (p->shared()) {
            /*Prevent DPDK from freeing the buffer. When all shared packet
             * are freed, DPDKDevice::free_pkt will effectively destroy it.*/
            rte_mbuf_refcnt_update(mbuf, 1);
        } else {
            //Reset buffer, let DPDK free the buffer when it wants
            p->reset_buffer();
        }
    } else {
        if (create) {
            /*The packet is not a DPDK packet, or it is shared : we need to allocate a mbuf and
             * copy the packet content to it.*/
            mbuf = DPDKDevice::get_pkt(node);
            if (mbuf == 0) {
                return NULL;
            }
            memcpy((void*)rte_pktmbuf_mtod(mbuf, unsigned char *),p->data(),p->length());
            rte_pktmbuf_pkt_len(mbuf) = p->length();
            rte_pktmbuf_data_len(mbuf) = p->length();
        } else
            return NULL;
    }
    #endif
    return mbuf;
}

inline rte_mbuf* DPDKDevice::get_pkt(unsigned numa_node) {
    struct rte_mbuf* mbuf = rte_pktmbuf_alloc(get_mpool(numa_node));
    if (unlikely(!mbuf)) {
        if (!DPDKDevice::no_more_buffer_msg_printed)
            click_chatter("No more DPDK buffer available ! Try using "
                               "DPDKInfo to allocate more.");
        else
            DPDKDevice::no_more_buffer_msg_printed = true;
    }
    return mbuf;
}

inline rte_mbuf* DPDKDevice::get_pkt() {
    return get_pkt(rte_socket_id());
}

CLICK_ENDDECLS

#endif<|MERGE_RESOLUTION|>--- conflicted
+++ resolved
@@ -27,15 +27,13 @@
 CLICK_DECLS
 class DPDKDeviceArg;
 
-<<<<<<< HEAD
 #if HAVE_INT64_TYPES
 typedef uint64_t counter_t;
 #else
 typedef uint32_t counter_t;
 #endif
-=======
+
 extern bool dpdk_enabled;
->>>>>>> dd7e3e81
 
 class DPDKDevice {
 public:
