--- conflicted
+++ resolved
@@ -431,14 +431,6 @@
         dst = b;
     }
 
-<<<<<<< HEAD
-    inline hashcode_t hashcode() const {
-       return CLICK_NAME(hashcode)(src) + CLICK_NAME(hashcode)(dst);
-   }
-
-   inline bool operator==(IPPair other) const {
-       return (other.src == src && other.dst == dst);
-=======
     bool contains(IPAddress foo) const {
         return (foo == src) || (foo == dst);
     }
@@ -453,7 +445,6 @@
 
    inline bool operator==(IPPair other) const {
         return (other.src == src && other.dst == dst);
->>>>>>> 37a70963
    }
 };
 
