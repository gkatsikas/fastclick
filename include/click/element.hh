// -*- c-basic-offset: 4; related-file-name: "../../lib/element.cc" -*-
#ifndef CLICK_ELEMENT_HH
#define CLICK_ELEMENT_HH
#include <click/glue.hh>
#include <click/vector.hh>
#include <click/string.hh>
#include <click/packet.hh>
#include <click/handler.hh>
CLICK_DECLS
class Router;
class Master;
class RouterThread;
class Task;
class Timer;
class NotifierSignal;
class Element;
class ErrorHandler;
class Bitvector;
class EtherAddress;

class BatchElement;

/** @file <click/element.hh>
 * @brief Click's Element class.
 */

#ifndef CLICK_ELEMENT_DEPRECATED
# define CLICK_ELEMENT_DEPRECATED CLICK_DEPRECATED
#endif

class Element { public:

    Element();
    virtual ~Element();
    static int nelements_allocated;

    // RUNTIME
    virtual void push(int port, Packet *p);
    virtual Packet *pull(int port) CLICK_WARN_UNUSED_RESULT;
    virtual Packet *simple_action(Packet *p);

    virtual bool run_task(Task *task);  // return true iff did useful work
    virtual void run_timer(Timer *timer);
#if CLICK_USERLEVEL
    enum { SELECT_READ = 1, SELECT_WRITE = 2 };
    virtual void selected(int fd, int mask);
    virtual void selected(int fd);
#endif

    virtual bool get_runnable_threads(Bitvector& b);
    inline bool is_fullpush() const;
    Bitvector get_threads(bool is_pull=false);

    enum batch_mode {BATCH_MODE_NO, BATCH_MODE_IFPOSSIBLE, BATCH_MODE_YES};
    virtual enum batch_mode batch_mode() {
        return BATCH_MODE_NO;
    }

    inline void checked_output_push(int port, Packet *p) const;
    inline Packet* checked_input_pull(int port) const;

    // ELEMENT CHARACTERISTICS
    virtual const char *class_name() const = 0;

    virtual const char *port_count() const;
    static const char PORTS_0_0[];
    static const char PORTS_0_1[];
    static const char PORTS_1_0[];
    static const char PORTS_1_1[];
    static const char PORTS_1_1X2[];

    virtual const char *processing() const;
    static const char AGNOSTIC[];
    static const char PUSH[];
    static const char PULL[];
    static const char PUSH_TO_PULL[];
    static const char PULL_TO_PUSH[];
    static const char PROCESSING_A_AH[];

    virtual const char *flow_code() const;
    static const char COMPLETE_FLOW[];

    virtual const char *flags() const;
    int flag_value(int flag) const;

    virtual void *cast(const char *name);
    virtual void *port_cast(bool isoutput, int port, const char *name);

    // CONFIGURATION, INITIALIZATION, AND CLEANUP
    enum ConfigurePhase {
        CONFIGURE_PHASE_FIRST = 0,
        CONFIGURE_PHASE_INFO = 20,
        CONFIGURE_PHASE_PRIVILEGED = 90,
        CONFIGURE_PHASE_DEFAULT = 100,
        CONFIGURE_PHASE_LAST = 2000
    };
    virtual int configure_phase() const;

    virtual int configure(Vector<String> &conf, ErrorHandler *errh);

    virtual void add_handlers();

    virtual int initialize(ErrorHandler *errh);

    virtual void take_state(Element *old_element, ErrorHandler *errh);
    virtual Element *hotswap_element() const;

    enum CleanupStage {
        CLEANUP_NO_ROUTER,
        CLEANUP_BEFORE_CONFIGURE = CLEANUP_NO_ROUTER,
        CLEANUP_CONFIGURE_FAILED,
        CLEANUP_CONFIGURED,
        CLEANUP_INITIALIZE_FAILED,
        CLEANUP_INITIALIZED,
        CLEANUP_ROUTER_INITIALIZED,
        CLEANUP_MANUAL
    };
    virtual void cleanup(CleanupStage stage);

    static inline void static_initialize();
    static inline void static_cleanup();

    // ELEMENT ROUTER CONNECTIONS
    String name() const;
    virtual String declaration() const;

    inline Router *router() const;
    inline int eindex() const;
    inline int eindex(Router *r) const;

    /** @brief Return the element's master. */
    inline Master *master() const;

    inline void attach_router(Router *r, int eindex) {
        assert(!_router);
        _router = r;
        _eindex = eindex;
    }

    // INPUTS AND OUTPUTS
    inline int nports(bool isoutput) const;
    inline int ninputs() const;
    inline int noutputs() const;

    class Port;
    inline const Port &port(bool isoutput, int port) const;
    inline const Port &input(int port) const;
    inline const Port &output(int port) const;

    inline bool port_active(bool isoutput, int port) const;
    inline bool input_is_push(int port) const;
    inline bool input_is_pull(int port) const;
    inline bool output_is_push(int port) const;
    inline bool output_is_pull(int port) const;
    void port_flow(bool isoutput, int port, Bitvector*) const;

    // LIVE RECONFIGURATION
    String configuration() const;

    virtual bool can_live_reconfigure() const;
    virtual int live_reconfigure(Vector<String>&, ErrorHandler*);

    RouterThread *home_thread() const;

    int home_thread_id() const;
#if CLICK_USERLEVEL
    // SELECT
    int add_select(int fd, int mask);
    int remove_select(int fd, int mask);
#endif

    // HANDLERS
    void add_read_handler(const String &name, ReadHandlerCallback read_callback, const void *user_data = 0, uint32_t flags = 0);
    void add_read_handler(const String &name, ReadHandlerCallback read_callback, int user_data, uint32_t flags = 0);
    void add_read_handler(const char *name, ReadHandlerCallback read_callback, int user_data = 0, uint32_t flags = 0);
    void add_write_handler(const String &name, WriteHandlerCallback write_callback, const void *user_data = 0, uint32_t flags = 0);
    void add_write_handler(const String &name, WriteHandlerCallback write_callback, int user_data, uint32_t flags = 0);
    void add_write_handler(const char *name, WriteHandlerCallback write_callback, int user_data = 0, uint32_t flags = 0);
    void set_handler(const String &name, int flags, HandlerCallback callback, const void *read_user_data = 0, const void *write_user_data = 0);
    void set_handler(const String &name, int flags, HandlerCallback callback, int read_user_data, int write_user_data = 0);
    void set_handler(const char *name, int flags, HandlerCallback callback, int read_user_data = 0, int write_user_data = 0);
    int set_handler_flags(const String &name, int set_flags, int clear_flags = 0);
    enum { TASKHANDLER_WRITE_SCHEDULED = 1,
           TASKHANDLER_WRITE_TICKETS = 2,
           TASKHANDLER_WRITE_HOME_THREAD = 4,
           TASKHANDLER_WRITE_ALL = 7,
           TASKHANDLER_DEFAULT = 6 };
    void add_task_handlers(Task *task, NotifierSignal *signal, int flags, const String &prefix = String());
    inline void add_task_handlers(Task *task, NotifierSignal *signal, const String &prefix = String()) {
        add_task_handlers(task, signal, TASKHANDLER_DEFAULT, prefix);
    }
    inline void add_task_handlers(Task *task, const String &prefix = String()) {
        add_task_handlers(task, 0, TASKHANDLER_DEFAULT, prefix);
    }

    void add_data_handlers(const char *name, int flags, uint8_t *data);
    void add_data_handlers(const char *name, int flags, bool *data);
    void add_data_handlers(const char *name, int flags, uint16_t *data);
    void add_data_handlers(const char *name, int flags, int *data);
    void add_data_handlers(const char *name, int flags, unsigned *data);
    void add_data_handlers(const char *name, int flags, atomic_uint32_t *data);
    void add_data_handlers(const char *name, int flags, long *data);
    void add_data_handlers(const char *name, int flags, unsigned long *data);
#if HAVE_LONG_LONG
    void add_data_handlers(const char *name, int flags, long long *data);
    void add_data_handlers(const char *name, int flags, unsigned long long *data);
#endif
    void add_net_order_data_handlers(const char *name, int flags, uint16_t *data);
    void add_net_order_data_handlers(const char *name, int flags, uint32_t *data);
#if HAVE_FLOAT_TYPES
    void add_data_handlers(const char *name, int flags, double *data);
#endif
    void add_data_handlers(const char *name, int flags, String *data);
    void add_data_handlers(const char *name, int flags, IPAddress *data);
    void add_data_handlers(const char *name, int flags, EtherAddress *data);
    void add_data_handlers(const char *name, int flags, Timestamp *data, bool is_interval = false);

    static String read_positional_handler(Element*, void*);
    static String read_keyword_handler(Element*, void*);
    static int reconfigure_positional_handler(const String&, Element*, void*, ErrorHandler*);
    static int reconfigure_keyword_handler(const String&, Element*, void*, ErrorHandler*);

    virtual int llrpc(unsigned command, void* arg);
    int local_llrpc(unsigned command, void* arg);

    class Port { public:

        inline bool active() const;
        inline Element* element() const;
        inline int port() const;

        inline void push(Packet* p) const;
        inline Packet* pull() const;

#if CLICK_STATS >= 1
        unsigned npackets() const       { return _packets; }
#endif

        inline void assign(bool isoutput, Element *e, int port);

      private:

<<<<<<< HEAD
	Element* _e;
	int _port;
	bool e_in_batch_mode;
#if HAVE_BOUND_PORT_TRANSFER
	union {
	    void (*push)(Element *e, int port, Packet *p);
	    Packet *(*pull)(Element *e, int port);
#if HAVE_BATCH
	    void (*push_batch)(BatchElement *e, int port, PacketBatch *p);
	    PacketBatch* (*pull_batch)(BatchElement *e, int port, unsigned max);
#endif
	} _bound;
=======
        Element* _e;
        int _port;
#if HAVE_BOUND_PORT_TRANSFER
        union {
            void (*push)(Element *e, int port, Packet *p);
            Packet *(*pull)(Element *e, int port);
        } _bound;
>>>>>>> 57177d28
#endif

#if CLICK_STATS >= 1
        mutable unsigned _packets;      // How many packets have we moved?
#endif
#if CLICK_STATS >= 2
        Element* _owner;                // Whose input or output are we?
#endif

        inline Port();
        inline void assign(bool isoutput, Element *owner, Element *e, int port);

<<<<<<< HEAD
	friend class Element;
	friend class BatchElement;
=======
        friend class Element;

>>>>>>> 57177d28
    };

    // DEPRECATED
    /** @cond never */
    String id() const CLICK_DEPRECATED;
    String landmark() const CLICK_DEPRECATED;
    /** @endcond never */

  private:

    enum { INLINE_PORTS = 4 };

    Port* _ports[2];
    Port _inline_ports[INLINE_PORTS];

    int _nports[2];

    Router* _router;
    int _eindex;
    bool _is_fullpush;

#if CLICK_STATS >= 2
    // STATISTICS
    unsigned _xfer_calls;       // Push and pull calls into this element.
    click_cycles_t _xfer_own_cycles;    // Cycles spent in self from push and pull.
    click_cycles_t _child_cycles;       // Cycles spent in children.

    unsigned _task_calls;       // Calls to tasks owned by this element.
    click_cycles_t _task_own_cycles;    // Cycles spent in self from tasks.

    unsigned _timer_calls;      // Calls to timers owned by this element.
    click_cycles_t _timer_own_cycles;   // Cycles spent in self from timers.

    inline void reset_cycles() {
        _xfer_calls = _task_calls = _timer_calls = 0;
        _xfer_own_cycles = _task_own_cycles = _timer_own_cycles = _child_cycles = 0;
    }
    static String read_cycles_handler(Element *, void *);
    static int write_cycles_handler(const String &, Element *, void *, ErrorHandler *);
#endif

    Element(const Element &);
    Element &operator=(const Element &);

    // METHODS USED BY ROUTER
    int set_nports(int, int);
    int notify_nports(int, int, ErrorHandler *);
    enum Processing { VAGNOSTIC, VPUSH, VPULL };
    static int next_processing_code(const char*& p, ErrorHandler* errh);
    void processing_vector(int* input_codes, int* output_codes, ErrorHandler*) const;

    void initialize_ports(const int* input_codes, const int* output_codes);
    int connect_port(bool isoutput, int port, Element*, int);

    static String read_handlers_handler(Element *e, void *user_data);
    void add_default_handlers(bool writable_config);
    inline void add_data_handlers(const char *name, int flags, HandlerCallback callback, void *data);

    friend class BatchElement;
    friend class Router;
#if CLICK_STATS >= 2
    friend class Task;
    friend class Master;
    friend class TimerSet;
# if CLICK_USERLEVEL
    friend class SelectSet;
# endif
#endif

};


/** @brief Initialize static data for this element class.
 *
 * Place initialization code for an element class's shared global state in the
 * static_initialize() static member function.  (For example, the IPFilter
 * element class uses static_initialize() to set up various parsing tables.)
 * Click drivers will call this function when the element code is loaded,
 * before any elements of the class are created.
 *
 * static_initialize functions are called in an arbitrary and unpredictable
 * order (not, for example, the configure_phase() order).  Element authors are
 * responsible for handling static initialization dependencies.
 *
 * For Click to find a static_initialize declaration, it must appear inside
 * the element class's class declaration on its own line and have the
 * following prototype:
 *
 * @code
 * static void static_initialize();
 * @endcode
 *
 * It must also have public accessibility.
 *
 * @note In most cases you should also define a static_cleanup() function to
 * clean up state initialized by static_initialize().
 *
 * @sa Element::static_cleanup
 */
inline void
Element::static_initialize()
{
}

/** @brief Clean up static data for this element class.
 *
 * Place cleanup code for an element class's shared global state in the
 * static_cleanup() static member function.  Click drivers will call this
 * function before unloading the element code.
 *
 * static_cleanup functions are called in an arbitrary and unpredictable order
 * (not, for example, the configure_phase() order, and not the reverse of the
 * static_initialize order).  Element authors are responsible for handling
 * static cleanup dependencies.
 *
 * For Click to find a static_cleanup declaration, it must appear inside the
 * element class's class declaration on its own line and have the following
 * prototype:
 *
 * @code
 * static void static_cleanup();
 * @endcode
 *
 * It must also have public accessibility.
 *
 * @sa Element::static_initialize
 */
inline void
Element::static_cleanup()
{
}

/** @brief Return the element's router. */
inline Router*
Element::router() const
{
    return _router;
}

/** @brief Return the element's index within its router.
 * @invariant this == router()->element(eindex())
 */
inline int
Element::eindex() const
{
    return _eindex;
}

/** @brief Return the element's index within router @a r.
 *
 * Returns -1 if @a r != router(). */
inline int
Element::eindex(Router* r) const
{
    return (router() == r ? _eindex : -1);
}

/** @brief Return the number of input or output ports.
 * @param isoutput false for input ports, true for output ports */
inline int
Element::nports(bool isoutput) const
{
    return _nports[isoutput];
}

/** @brief Return the number of input ports. */
inline int
Element::ninputs() const
{
    return _nports[0];
}

/** @brief Return the number of output ports. */
inline int
Element::noutputs() const
{
    return _nports[1];
}

/** @brief Return one of the element's ports.
 * @param isoutput false for input ports, true for output ports
 * @param port port number
 *
 * An assertion fails if @a p is out of range. */
inline const Element::Port&
Element::port(bool isoutput, int port) const
{
    assert((unsigned) port < (unsigned) _nports[isoutput]);
    return _ports[isoutput][port];
}

/** @brief Return one of the element's input ports.
 * @param port port number
 *
 * An assertion fails if @a port is out of range.
 *
 * @sa Port, port */
inline const Element::Port&
Element::input(int port) const
{
    return Element::port(false, port);
}

/** @brief Return one of the element's output ports.
 * @param port port number
 *
 * An assertion fails if @a port is out of range.
 *
 * @sa Port, port */
inline const Element::Port&
Element::output(int port) const
{
    return Element::port(true, port);
}

/** @brief Check whether a port is active.
 * @param isoutput false for input ports, true for output ports
 * @param port port number
 *
 * Returns true iff @a port is in range and @a port is active.  Push outputs
 * and pull inputs are active; pull outputs and push inputs are not.
 *
 * @sa Element::Port::active */
inline bool
Element::port_active(bool isoutput, int port) const
{
    return (unsigned) port < (unsigned) nports(isoutput)
        && _ports[isoutput][port].active();
}

/** @brief Check whether output @a port is push.
 *
 * Returns true iff output @a port exists and is push.  @sa port_active */
inline bool
Element::output_is_push(int port) const
{
    return port_active(true, port);
}

/** @brief Check whether output @a port is pull.
 *
 * Returns true iff output @a port exists and is pull. */
inline bool
Element::output_is_pull(int port) const
{
    return (unsigned) port < (unsigned) nports(true)
        && !_ports[1][port].active();
}

/** @brief Check whether input @a port is pull.
 *
 * Returns true iff input @a port exists and is pull.  @sa port_active */
inline bool
Element::input_is_pull(int port) const
{
    return port_active(false, port);
}

/** @brief Check whether input @a port is push.
 *
 * Returns true iff input @a port exists and is push. */
inline bool
Element::input_is_push(int port) const
{
    return (unsigned) port < (unsigned) nports(false)
        && !_ports[0][port].active();
}

#if CLICK_STATS >= 2
# define PORT_ASSIGN(o) _packets = 0; _owner = (o)
#elif CLICK_STATS >= 1
# define PORT_ASSIGN(o) _packets = 0; (void) (o)
#else
# define PORT_ASSIGN(o) (void) (o)
#endif

inline
Element::Port::Port()
    : _e(0), _port(-2), e_in_batch_mode(false)
{
    PORT_ASSIGN(0);
}

inline void
Element::Port::assign(bool isoutput, Element *e, int port)
{
    _e = e;
    _port = port;
    (void) isoutput;
#if HAVE_BOUND_PORT_TRANSFER
    if (e) {
        if (isoutput) {
            void (Element::*pusher)(int, Packet *) = &Element::push;
            _bound.push = (void (*)(Element *, int, Packet *)) (e->*pusher);
        } else {
            Packet *(Element::*puller)(int) = &Element::pull;
            _bound.pull = (Packet *(*)(Element *, int)) (e->*puller);
        }
    }
#endif
}

inline void
Element::Port::assign(bool isoutput, Element *owner, Element *e, int port)
{
    PORT_ASSIGN(owner);
    assign(isoutput, e, port);
}

/** @brief Returns whether this port is active (a push output or a pull input).
 *
 * @sa Element::port_active
 */
inline bool
Element::Port::active() const
{
    return _port >= 0;
}

/** @brief Returns the element connected to this active port.
 *
 * Returns 0 if this port is not active(). */
inline Element*
Element::Port::element() const
{
    return _e;
}

/** @brief Returns the port number of the port connected to this active port.
 *
 * Returns < 0 if this port is not active(). */
inline int
Element::Port::port() const
{
    return _port;
}

/** @brief Push packet @a p over this port.
 *
 * Pushes packet @a p downstream through the router configuration by passing
 * it to the next element's @link Element::push() push() @endlink function.
 * Returns when the rest of the router finishes processing @a p.
 *
 * This port must be an active() push output port.  Usually called from
 * element code like @link Element::output output(i) @endlink .push(p).
 *
 * When element code calls Element::Port::push(@a p), it relinquishes control
 * of packet @a p.  When push() returns, @a p may have been altered or even
 * freed by downstream elements.  Thus, you must not use @a p after pushing it
 * downstream.  To push a copy and keep a copy, see Packet::clone().
 *
 * output(i).push(p) basically behaves like the following code, although it
 * maintains additional statistics depending on how CLICK_STATS is defined:
 *
 * @code
 * output(i).element()->push(output(i).port(), p);
 * @endcode
 */
inline void
Element::Port::push(Packet* p) const
{
    assert(_e && p);
#if CLICK_STATS >= 1
    ++_packets;
#endif
#if CLICK_STATS >= 2
    ++_e->input(_port)._packets;
    click_cycles_t start_cycles = click_get_cycles(),
        start_child_cycles = _e->_child_cycles;
# if HAVE_BOUND_PORT_TRANSFER
    _bound.push(_e, _port, p);
# else
    _e->push(_port, p);
# endif
    click_cycles_t all_delta = click_get_cycles() - start_cycles,
        own_delta = all_delta - (_e->_child_cycles - start_child_cycles);
    _e->_xfer_calls += 1;
    _e->_xfer_own_cycles += own_delta;
    _owner->_child_cycles += all_delta;
#else
# if HAVE_BOUND_PORT_TRANSFER
    _bound.push(_e, _port, p);
# else
    _e->push(_port, p);
# endif
#endif
}

/** @brief Pull a packet over this port and return it.
 *
 * Pulls a packet from upstream in the router configuration by calling the
 * previous element's @link Element::pull() pull() @endlink function.  When
 * the router finishes processing, returns the result.
 *
 * This port must be an active() pull input port.  Usually called from element
 * code like @link Element::input input(i) @endlink .pull().
 *
 * input(i).pull() basically behaves like the following code, although it
 * maintains additional statistics depending on how CLICK_STATS is defined:
 *
 * @code
 * input(i).element()->pull(input(i).port())
 * @endcode
 */
inline Packet*
Element::Port::pull() const
{
    assert(_e);
#if CLICK_STATS >= 2
    click_cycles_t start_cycles = click_get_cycles(),
        old_child_cycles = _e->_child_cycles;
# if HAVE_BOUND_PORT_TRANSFER
    Packet *p = _bound.pull(_e, _port);
# else
    Packet *p = _e->pull(_port);
# endif
    if (p)
        _e->output(_port)._packets += 1;
    click_cycles_t all_delta = click_get_cycles() - start_cycles,
        own_delta = all_delta - (_e->_child_cycles - old_child_cycles);
    _e->_xfer_calls += 1;
    _e->_xfer_own_cycles += own_delta;
    _owner->_child_cycles += all_delta;
#else
# if HAVE_BOUND_PORT_TRANSFER
    Packet *p = _bound.pull(_e, _port);
# else
    Packet *p = _e->pull(_port);
# endif
#endif
#if CLICK_STATS >= 1
    if (p)
        ++_packets;
#endif
    return p;
}

/**
 * @brief Tell if the path up to this element is a full push path
 *
 * @pre get_threads() have to be called on this element or any downstream element
 *
 * If this element is part of a full push path, it means that packets passing
 *  through will always be handled by the same thread and are not shared.
 */
inline bool Element::is_fullpush() const {
    return _is_fullpush;
}


/** @brief Push packet @a p to output @a port, or kill it if @a port is out of
 * range.
 *
 * @param port output port number
 * @param p packet to push
 *
 * If @a port is in range (>= 0 and < noutputs()), then push packet @a p
 * forward using output(@a port).push(@a p).  Otherwise, kill @a p with @a p
 * ->kill().
 *
 * @note It is invalid to call checked_output_push() on a pull output @a port.
 */
inline void
Element::checked_output_push(int port, Packet* p) const
{
    if ((unsigned) port < (unsigned) noutputs())
        _ports[1][port].push(p);
    else
        p->kill();
}

/** @brief Pull a packet from input @a port, or return 0 if @a port is out of
 * range.
 *
 * @param port input port number
 *
 * If @a port is in range (>= 0 and < ninputs()), then return the result
 * of input(@a port).pull().  Otherwise, return null.
 *
 * @note It is invalid to call checked_input_pull() on a push input @a port.
 */
inline Packet*
Element::checked_input_pull(int port) const
{
    if ((unsigned) port < (unsigned) ninputs())
        return _ports[0][port].pull();
    else
        return 0;
}

#undef PORT_ASSIGN
CLICK_ENDDECLS
#endif<|MERGE_RESOLUTION|>--- conflicted
+++ resolved
@@ -240,28 +240,18 @@
 
       private:
 
-<<<<<<< HEAD
-	Element* _e;
-	int _port;
-	bool e_in_batch_mode;
-#if HAVE_BOUND_PORT_TRANSFER
-	union {
-	    void (*push)(Element *e, int port, Packet *p);
-	    Packet *(*pull)(Element *e, int port);
-#if HAVE_BATCH
-	    void (*push_batch)(BatchElement *e, int port, PacketBatch *p);
-	    PacketBatch* (*pull_batch)(BatchElement *e, int port, unsigned max);
-#endif
-	} _bound;
-=======
         Element* _e;
         int _port;
+        bool e_in_batch_mode;
 #if HAVE_BOUND_PORT_TRANSFER
         union {
             void (*push)(Element *e, int port, Packet *p);
             Packet *(*pull)(Element *e, int port);
+#if HAVE_BATCH
+            void (*push_batch)(BatchElement *e, int port, PacketBatch *p);
+            PacketBatch* (*pull_batch)(BatchElement *e, int port, unsigned max);
+#endif
         } _bound;
->>>>>>> 57177d28
 #endif
 
 #if CLICK_STATS >= 1
@@ -274,13 +264,9 @@
         inline Port();
         inline void assign(bool isoutput, Element *owner, Element *e, int port);
 
-<<<<<<< HEAD
-	friend class Element;
-	friend class BatchElement;
-=======
         friend class Element;
-
->>>>>>> 57177d28
+        friend class BatchElement;
+
     };
 
     // DEPRECATED
