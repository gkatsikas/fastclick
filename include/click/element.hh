// -*- c-basic-offset: 4; related-file-name: "../../lib/element.cc" -*-
#ifndef CLICK_ELEMENT_HH
#define CLICK_ELEMENT_HH
#include <click/glue.hh>
#include <click/vector.hh>
#include <click/string.hh>
#include <click/packet.hh>
#include <click/packetbatch.hh>
#include <click/handler.hh>
#include <click/sync.hh>
#include <functional>

CLICK_DECLS
class Router;
class Master;
class RouterThread;
class Task;
class Timer;
class NotifierSignal;
class Element;
class ErrorHandler;
class Bitvector;
class EtherAddress;

class BatchElement;

#define BATCH_MAX_PULL 256

/** @file <click/element.hh>
 * @brief Click's Element class.
 */

#ifndef CLICK_ELEMENT_DEPRECATED
# define CLICK_ELEMENT_DEPRECATED CLICK_DEPRECATED
#endif

class Element { public:

    Element();
    virtual ~Element();
    static int nelements_allocated;

    // RUNTIME
    virtual void push(int port, Packet *p);
    virtual Packet *pull(int port) CLICK_WARN_UNUSED_RESULT;
    virtual Packet *simple_action(Packet *p);
#if HAVE_BATCH
    virtual void push_batch(int port, PacketBatch *p);
    virtual PacketBatch* pull_batch(int port,unsigned max) CLICK_WARN_UNUSED_RESULT;
#endif

    virtual bool run_task(Task *task);  // return true iff did useful work
    virtual void run_timer(Timer *timer);
#if CLICK_USERLEVEL
    enum { SELECT_READ = 1, SELECT_WRITE = 2 };
    virtual void selected(int fd, int mask);
    virtual void selected(int fd);
#endif

    inline bool is_fullpush() const;
    enum batch_mode {BATCH_MODE_NO, BATCH_MODE_IFPOSSIBLE, BATCH_MODE_NEEDED, BATCH_MODE_YES};

    inline void checked_output_push(int port, Packet *p) const;
    inline Packet* checked_input_pull(int port) const;

    // ELEMENT CHARACTERISTICS
    virtual const char *class_name() const = 0;

    virtual const char *port_count() const;
    static const char PORTS_0_0[];
    static const char PORTS_0_1[];
    static const char PORTS_1_0[];
    static const char PORTS_1_1[];
    static const char PORTS_1_1X2[];

    virtual const char *processing() const;
    static const char AGNOSTIC[];
    static const char PUSH[];
    static const char PULL[];
    static const char PUSH_TO_PULL[];
    static const char PULL_TO_PUSH[];
    static const char PROCESSING_A_AH[];

    virtual const char *flow_code() const;
    static const char COMPLETE_FLOW[];

    virtual const char *flags() const;
    int flag_value(int flag) const;

    virtual void *cast(const char *name);
    virtual void *port_cast(bool isoutput, int port, const char *name);

    // CONFIGURATION, INITIALIZATION, AND CLEANUP
    enum ConfigurePhase {
        CONFIGURE_PHASE_FIRST = 0,
        CONFIGURE_PHASE_INFO = 20,
        CONFIGURE_PHASE_PRIVILEGED = 90,
        CONFIGURE_PHASE_DEFAULT = 100,
        CONFIGURE_PHASE_LAST = 2000
    };
    virtual int configure_phase() const;

    virtual int configure(Vector<String> &conf, ErrorHandler *errh);

    virtual void add_handlers();

    virtual int initialize(ErrorHandler *errh);

    virtual void take_state(Element *old_element, ErrorHandler *errh);
    virtual Element *hotswap_element() const;

    enum CleanupStage {
        CLEANUP_NO_ROUTER,
        CLEANUP_BEFORE_CONFIGURE = CLEANUP_NO_ROUTER,
        CLEANUP_CONFIGURE_FAILED,
        CLEANUP_CONFIGURED,
        CLEANUP_INITIALIZE_FAILED,
        CLEANUP_INITIALIZED,
        CLEANUP_THREAD_INITIALZE_FAILED,
        CLEANUP_THREAD_INITIALIZED,
        CLEANUP_ROUTER_INITIALIZED,
        CLEANUP_MANUAL
    };
    virtual void cleanup(CleanupStage stage);

    static inline void static_initialize();
    static inline void static_cleanup();

    // ELEMENT ROUTER CONNECTIONS
    String name() const;
    virtual String declaration() const;

    inline Router *router() const;
    inline int eindex() const;
    inline int eindex(Router *r) const;

    /** @brief Return the element's master. */
    inline Master *master() const;

    inline void attach_router(Router *r, int eindex) {
        assert(!_router);
        _router = r;
        _eindex = eindex;
    }

    // INPUTS AND OUTPUTS
    inline int nports(bool isoutput) const;
    inline int ninputs() const;
    inline int noutputs() const;

    class Port;
    inline const Port &port(bool isoutput, int port) const;
    inline const Port &input(int port) const;
    inline const Port &output(int port) const;

    inline bool port_active(bool isoutput, int port) const;
    inline bool input_is_push(int port) const;
    inline bool input_is_pull(int port) const;
    inline bool output_is_push(int port) const;
    inline bool output_is_pull(int port) const;
    void port_flow(bool isoutput, int port, Bitvector*) const;

    // LIVE RECONFIGURATION
    String configuration() const;

    virtual bool can_live_reconfigure() const;
    virtual int live_reconfigure(Vector<String>&, ErrorHandler*);

    RouterThread *home_thread() const;

    virtual bool get_spawning_threads(Bitvector& b, bool isoutput, int port);

    Bitvector get_pushing_threads();
    Bitvector get_passing_threads(bool forward, int port, Element* origin, bool &_is_fullpush, int level = 0);
    Bitvector get_passing_threads(Element* origin, int level = 0);
    Bitvector get_passing_threads();

    Bitvector get_spawning_threads();

    int home_thread_id() const;
    virtual bool is_mt_safe();
    virtual bool do_mt_safe_check(ErrorHandler*);
    void add_remote_element(Element* e);

<<<<<<< HEAD
=======
    // This feature should be re-designed. I'm not sure a new stage is a good idea. The beginning of future/promise patterns is more interesting.
>>>>>>> 6583cf7d
    enum ThreadReconfigurationStage {
        THREAD_INITIALIZE,
        THREAD_RECONFIGURE_UP_PRE,
        THREAD_RECONFIGURE_UP_POST,
        THREAD_RECONFIGURE_DOWN_PRE,
        THREAD_RECONFIGURE_DOWN_POST,
    };

    virtual int thread_configure(ThreadReconfigurationStage stage, ErrorHandler* errh, Bitvector threads);
    void trigger_thread_reconfiguration(bool is_up, std::function<void()> ready, Bitvector threads);

    //Deprecated name, implement get_spawning_threads
    virtual bool get_runnable_threads(Bitvector&) final = delete;
    virtual bool get_spawning_threads(Bitvector&) final = delete;

#if CLICK_USERLEVEL
    // SELECT
    int add_select(int fd, int mask);
    int remove_select(int fd, int mask);
#endif

    // HANDLERS
    void add_read_handler(const String &name, ReadHandlerCallback read_callback, const void *user_data = 0, uint32_t flags = 0);
    void add_read_handler(const String &name, ReadHandlerCallback read_callback, int user_data, uint32_t flags = 0);
    void add_read_handler(const char *name, ReadHandlerCallback read_callback, int user_data = 0, uint32_t flags = 0);
    void add_write_handler(const String &name, WriteHandlerCallback write_callback, const void *user_data = 0, uint32_t flags = 0);
    void add_write_handler(const String &name, WriteHandlerCallback write_callback, int user_data, uint32_t flags = 0);
    void add_write_handler(const char *name, WriteHandlerCallback write_callback, int user_data = 0, uint32_t flags = 0);
    void set_handler(const String &name, int flags, HandlerCallback callback, const void *read_user_data = 0, const void *write_user_data = 0);
    void set_handler(const String &name, int flags, HandlerCallback callback, int read_user_data, int write_user_data = 0);
    void set_handler(const char *name, int flags, HandlerCallback callback, int read_user_data = 0, int write_user_data = 0);
    int set_handler_flags(const String &name, int set_flags, int clear_flags = 0);
    enum { TASKHANDLER_WRITE_SCHEDULED = 1,
           TASKHANDLER_WRITE_TICKETS = 2,
           TASKHANDLER_WRITE_HOME_THREAD = 4,
           TASKHANDLER_WRITE_ALL = 7,
           TASKHANDLER_DEFAULT = 6 };
    void add_task_handlers(Task *task, NotifierSignal *signal, int flags, const String &prefix = String());
    inline void add_task_handlers(Task *task, NotifierSignal *signal, const String &prefix = String()) {
        add_task_handlers(task, signal, TASKHANDLER_DEFAULT, prefix);
    }
    inline void add_task_handlers(Task *task, const String &prefix = String()) {
        add_task_handlers(task, 0, TASKHANDLER_DEFAULT, prefix);
    }

    void add_data_handlers(const char *name, int flags, uint8_t *data);
    void add_data_handlers(const char *name, int flags, bool *data);
    void add_data_handlers(const char *name, int flags, uint16_t *data);
    void add_data_handlers(const char *name, int flags, int *data);
    void add_data_handlers(const char *name, int flags, unsigned *data);
    void add_data_handlers(const char *name, int flags, atomic_uint32_t *data);
    void add_data_handlers(const char *name, int flags, long *data);
    void add_data_handlers(const char *name, int flags, unsigned long *data);
#if HAVE_LONG_LONG
    void add_data_handlers(const char *name, int flags, long long *data);
    void add_data_handlers(const char *name, int flags, unsigned long long *data);
#endif
    void add_net_order_data_handlers(const char *name, int flags, uint16_t *data);
    void add_net_order_data_handlers(const char *name, int flags, uint32_t *data);
#if HAVE_FLOAT_TYPES
    void add_data_handlers(const char *name, int flags, double *data);
#endif
    void add_data_handlers(const char *name, int flags, String *data);
    void add_data_handlers(const char *name, int flags, IPAddress *data);
    void add_data_handlers(const char *name, int flags, EtherAddress *data);
    void add_data_handlers(const char *name, int flags, Timestamp *data, bool is_interval = false);

    static String read_positional_handler(Element*, void*);
    static String read_keyword_handler(Element*, void*);
    static int reconfigure_positional_handler(const String&, Element*, void*, ErrorHandler*);
    static int reconfigure_keyword_handler(const String&, Element*, void*, ErrorHandler*);

    virtual int llrpc(unsigned command, void* arg);
    int local_llrpc(unsigned command, void* arg);

    class Port { public:

        inline bool active() const;
        inline Element* element() const;
        inline int port() const;

        inline void push(Packet* p) const;
        inline Packet* pull() const;
#if HAVE_BATCH
        inline void push_batch(PacketBatch* p) const;
        inline PacketBatch* pull_batch(unsigned max) const;

        inline void start_batch();
        inline void end_batch();
#endif

#if CLICK_STATS >= 1
        unsigned npackets() const       { return _packets; }
#endif

        inline void assign(bool isoutput, Element *e, int port);

      private:

        Element* _e;
        int _port;
        #ifdef HAVE_AUTO_BATCH
        per_thread<PacketBatch*> current_batch;
        #endif

#if HAVE_BOUND_PORT_TRANSFER
        union {
            void (*push)(Element *e, int port, Packet *p);
            Packet *(*pull)(Element *e, int port);
        } _bound;
        union {
#if HAVE_BATCH
            void (*push_batch)(Element *e, int port, PacketBatch *p);
            PacketBatch* (*pull_batch)(Element *e, int port, unsigned max);
#endif
        } _bound_batch;
#endif

#if CLICK_STATS >= 1
        mutable unsigned _packets;      // How many packets have we moved?
#endif
#if CLICK_STATS >= 2
        Element* _owner;                // Whose input or output are we?
#endif

        inline Port();
        inline void assign(bool isoutput, Element *owner, Element *e, int port);

        friend class Element;
        friend class BatchElement;

    };

    // DEPRECATED
    /** @cond never */
    String id() const CLICK_DEPRECATED;
    String landmark() const CLICK_DEPRECATED;
    /** @endcond never */

  protected:
    enum batch_mode in_batch_mode;
    bool receives_batch;

  private:

    enum { INLINE_PORTS = 4 };

    Port* _ports[2];
    Port _inline_ports[INLINE_PORTS];

    int _nports[2];

    Router* _router;
    int _eindex;

    Vector<Element*> _remote_elements;
#if HAVE_FULLPUSH_NONATOMIC
    bool _is_fullpush;
#endif

#if CLICK_STATS >= 2
    // STATISTICS
    unsigned _xfer_calls;       // Push and pull calls into this element.
    click_cycles_t _xfer_own_cycles;    // Cycles spent in self from push and pull.
    click_cycles_t _child_cycles;       // Cycles spent in children.

    unsigned _task_calls;       // Calls to tasks owned by this element.
    click_cycles_t _task_own_cycles;    // Cycles spent in self from tasks.

    unsigned _timer_calls;      // Calls to timers owned by this element.
    click_cycles_t _timer_own_cycles;   // Cycles spent in self from timers.

    inline void reset_cycles() {
        _xfer_calls = _task_calls = _timer_calls = 0;
        _xfer_own_cycles = _task_own_cycles = _timer_own_cycles = _child_cycles = 0;
    }
    static String read_cycles_handler(Element *, void *);
    static int write_cycles_handler(const String &, Element *, void *, ErrorHandler *);
#endif

    Element(const Element &);
    Element &operator=(const Element &);

    // METHODS USED BY ROUTER
    int set_nports(int, int);
    int notify_nports(int, int, ErrorHandler *);
    enum Processing { VAGNOSTIC, VPUSH, VPULL };
    static int next_processing_code(const char*& p, ErrorHandler* errh);
    void processing_vector(int* input_codes, int* output_codes, ErrorHandler*) const;

    void initialize_ports(const int* input_codes, const int* output_codes);
    int connect_port(bool isoutput, int port, Element*, int);

    static String read_handlers_handler(Element *e, void *user_data);
    void add_default_handlers(bool writable_config);
    inline void add_data_handlers(const char *name, int flags, HandlerCallback callback, void *data);

    friend class BatchElement;
    friend class Router;
#if CLICK_STATS >= 2
    friend class Task;
    friend class Master;
    friend class TimerSet;
# if CLICK_USERLEVEL
    friend class SelectSet;
# endif
#endif

};


/** @brief Initialize static data for this element class.
 *
 * Place initialization code for an element class's shared global state in the
 * static_initialize() static member function.  (For example, the IPFilter
 * element class uses static_initialize() to set up various parsing tables.)
 * Click drivers will call this function when the element code is loaded,
 * before any elements of the class are created.
 *
 * static_initialize functions are called in an arbitrary and unpredictable
 * order (not, for example, the configure_phase() order).  Element authors are
 * responsible for handling static initialization dependencies.
 *
 * For Click to find a static_initialize declaration, it must appear inside
 * the element class's class declaration on its own line and have the
 * following prototype:
 *
 * @code
 * static void static_initialize();
 * @endcode
 *
 * It must also have public accessibility.
 *
 * @note In most cases you should also define a static_cleanup() function to
 * clean up state initialized by static_initialize().
 *
 * @sa Element::static_cleanup
 */
inline void
Element::static_initialize()
{
}

/** @brief Clean up static data for this element class.
 *
 * Place cleanup code for an element class's shared global state in the
 * static_cleanup() static member function.  Click drivers will call this
 * function before unloading the element code.
 *
 * static_cleanup functions are called in an arbitrary and unpredictable order
 * (not, for example, the configure_phase() order, and not the reverse of the
 * static_initialize order).  Element authors are responsible for handling
 * static cleanup dependencies.
 *
 * For Click to find a static_cleanup declaration, it must appear inside the
 * element class's class declaration on its own line and have the following
 * prototype:
 *
 * @code
 * static void static_cleanup();
 * @endcode
 *
 * It must also have public accessibility.
 *
 * @sa Element::static_initialize
 */
inline void
Element::static_cleanup()
{
}

/** @brief Return the element's router. */
inline Router*
Element::router() const
{
    return _router;
}

/** @brief Return the element's index within its router.
 * @invariant this == router()->element(eindex())
 */
inline int
Element::eindex() const
{
    return _eindex;
}

/** @brief Return the element's index within router @a r.
 *
 * Returns -1 if @a r != router(). */
inline int
Element::eindex(Router* r) const
{
    return (router() == r ? _eindex : -1);
}

/** @brief Return the number of input or output ports.
 * @param isoutput false for input ports, true for output ports */
inline int
Element::nports(bool isoutput) const
{
    return _nports[isoutput];
}

/** @brief Return the number of input ports. */
inline int
Element::ninputs() const
{
    return _nports[0];
}

/** @brief Return the number of output ports. */
inline int
Element::noutputs() const
{
    return _nports[1];
}

/** @brief Return one of the element's ports.
 * @param isoutput false for input ports, true for output ports
 * @param port port number
 *
 * An assertion fails if @a p is out of range. */
inline const Element::Port&
Element::port(bool isoutput, int port) const
{
    assert((unsigned) port < (unsigned) _nports[isoutput]);
    return _ports[isoutput][port];
}

/** @brief Return one of the element's input ports.
 * @param port port number
 *
 * An assertion fails if @a port is out of range.
 *
 * @sa Port, port */
inline const Element::Port&
Element::input(int port) const
{
    return Element::port(false, port);
}

/** @brief Return one of the element's output ports.
 * @param port port number
 *
 * An assertion fails if @a port is out of range.
 *
 * @sa Port, port */
inline const Element::Port&
Element::output(int port) const
{
    return Element::port(true, port);
}

/** @brief Check whether a port is active.
 * @param isoutput false for input ports, true for output ports
 * @param port port number
 *
 * Returns true iff @a port is in range and @a port is active.  Push outputs
 * and pull inputs are active; pull outputs and push inputs are not.
 *
 * @sa Element::Port::active */
inline bool
Element::port_active(bool isoutput, int port) const
{
    return (unsigned) port < (unsigned) nports(isoutput)
        && _ports[isoutput][port].active();
}

/** @brief Check whether output @a port is push.
 *
 * Returns true iff output @a port exists and is push.  @sa port_active */
inline bool
Element::output_is_push(int port) const
{
    return port_active(true, port);
}

/** @brief Check whether output @a port is pull.
 *
 * Returns true iff output @a port exists and is pull. */
inline bool
Element::output_is_pull(int port) const
{
    return (unsigned) port < (unsigned) nports(true)
        && !_ports[1][port].active();
}

/** @brief Check whether input @a port is pull.
 *
 * Returns true iff input @a port exists and is pull.  @sa port_active */
inline bool
Element::input_is_pull(int port) const
{
    return port_active(false, port);
}

/** @brief Check whether input @a port is push.
 *
 * Returns true iff input @a port exists and is push. */
inline bool
Element::input_is_push(int port) const
{
    return (unsigned) port < (unsigned) nports(false)
        && !_ports[0][port].active();
}

#if CLICK_STATS >= 2
# define PORT_ASSIGN(o) _packets = 0; _owner = (o)
#elif CLICK_STATS >= 1
# define PORT_ASSIGN(o) _packets = 0; (void) (o)
#else
# define PORT_ASSIGN(o) (void) (o)
#endif

inline
Element::Port::Port()
    : _e(0), _port(-2)
{
    PORT_ASSIGN(0);
}

inline void
Element::Port::assign(bool isoutput, Element *e, int port)
{
    _e = e;
    _port = port;
#ifdef HAVE_AUTO_BATCH
    for (unsigned i = 0; i < current_batch.weight() ; i++)
        current_batch.set_value(i,0);
#endif
    (void) isoutput;
#if HAVE_BOUND_PORT_TRANSFER
    if (e) {
        if (isoutput) {
            void (Element::*pusher)(int, Packet *) = &Element::push;
            _bound.push = (void (*)(Element *, int, Packet *)) (e->*pusher);
# if HAVE_BATCH
            void (Element::*pushbatcher)(int, PacketBatch *) = &Element::push_batch;
            _bound_batch.push_batch = (void (*)(Element *, int, PacketBatch *)) (e->*pushbatcher);
# endif
        } else {
            Packet *(Element::*puller)(int) = &Element::pull;
            _bound.pull = (Packet *(*)(Element *, int)) (e->*puller);
# if HAVE_BATCH
             PacketBatch *(Element::*pullbatcher)(int,unsigned) = &Element::pull_batch;
             _bound_batch.pull_batch = (PacketBatch *(*)(Element *, int, unsigned)) (e->*pullbatcher);
# endif
        }
    }
#endif
}

inline void
Element::Port::assign(bool isoutput, Element *owner, Element *e, int port)
{
    PORT_ASSIGN(owner);
    assign(isoutput, e, port);
}

/** @brief Returns whether this port is active (a push output or a pull input).
 *
 * @sa Element::port_active
 */
inline bool
Element::Port::active() const
{
    return _port >= 0;
}

/** @brief Returns the element connected to this active port.
 *
 * Returns 0 if this port is not active(). */
inline Element*
Element::Port::element() const
{
    return _e;
}

/** @brief Returns the port number of the port connected to this active port.
 *
 * Returns < 0 if this port is not active(). */
inline int
Element::Port::port() const
{
    return _port;
}

/** @brief Push packet @a p over this port.
 *
 * Pushes packet @a p downstream through the router configuration by passing
 * it to the next element's @link Element::push() push() @endlink function.
 * Returns when the rest of the router finishes processing @a p.
 *
 * This port must be an active() push output port.  Usually called from
 * element code like @link Element::output output(i) @endlink .push(p).
 *
 * When element code calls Element::Port::push(@a p), it relinquishes control
 * of packet @a p.  When push() returns, @a p may have been altered or even
 * freed by downstream elements.  Thus, you must not use @a p after pushing it
 * downstream.  To push a copy and keep a copy, see Packet::clone().
 *
 * output(i).push(p) basically behaves like the following code, although it
 * maintains additional statistics depending on how CLICK_STATS is defined:
 *
 * @code
 * output(i).element()->push(output(i).port(), p);
 * @endcode
 */
inline void
Element::Port::push(Packet* p) const
{
    assert(_e && p);
#ifdef HAVE_AUTO_BATCH
    if (likely(_e->in_batch_mode == BATCH_MODE_YES)) {
        if (*current_batch != 0) {
            if (*current_batch == (PacketBatch*)-1) {
                *current_batch = PacketBatch::make_from_packet(p);
            } else {
                (*current_batch)->append_packet(p);
            }
        } else {
            push_batch(PacketBatch::make_from_packet(p));
        }
    } else {
        assert(!_e->receives_batch);
#else
    {
#endif
#if CLICK_STATS >= 1
    ++_packets;
#endif
#if CLICK_STATS >= 2
    ++_e->input(_port)._packets;
    click_cycles_t start_cycles = click_get_cycles(),
        start_child_cycles = _e->_child_cycles;
# if HAVE_BOUND_PORT_TRANSFER
    _bound.push(_e, _port, p);
# else
    _e->push(_port, p);
# endif
    click_cycles_t all_delta = click_get_cycles() - start_cycles,
        own_delta = all_delta - (_e->_child_cycles - start_child_cycles);
    _e->_xfer_calls += 1;
    _e->_xfer_own_cycles += own_delta;
    _owner->_child_cycles += all_delta;
#else
# if HAVE_BOUND_PORT_TRANSFER
    _bound.push(_e, _port, p);
# else
    _e->push(_port, p);
# endif
    }
#endif
}

/** @brief Pull a packet over this port and return it.
 *
 * Pulls a packet from upstream in the router configuration by calling the
 * previous element's @link Element::pull() pull() @endlink function.  When
 * the router finishes processing, returns the result.
 *
 * This port must be an active() pull input port.  Usually called from element
 * code like @link Element::input input(i) @endlink .pull().
 *
 * input(i).pull() basically behaves like the following code, although it
 * maintains additional statistics depending on how CLICK_STATS is defined:
 *
 * @code
 * input(i).element()->pull(input(i).port())
 * @endcode
 */
inline Packet*
Element::Port::pull() const
{
    assert(_e);
#if CLICK_STATS >= 2
    click_cycles_t start_cycles = click_get_cycles(),
        old_child_cycles = _e->_child_cycles;
# if HAVE_BOUND_PORT_TRANSFER
    Packet *p = _bound.pull(_e, _port);
# else
    Packet *p = _e->pull(_port);
# endif
    if (p)
        _e->output(_port)._packets += 1;
    click_cycles_t all_delta = click_get_cycles() - start_cycles,
        own_delta = all_delta - (_e->_child_cycles - old_child_cycles);
    _e->_xfer_calls += 1;
    _e->_xfer_own_cycles += own_delta;
    _owner->_child_cycles += all_delta;
#else
# if HAVE_BOUND_PORT_TRANSFER
    Packet *p = _bound.pull(_e, _port);
# else
    Packet *p = _e->pull(_port);
# endif
#endif
#if CLICK_STATS >= 1
    if (p)
        ++_packets;
#endif
    return p;
}

#if HAVE_BATCH
/**
 * Push a batch through this port
 */
void
Element::Port::push_batch(PacketBatch* batch) const {
#if BATCH_DEBUG
    click_chatter("Pushing batch of %d packets to %p{element}",batch->count(),_e);
#endif
#if HAVE_BOUND_PORT_TRANSFER
    _bound_batch.push_batch(_e,_port,batch);
#else
    _e->push_batch(_port,batch);
#endif
}

#ifdef HAVE_AUTO_BATCH
inline void
Element::Port::start_batch() {
    /**
     * Port mode : start batching if e is BATCH_MODE_YES
     * List mode : start batching (if e is not BATCH_MODE_YES, we would not be calling this)
     * Jump mode : pass the message through all ports if not BATCH_MODE_YES, if it is, set to -1 to start batching
     */
#if HAVE_AUTO_BATCH == AUTO_BATCH_JUMP
# if BATCH_DEBUG
    click_chatter("Passing start batch message in port to %p{element}",_e);
# endif
    if (_e->in_batch_mode == BATCH_MODE_YES)  {
        if (*current_batch == 0)
            current_batch.set((PacketBatch*)-1);
    } else {
        for (int i = 0; i < _e->noutputs(); i++) {
            if (_e->output_is_push(i))
                _e->_ports[1][i].start_batch();
        }
    }
#elif HAVE_AUTO_BATCH == AUTO_BATCH_PORT
# if BATCH_DEBUG
    click_chatter("Starting batch in port to %p{element}",_e);
# endif
    if (_e->in_batch_mode == BATCH_MODE_YES) { //Rebuild for the next element
        if (*current_batch == 0)
            current_batch.set((PacketBatch*)-1);
    }
#elif HAVE_AUTO_BATCH == AUTO_BATCH_LIST
# if BATCH_DEBUG
    click_chatter("Starting batch in port to %p{element}",_e);
# endif
    assert(*current_batch == 0);
    current_batch.set((PacketBatch*)-1);
#else
    #error "Unknown batch auto mode"
#endif
}

inline void
Element::Port::end_batch() {
    PacketBatch* cur = *current_batch;
#if BATCH_DEBUG
    click_chatter("Ending batch in port to %p{element}",_e);
#endif
    /**
     * Auto mode : if 0 bug, if -1 nothing, else push the batch
     * List mode : if 0 bug, if -1 nothing, else push the batch
     * Jump mode : if BATCH_MODE_YES push the batch, else pass the message (and assert cur was 0)
     */
#if HAVE_AUTO_BATCH == AUTO_BATCH_JUMP
    if (_e->in_batch_mode == BATCH_MODE_YES)
#endif
    { //Send the buffered batch to the next element
       if (cur != 0) {
           current_batch.set((PacketBatch*)0);
           if (cur != (PacketBatch*)-1)
           {
               #if BATCH_DEBUG
               assert(cur->find_count() == cur->count());
               #endif
               _e->push_batch(_port,cur);
           }
       }

    }
#if HAVE_AUTO_BATCH == AUTO_BATCH_JUMP
    else { //Pass the message
        assert(cur == 0);
        for (int i = 0; i < _e->noutputs(); i++) {
            if (_e->output_is_push(i))
                _e->_ports[1][i].end_batch();
        }
    }
#endif
};
#endif

PacketBatch*
Element::Port::pull_batch(unsigned max) const {
    PacketBatch* batch = NULL;
#if HAVE_BOUND_PORT_TRANSFER
    batch = _bound_batch.pull_batch(_e,_port, max);
#else
    batch = _e->pull_batch(_port, max);
#endif
    return batch;
}
#endif

/**
 * @brief Tell if the path up to this element is a full push path, always
 * served by the same thread.
 *
 * Hence, it is not only a matter of having
 * only a push path, as some elements like Pipeliner may be push
 * but lead to thread switch.
 *
 * @pre get_passing_threads() have to be called on this element or any downstream element
 *
 * If this element is part of a full push path, it means that packets passing
 *  through will always be handled by the same thread. They may be shared, in
 *  the sense that the usage count could be bigger than one. But then shared
 *  only with the same thread. Therefore non-atomic operations can be involved.
 */
inline bool Element::is_fullpush() const {
#if HAVE_FULLPUSH_NONATOMIC
    return _is_fullpush;
#else
    return false;
#endif
}


/** @brief Push packet @a p to output @a port, or kill it if @a port is out of
 * range.
 *
 * @param port output port number
 * @param p packet to push
 *
 * If @a port is in range (>= 0 and < noutputs()), then push packet @a p
 * forward using output(@a port).push(@a p).  Otherwise, kill @a p with @a p
 * ->kill().
 *
 * @note It is invalid to call checked_output_push() on a pull output @a port.
 */
inline void
Element::checked_output_push(int port, Packet* p) const
{
    if ((unsigned) port < (unsigned) noutputs())
        _ports[1][port].push(p);
    else
        p->kill();
}

/** @brief Pull a packet from input @a port, or return 0 if @a port is out of
 * range.
 *
 * @param port input port number
 *
 * If @a port is in range (>= 0 and < ninputs()), then return the result
 * of input(@a port).pull().  Otherwise, return null.
 *
 * @note It is invalid to call checked_input_pull() on a push input @a port.
 */
inline Packet*
Element::checked_input_pull(int port) const
{
    if ((unsigned) port < (unsigned) ninputs())
        return _ports[0][port].pull();
    else
        return 0;
}

#undef PORT_ASSIGN
CLICK_ENDDECLS
#endif<|MERGE_RESOLUTION|>--- conflicted
+++ resolved
@@ -182,10 +182,7 @@
     virtual bool do_mt_safe_check(ErrorHandler*);
     void add_remote_element(Element* e);
 
-<<<<<<< HEAD
-=======
     // This feature should be re-designed. I'm not sure a new stage is a good idea. The beginning of future/promise patterns is more interesting.
->>>>>>> 6583cf7d
     enum ThreadReconfigurationStage {
         THREAD_INITIALIZE,
         THREAD_RECONFIGURE_UP_PRE,
