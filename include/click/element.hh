// -*- c-basic-offset: 4; related-file-name: "../../lib/element.cc" -*-
#ifndef CLICK_ELEMENT_HH
#define CLICK_ELEMENT_HH
#include <click/glue.hh>
#include <click/vector.hh>
#include <click/string.hh>
#include <click/packet.hh>
#include <click/packetbatch.hh>
#include <click/handler.hh>
#include <click/multithread.hh>
CLICK_DECLS
class Router;
class Master;
class RouterThread;
class Task;
class Timer;
class NotifierSignal;
class Element;
class ErrorHandler;
class Bitvector;
class EtherAddress;

class BatchElement;

#define BATCH_MAX_PULL 256

/** @file <click/element.hh>
 * @brief Click's Element class.
 */

#ifndef CLICK_ELEMENT_DEPRECATED
# define CLICK_ELEMENT_DEPRECATED CLICK_DEPRECATED
#endif

class Element { public:

    Element();
    virtual ~Element();
    static int nelements_allocated;

    // RUNTIME
    virtual void push(int port, Packet *p);
    virtual Packet *pull(int port) CLICK_WARN_UNUSED_RESULT;
    virtual Packet *simple_action(Packet *p);
#if HAVE_BATCH
    virtual void push_batch(int port, PacketBatch *p);
    virtual PacketBatch* pull_batch(int port,unsigned max) CLICK_WARN_UNUSED_RESULT;
#endif

    virtual bool run_task(Task *task);  // return true iff did useful work
    virtual void run_timer(Timer *timer);
#if CLICK_USERLEVEL
    enum { SELECT_READ = 1, SELECT_WRITE = 2 };
    virtual void selected(int fd, int mask);
    virtual void selected(int fd);
#endif

    enum batch_mode {BATCH_MODE_NO, BATCH_MODE_IFPOSSIBLE, BATCH_MODE_NEEDED, BATCH_MODE_YES};

    inline void checked_output_push(int port, Packet *p) const;
    inline Packet* checked_input_pull(int port) const;

    // ELEMENT CHARACTERISTICS
    virtual const char *class_name() const = 0;

    virtual const char *port_count() const;
    static const char PORTS_0_0[];
    static const char PORTS_0_1[];
    static const char PORTS_1_0[];
    static const char PORTS_1_1[];
    static const char PORTS_1_1X2[];

    virtual const char *processing() const;
    static const char AGNOSTIC[];
    static const char PUSH[];
    static const char PULL[];
    static const char PUSH_TO_PULL[];
    static const char PULL_TO_PUSH[];
    static const char PROCESSING_A_AH[];

    virtual const char *flow_code() const;
    static const char COMPLETE_FLOW[];

    virtual const char *flags() const;
    int flag_value(int flag) const;

    virtual void *cast(const char *name);
    virtual void *port_cast(bool isoutput, int port, const char *name);

    // CONFIGURATION, INITIALIZATION, AND CLEANUP
    enum ConfigurePhase {
        CONFIGURE_PHASE_FIRST = 0,
        CONFIGURE_PHASE_INFO = 20,
        CONFIGURE_PHASE_PRIVILEGED = 90,
        CONFIGURE_PHASE_DEFAULT = 100,
        CONFIGURE_PHASE_LAST = 2000
    };
    virtual int configure_phase() const;

    virtual int configure(Vector<String> &conf, ErrorHandler *errh);

    virtual void add_handlers();

    virtual int initialize(ErrorHandler *errh);

    virtual void take_state(Element *old_element, ErrorHandler *errh);
    virtual Element *hotswap_element() const;

    enum CleanupStage {
        CLEANUP_NO_ROUTER,
        CLEANUP_BEFORE_CONFIGURE = CLEANUP_NO_ROUTER,
        CLEANUP_CONFIGURE_FAILED,
        CLEANUP_CONFIGURED,
        CLEANUP_INITIALIZE_FAILED,
        CLEANUP_INITIALIZED,
        CLEANUP_ROUTER_INITIALIZED,
        CLEANUP_MANUAL
    };
    virtual void cleanup(CleanupStage stage);

    static inline void static_initialize();
    static inline void static_cleanup();

    // ELEMENT ROUTER CONNECTIONS
    String name() const;
    virtual String declaration() const;

    inline Router *router() const;
    inline int eindex() const;
    inline int eindex(Router *r) const;

    /** @brief Return the element's master. */
    inline Master *master() const;

    inline void attach_router(Router *r, int eindex) {
        assert(!_router);
        _router = r;
        _eindex = eindex;
    }

    // INPUTS AND OUTPUTS
    inline int nports(bool isoutput) const;
    inline int ninputs() const;
    inline int noutputs() const;

    class Port;
    inline const Port &port(bool isoutput, int port) const;
    inline const Port &input(int port) const;
    inline const Port &output(int port) const;

    inline bool port_active(bool isoutput, int port) const;
    inline bool input_is_push(int port) const;
    inline bool input_is_pull(int port) const;
    inline bool output_is_push(int port) const;
    inline bool output_is_pull(int port) const;
    void port_flow(bool isoutput, int port, Bitvector*) const;

    // LIVE RECONFIGURATION
    String configuration() const;

    virtual bool can_live_reconfigure() const;
    virtual int live_reconfigure(Vector<String>&, ErrorHandler*);

    RouterThread *home_thread() const;

    virtual bool get_spawning_threads(Bitvector& b, bool isoutput);
    Bitvector get_passing_threads(bool is_pull, int port, Element* origin, bool &_is_fullpush, int level = 0);
    Bitvector get_passing_threads(Element* origin, int level = 0);
    Bitvector get_passing_threads();

    int home_thread_id() const;
    virtual bool is_mt_safe();
    virtual bool do_mt_safe_check(ErrorHandler*);
    void add_remote_element(Element* e);

    //Deprecated name, implement get_spawining_threads
    virtual bool get_runnable_threads(Bitvector&) final = delete;
    virtual bool get_spawning_threads(Bitvector&) final = delete;

#if CLICK_USERLEVEL
    // SELECT
    int add_select(int fd, int mask);
    int remove_select(int fd, int mask);
#endif

    // HANDLERS
    void add_read_handler(const String &name, ReadHandlerCallback read_callback, const void *user_data = 0, uint32_t flags = 0);
    void add_read_handler(const String &name, ReadHandlerCallback read_callback, int user_data, uint32_t flags = 0);
    void add_read_handler(const char *name, ReadHandlerCallback read_callback, int user_data = 0, uint32_t flags = 0);
    void add_write_handler(const String &name, WriteHandlerCallback write_callback, const void *user_data = 0, uint32_t flags = 0);
    void add_write_handler(const String &name, WriteHandlerCallback write_callback, int user_data, uint32_t flags = 0);
    void add_write_handler(const char *name, WriteHandlerCallback write_callback, int user_data = 0, uint32_t flags = 0);
    void set_handler(const String &name, int flags, HandlerCallback callback, const void *read_user_data = 0, const void *write_user_data = 0);
    void set_handler(const String &name, int flags, HandlerCallback callback, int read_user_data, int write_user_data = 0);
    void set_handler(const char *name, int flags, HandlerCallback callback, int read_user_data = 0, int write_user_data = 0);
    int set_handler_flags(const String &name, int set_flags, int clear_flags = 0);
    enum { TASKHANDLER_WRITE_SCHEDULED = 1,
           TASKHANDLER_WRITE_TICKETS = 2,
           TASKHANDLER_WRITE_HOME_THREAD = 4,
           TASKHANDLER_WRITE_ALL = 7,
           TASKHANDLER_DEFAULT = 6 };
    void add_task_handlers(Task *task, NotifierSignal *signal, int flags, const String &prefix = String());
    inline void add_task_handlers(Task *task, NotifierSignal *signal, const String &prefix = String()) {
        add_task_handlers(task, signal, TASKHANDLER_DEFAULT, prefix);
    }
    inline void add_task_handlers(Task *task, const String &prefix = String()) {
        add_task_handlers(task, 0, TASKHANDLER_DEFAULT, prefix);
    }

    void add_data_handlers(const char *name, int flags, uint8_t *data);
    void add_data_handlers(const char *name, int flags, bool *data);
    void add_data_handlers(const char *name, int flags, uint16_t *data);
    void add_data_handlers(const char *name, int flags, int *data);
    void add_data_handlers(const char *name, int flags, unsigned *data);
    void add_data_handlers(const char *name, int flags, atomic_uint32_t *data);
    void add_data_handlers(const char *name, int flags, long *data);
    void add_data_handlers(const char *name, int flags, unsigned long *data);
#if HAVE_LONG_LONG
    void add_data_handlers(const char *name, int flags, long long *data);
    void add_data_handlers(const char *name, int flags, unsigned long long *data);
#endif
    void add_net_order_data_handlers(const char *name, int flags, uint16_t *data);
    void add_net_order_data_handlers(const char *name, int flags, uint32_t *data);
#if HAVE_FLOAT_TYPES
    void add_data_handlers(const char *name, int flags, double *data);
#endif
    void add_data_handlers(const char *name, int flags, String *data);
    void add_data_handlers(const char *name, int flags, IPAddress *data);
    void add_data_handlers(const char *name, int flags, EtherAddress *data);
    void add_data_handlers(const char *name, int flags, Timestamp *data, bool is_interval = false);

    static String read_positional_handler(Element*, void*);
    static String read_keyword_handler(Element*, void*);
    static int reconfigure_positional_handler(const String&, Element*, void*, ErrorHandler*);
    static int reconfigure_keyword_handler(const String&, Element*, void*, ErrorHandler*);

    virtual int llrpc(unsigned command, void* arg);
    int local_llrpc(unsigned command, void* arg);

    class Port { public:

        inline bool active() const;
        inline Element* element() const;
        inline int port() const;

        inline void push(Packet* p) const;
        inline Packet* pull() const;
#if HAVE_BATCH
        inline void push_batch(PacketBatch* p) const;
        inline PacketBatch* pull_batch(unsigned max) const;

        inline void start_batch();
        inline void end_batch();
#endif

#if CLICK_STATS >= 1
        unsigned npackets() const       { return _packets; }
#endif

        inline void assign(bool isoutput, Element *e, int port);

      private:

        Element* _e;
        int _port;
        per_thread<PacketBatch*> current_batch;

#if HAVE_BOUND_PORT_TRANSFER
        union {
            void (*push)(Element *e, int port, Packet *p);
            Packet *(*pull)(Element *e, int port);
        } _bound;
        union {
#if HAVE_BATCH
            void (*push_batch)(Element *e, int port, PacketBatch *p);
            PacketBatch* (*pull_batch)(Element *e, int port, unsigned max);
#endif
        } _bound_batch;
#endif

#if CLICK_STATS >= 1
        mutable unsigned _packets;      // How many packets have we moved?
#endif
#if CLICK_STATS >= 2
        Element* _owner;                // Whose input or output are we?
#endif

        inline Port();
        inline void assign(bool isoutput, Element *owner, Element *e, int port);

        friend class Element;
        friend class BatchElement;

    };

    // DEPRECATED
    /** @cond never */
    String id() const CLICK_DEPRECATED;
    String landmark() const CLICK_DEPRECATED;
    /** @endcond never */

  protected:
    enum batch_mode in_batch_mode;
    bool receives_batch;

  private:

    enum { INLINE_PORTS = 4 };

    Port* _ports[2];
    Port _inline_ports[INLINE_PORTS];

    int _nports[2];

    Router* _router;
    int _eindex;
<<<<<<< HEAD

    Vector<Element*> _remote_elements;
=======
#if HAVE_FULLPUSH_NONATOMIC
    bool _is_fullpush;
#endif
>>>>>>> 057a106d

#if CLICK_STATS >= 2
    // STATISTICS
    unsigned _xfer_calls;       // Push and pull calls into this element.
    click_cycles_t _xfer_own_cycles;    // Cycles spent in self from push and pull.
    click_cycles_t _child_cycles;       // Cycles spent in children.

    unsigned _task_calls;       // Calls to tasks owned by this element.
    click_cycles_t _task_own_cycles;    // Cycles spent in self from tasks.

    unsigned _timer_calls;      // Calls to timers owned by this element.
    click_cycles_t _timer_own_cycles;   // Cycles spent in self from timers.

    inline void reset_cycles() {
        _xfer_calls = _task_calls = _timer_calls = 0;
        _xfer_own_cycles = _task_own_cycles = _timer_own_cycles = _child_cycles = 0;
    }
    static String read_cycles_handler(Element *, void *);
    static int write_cycles_handler(const String &, Element *, void *, ErrorHandler *);
#endif

    Element(const Element &);
    Element &operator=(const Element &);

    // METHODS USED BY ROUTER
    int set_nports(int, int);
    int notify_nports(int, int, ErrorHandler *);
    enum Processing { VAGNOSTIC, VPUSH, VPULL };
    static int next_processing_code(const char*& p, ErrorHandler* errh);
    void processing_vector(int* input_codes, int* output_codes, ErrorHandler*) const;

    void initialize_ports(const int* input_codes, const int* output_codes);
    int connect_port(bool isoutput, int port, Element*, int);

    static String read_handlers_handler(Element *e, void *user_data);
    void add_default_handlers(bool writable_config);
    inline void add_data_handlers(const char *name, int flags, HandlerCallback callback, void *data);

    friend class BatchElement;
    friend class Router;
#if CLICK_STATS >= 2
    friend class Task;
    friend class Master;
    friend class TimerSet;
# if CLICK_USERLEVEL
    friend class SelectSet;
# endif
#endif

};


/** @brief Initialize static data for this element class.
 *
 * Place initialization code for an element class's shared global state in the
 * static_initialize() static member function.  (For example, the IPFilter
 * element class uses static_initialize() to set up various parsing tables.)
 * Click drivers will call this function when the element code is loaded,
 * before any elements of the class are created.
 *
 * static_initialize functions are called in an arbitrary and unpredictable
 * order (not, for example, the configure_phase() order).  Element authors are
 * responsible for handling static initialization dependencies.
 *
 * For Click to find a static_initialize declaration, it must appear inside
 * the element class's class declaration on its own line and have the
 * following prototype:
 *
 * @code
 * static void static_initialize();
 * @endcode
 *
 * It must also have public accessibility.
 *
 * @note In most cases you should also define a static_cleanup() function to
 * clean up state initialized by static_initialize().
 *
 * @sa Element::static_cleanup
 */
inline void
Element::static_initialize()
{
}

/** @brief Clean up static data for this element class.
 *
 * Place cleanup code for an element class's shared global state in the
 * static_cleanup() static member function.  Click drivers will call this
 * function before unloading the element code.
 *
 * static_cleanup functions are called in an arbitrary and unpredictable order
 * (not, for example, the configure_phase() order, and not the reverse of the
 * static_initialize order).  Element authors are responsible for handling
 * static cleanup dependencies.
 *
 * For Click to find a static_cleanup declaration, it must appear inside the
 * element class's class declaration on its own line and have the following
 * prototype:
 *
 * @code
 * static void static_cleanup();
 * @endcode
 *
 * It must also have public accessibility.
 *
 * @sa Element::static_initialize
 */
inline void
Element::static_cleanup()
{
}

/** @brief Return the element's router. */
inline Router*
Element::router() const
{
    return _router;
}

/** @brief Return the element's index within its router.
 * @invariant this == router()->element(eindex())
 */
inline int
Element::eindex() const
{
    return _eindex;
}

/** @brief Return the element's index within router @a r.
 *
 * Returns -1 if @a r != router(). */
inline int
Element::eindex(Router* r) const
{
    return (router() == r ? _eindex : -1);
}

/** @brief Return the number of input or output ports.
 * @param isoutput false for input ports, true for output ports */
inline int
Element::nports(bool isoutput) const
{
    return _nports[isoutput];
}

/** @brief Return the number of input ports. */
inline int
Element::ninputs() const
{
    return _nports[0];
}

/** @brief Return the number of output ports. */
inline int
Element::noutputs() const
{
    return _nports[1];
}

/** @brief Return one of the element's ports.
 * @param isoutput false for input ports, true for output ports
 * @param port port number
 *
 * An assertion fails if @a p is out of range. */
inline const Element::Port&
Element::port(bool isoutput, int port) const
{
    assert((unsigned) port < (unsigned) _nports[isoutput]);
    return _ports[isoutput][port];
}

/** @brief Return one of the element's input ports.
 * @param port port number
 *
 * An assertion fails if @a port is out of range.
 *
 * @sa Port, port */
inline const Element::Port&
Element::input(int port) const
{
    return Element::port(false, port);
}

/** @brief Return one of the element's output ports.
 * @param port port number
 *
 * An assertion fails if @a port is out of range.
 *
 * @sa Port, port */
inline const Element::Port&
Element::output(int port) const
{
    return Element::port(true, port);
}

/** @brief Check whether a port is active.
 * @param isoutput false for input ports, true for output ports
 * @param port port number
 *
 * Returns true iff @a port is in range and @a port is active.  Push outputs
 * and pull inputs are active; pull outputs and push inputs are not.
 *
 * @sa Element::Port::active */
inline bool
Element::port_active(bool isoutput, int port) const
{
    return (unsigned) port < (unsigned) nports(isoutput)
        && _ports[isoutput][port].active();
}

/** @brief Check whether output @a port is push.
 *
 * Returns true iff output @a port exists and is push.  @sa port_active */
inline bool
Element::output_is_push(int port) const
{
    return port_active(true, port);
}

/** @brief Check whether output @a port is pull.
 *
 * Returns true iff output @a port exists and is pull. */
inline bool
Element::output_is_pull(int port) const
{
    return (unsigned) port < (unsigned) nports(true)
        && !_ports[1][port].active();
}

/** @brief Check whether input @a port is pull.
 *
 * Returns true iff input @a port exists and is pull.  @sa port_active */
inline bool
Element::input_is_pull(int port) const
{
    return port_active(false, port);
}

/** @brief Check whether input @a port is push.
 *
 * Returns true iff input @a port exists and is push. */
inline bool
Element::input_is_push(int port) const
{
    return (unsigned) port < (unsigned) nports(false)
        && !_ports[0][port].active();
}

#if CLICK_STATS >= 2
# define PORT_ASSIGN(o) _packets = 0; _owner = (o)
#elif CLICK_STATS >= 1
# define PORT_ASSIGN(o) _packets = 0; (void) (o)
#else
# define PORT_ASSIGN(o) (void) (o)
#endif

inline
Element::Port::Port()
    : _e(0), _port(-2)
{
    PORT_ASSIGN(0);
}

inline void
Element::Port::assign(bool isoutput, Element *e, int port)
{
    _e = e;
    _port = port;
    for (unsigned i = 0; i < current_batch.weight() ; i++)
        current_batch.set_value(i,0);
    (void) isoutput;
#if HAVE_BOUND_PORT_TRANSFER
    if (e) {
        if (isoutput) {
            void (Element::*pusher)(int, Packet *) = &Element::push;
            _bound.push = (void (*)(Element *, int, Packet *)) (e->*pusher);
# if HAVE_BATCH
            void (Element::*pushbatcher)(int, PacketBatch *) = &Element::push_batch;
            _bound_batch.push_batch = (void (*)(Element *, int, PacketBatch *)) (e->*pushbatcher);
# endif
        } else {
            Packet *(Element::*puller)(int) = &Element::pull;
            _bound.pull = (Packet *(*)(Element *, int)) (e->*puller);
# if HAVE_BATCH
             PacketBatch *(Element::*pullbatcher)(int,unsigned) = &Element::pull_batch;
             _bound_batch.pull_batch = (PacketBatch *(*)(Element *, int, unsigned)) (e->*pullbatcher);
# endif
        }
    }
#endif
}

inline void
Element::Port::assign(bool isoutput, Element *owner, Element *e, int port)
{
    PORT_ASSIGN(owner);
    assign(isoutput, e, port);
}

/** @brief Returns whether this port is active (a push output or a pull input).
 *
 * @sa Element::port_active
 */
inline bool
Element::Port::active() const
{
    return _port >= 0;
}

/** @brief Returns the element connected to this active port.
 *
 * Returns 0 if this port is not active(). */
inline Element*
Element::Port::element() const
{
    return _e;
}

/** @brief Returns the port number of the port connected to this active port.
 *
 * Returns < 0 if this port is not active(). */
inline int
Element::Port::port() const
{
    return _port;
}

/** @brief Push packet @a p over this port.
 *
 * Pushes packet @a p downstream through the router configuration by passing
 * it to the next element's @link Element::push() push() @endlink function.
 * Returns when the rest of the router finishes processing @a p.
 *
 * This port must be an active() push output port.  Usually called from
 * element code like @link Element::output output(i) @endlink .push(p).
 *
 * When element code calls Element::Port::push(@a p), it relinquishes control
 * of packet @a p.  When push() returns, @a p may have been altered or even
 * freed by downstream elements.  Thus, you must not use @a p after pushing it
 * downstream.  To push a copy and keep a copy, see Packet::clone().
 *
 * output(i).push(p) basically behaves like the following code, although it
 * maintains additional statistics depending on how CLICK_STATS is defined:
 *
 * @code
 * output(i).element()->push(output(i).port(), p);
 * @endcode
 */
inline void
Element::Port::push(Packet* p) const
{
    assert(_e && p);
#if CLICK_STATS >= 1
    ++_packets;
#endif
#if CLICK_STATS >= 2
    ++_e->input(_port)._packets;
    click_cycles_t start_cycles = click_get_cycles(),
        start_child_cycles = _e->_child_cycles;
# if HAVE_BOUND_PORT_TRANSFER
    _bound.push(_e, _port, p);
# else
    _e->push(_port, p);
# endif
    click_cycles_t all_delta = click_get_cycles() - start_cycles,
        own_delta = all_delta - (_e->_child_cycles - start_child_cycles);
    _e->_xfer_calls += 1;
    _e->_xfer_own_cycles += own_delta;
    _owner->_child_cycles += all_delta;
#else
    if (_e->in_batch_mode == BATCH_MODE_YES && *current_batch != 0) {
        if (*current_batch == (PacketBatch*)-1) {
            *current_batch = PacketBatch::make_from_packet(p);
        } else {
            (*current_batch)->append_packet(p);
        }
    } else {
# if HAVE_BOUND_PORT_TRANSFER
    _bound.push(_e, _port, p);
# else
    _e->push(_port, p);
# endif
    }
#endif
}

/** @brief Pull a packet over this port and return it.
 *
 * Pulls a packet from upstream in the router configuration by calling the
 * previous element's @link Element::pull() pull() @endlink function.  When
 * the router finishes processing, returns the result.
 *
 * This port must be an active() pull input port.  Usually called from element
 * code like @link Element::input input(i) @endlink .pull().
 *
 * input(i).pull() basically behaves like the following code, although it
 * maintains additional statistics depending on how CLICK_STATS is defined:
 *
 * @code
 * input(i).element()->pull(input(i).port())
 * @endcode
 */
inline Packet*
Element::Port::pull() const
{
    assert(_e);
#if CLICK_STATS >= 2
    click_cycles_t start_cycles = click_get_cycles(),
        old_child_cycles = _e->_child_cycles;
# if HAVE_BOUND_PORT_TRANSFER
    Packet *p = _bound.pull(_e, _port);
# else
    Packet *p = _e->pull(_port);
# endif
    if (p)
        _e->output(_port)._packets += 1;
    click_cycles_t all_delta = click_get_cycles() - start_cycles,
        own_delta = all_delta - (_e->_child_cycles - old_child_cycles);
    _e->_xfer_calls += 1;
    _e->_xfer_own_cycles += own_delta;
    _owner->_child_cycles += all_delta;
#else
# if HAVE_BOUND_PORT_TRANSFER
    Packet *p = _bound.pull(_e, _port);
# else
    Packet *p = _e->pull(_port);
# endif
#endif
#if CLICK_STATS >= 1
    if (p)
        ++_packets;
#endif
    return p;
}

#if HAVE_BATCH
/**
 * Push a batch through this port
 */
void
Element::Port::push_batch(PacketBatch* batch) const {
#if BATCH_DEBUG
    click_chatter("Pushing batch of %d packets to %p{element}",batch->count(),_e);
#endif
#if HAVE_BOUND_PORT_TRANSFER
    _bound_batch.push_batch(_e,_port,batch);
#else
    _e->push_batch(_port,batch);
#endif
}

void Element::Port::start_batch() {
    if (_e->in_batch_mode == BATCH_MODE_YES) { //Rebuild for the next element
#if BATCH_DEBUG
        click_chatter("Starting batch in port to %p{element}",_e);
#endif
        current_batch.set((PacketBatch*)-1);
    } else { //Pass the rebuild message
#if BATCH_DEBUG
    click_chatter("Passing start batch message in port to %p{element}",_e);
#endif
        if (*current_batch != (PacketBatch*)-1) {
            *current_batch = (PacketBatch*)-1;
            for (int i = 0; i < _e->noutputs(); i++) {
                if (_e->output_is_push(i))
                    _e->_ports[1][i].start_batch();
            }
        }
    }
}

void Element::Port::end_batch() {
    PacketBatch* &cur = *current_batch;
#if BATCH_DEBUG
    click_chatter("Ending batch in port to %p{element}",_e);
#endif
    if (_e->in_batch_mode == BATCH_MODE_YES) { //Send the buffered batch to the next element
        if (cur != 0) {
           if (cur != (PacketBatch*)-1) {
               _e->push_batch(_port,current_batch.get());
           }
           cur = 0;
        }
    } else { //Pass the message
        if (*current_batch == (PacketBatch*)-1) {
            *current_batch = 0;
            for (int i = 0; i < _e->noutputs(); i++) {
                if (_e->output_is_push(i))
                    _e->_ports[1][i].end_batch();
            }
        }
    }
};


PacketBatch*
Element::Port::pull_batch(unsigned max) const {
    PacketBatch* batch = NULL;
#if HAVE_BOUND_PORT_TRANSFER
    batch = _bound_batch.pull_batch(_e,_port, max);
#else
    batch = _e->pull_batch(_port, max);
#endif
    return batch;
}
#endif

<<<<<<< HEAD
=======
/**
 * @brief Tell if the path up to this element is a full push path, always
 * served by the same thread.
 *
 * Hence, it is not only a matter of having
 * only a push path, as some elements like Pipeliner may be push
 * but lead to thread switch.
 *
 * @pre get_passing_threads() have to be called on this element or any downstream element
 *
 * If this element is part of a full push path, it means that packets passing
 *  through will always be handled by the same thread. They may be shared, in
 *  the sense that the usage count could be bigger than one. But then shared
 *  only with the same thread. Therefore non-atomic operations can be involved.
 */
inline bool Element::is_fullpush() const {
#if HAVE_FULLPUSH_NONATOMIC
    return _is_fullpush;
#else
    return false;
#endif
}


>>>>>>> 057a106d
/** @brief Push packet @a p to output @a port, or kill it if @a port is out of
 * range.
 *
 * @param port output port number
 * @param p packet to push
 *
 * If @a port is in range (>= 0 and < noutputs()), then push packet @a p
 * forward using output(@a port).push(@a p).  Otherwise, kill @a p with @a p
 * ->kill().
 *
 * @note It is invalid to call checked_output_push() on a pull output @a port.
 */
inline void
Element::checked_output_push(int port, Packet* p) const
{
    if ((unsigned) port < (unsigned) noutputs())
        _ports[1][port].push(p);
    else
        p->kill();
}

/** @brief Pull a packet from input @a port, or return 0 if @a port is out of
 * range.
 *
 * @param port input port number
 *
 * If @a port is in range (>= 0 and < ninputs()), then return the result
 * of input(@a port).pull().  Otherwise, return null.
 *
 * @note It is invalid to call checked_input_pull() on a push input @a port.
 */
inline Packet*
Element::checked_input_pull(int port) const
{
    if ((unsigned) port < (unsigned) ninputs())
        return _ports[0][port].pull();
    else
        return 0;
}

#undef PORT_ASSIGN
CLICK_ENDDECLS
#endif<|MERGE_RESOLUTION|>--- conflicted
+++ resolved
@@ -55,6 +55,7 @@
     virtual void selected(int fd);
 #endif
 
+    inline bool is_fullpush() const;
     enum batch_mode {BATCH_MODE_NO, BATCH_MODE_IFPOSSIBLE, BATCH_MODE_NEEDED, BATCH_MODE_YES};
 
     inline void checked_output_push(int port, Packet *p) const;
@@ -173,7 +174,7 @@
     virtual bool do_mt_safe_check(ErrorHandler*);
     void add_remote_element(Element* e);
 
-    //Deprecated name, implement get_spawining_threads
+    //Deprecated name, implement get_spawning_threads
     virtual bool get_runnable_threads(Bitvector&) final = delete;
     virtual bool get_spawning_threads(Bitvector&) final = delete;
 
@@ -314,14 +315,11 @@
 
     Router* _router;
     int _eindex;
-<<<<<<< HEAD
 
     Vector<Element*> _remote_elements;
-=======
 #if HAVE_FULLPUSH_NONATOMIC
     bool _is_fullpush;
 #endif
->>>>>>> 057a106d
 
 #if CLICK_STATS >= 2
     // STATISTICS
@@ -774,10 +772,10 @@
 }
 
 void Element::Port::start_batch() {
+#if BATCH_DEBUG
+    click_chatter("Starting batch in port to %p{element}",_e);
+#endif
     if (_e->in_batch_mode == BATCH_MODE_YES) { //Rebuild for the next element
-#if BATCH_DEBUG
-        click_chatter("Starting batch in port to %p{element}",_e);
-#endif
         current_batch.set((PacketBatch*)-1);
     } else { //Pass the rebuild message
 #if BATCH_DEBUG
@@ -829,8 +827,6 @@
 }
 #endif
 
-<<<<<<< HEAD
-=======
 /**
  * @brief Tell if the path up to this element is a full push path, always
  * served by the same thread.
@@ -855,7 +851,6 @@
 }
 
 
->>>>>>> 057a106d
 /** @brief Push packet @a p to output @a port, or kill it if @a port is out of
  * range.
  *
