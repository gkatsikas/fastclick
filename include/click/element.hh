--- conflicted
+++ resolved
@@ -176,7 +176,6 @@
     virtual bool do_mt_safe_check(ErrorHandler*);
     void add_remote_element(Element* e);
 
-<<<<<<< HEAD
     enum ThreadReconfigurationStage {
         THREAD_INITIALIZE,
         THREAD_RECONFIGURE_PRE,
@@ -186,8 +185,6 @@
     virtual int thread_configure(ThreadReconfigurationStage stage, ErrorHandler* errh);
     void trigger_thread_reconfiguration(ThreadReconfigurationStage);
 
-=======
->>>>>>> ecb8473e
     //Deprecated name, implement get_spawning_threads
     virtual bool get_runnable_threads(Bitvector&) final = delete;
     virtual bool get_spawning_threads(Bitvector&) final = delete;
