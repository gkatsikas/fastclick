// -*- c-basic-offset: 4; related-file-name: "../../lib/element.cc" -*-
#ifndef CLICK_ELEMENT_HH
#define CLICK_ELEMENT_HH
#include <click/glue.hh>
#include <click/vector.hh>
#include <click/string.hh>
#include <click/packet.hh>
#include <click/handler.hh>
#include <click/multithread.hh>
CLICK_DECLS
class Router;
class Master;
class RouterThread;
class Task;
class IdleTask;
class Timer;
class NotifierSignal;
class Element;
class ErrorHandler;
class Bitvector;
class EtherAddress;

class BatchElement;

#define BATCH_MAX_PULL 256

/** @file <click/element.hh>
 * @brief Click's Element class.
 */

#ifndef CLICK_ELEMENT_DEPRECATED
# define CLICK_ELEMENT_DEPRECATED CLICK_DEPRECATED
#endif

class Element { public:

    Element();
    virtual ~Element();
    static int nelements_allocated;

    // RUNTIME
    virtual void push(int port, Packet *p);
    virtual void push_batch(int port, PacketBatch *p);
    virtual Packet *pull(int port) CLICK_WARN_UNUSED_RESULT;
    virtual PacketBatch* pull_batch(int port,unsigned max) CLICK_WARN_UNUSED_RESULT;
    virtual Packet *simple_action(Packet *p);

    virtual bool run_task(Task *task);  // return true iff did useful work
    virtual void run_timer(Timer *timer);
    virtual bool run_idle_task(IdleTask *task);
#if CLICK_USERLEVEL
    enum { SELECT_READ = 1, SELECT_WRITE = 2 };
    virtual void selected(int fd, int mask);
    virtual void selected(int fd);
#endif

    virtual bool get_runnable_threads(Bitvector& b);
    inline bool is_fullpush() const;
    Bitvector get_threads(bool is_pull=false);

<<<<<<< HEAD
    enum batch_mode {BATCH_MODE_NO, BATCH_MODE_IFPOSSIBLE, BATCH_MODE_NEEDED, BATCH_MODE_YES};
    virtual enum batch_mode batch_mode() {
        return BATCH_MODE_NO;
    }
=======
    enum batch_mode {BATCH_MODE_NO, BATCH_MODE_IFPOSSIBLE, BATCH_MODE_YES};
>>>>>>> 40ea749e

    inline void checked_output_push(int port, Packet *p) const;
    inline Packet* checked_input_pull(int port) const;

    // ELEMENT CHARACTERISTICS
    virtual const char *class_name() const = 0;

    virtual const char *port_count() const;
    static const char PORTS_0_0[];
    static const char PORTS_0_1[];
    static const char PORTS_1_0[];
    static const char PORTS_1_1[];
    static const char PORTS_1_1X2[];

    virtual const char *processing() const;
    static const char DOUBLE[];
    static const char AGNOSTIC[];
    static const char PUSH[];
    static const char PULL[];
    static const char PUSH_TO_PULL[];
    static const char PULL_TO_PUSH[];
    static const char PROCESSING_A_AH[];

    virtual const char *flow_code() const;
    static const char COMPLETE_FLOW[];

    virtual const char *flags() const;
    int flag_value(int flag) const;

    virtual void *cast(const char *name);
    virtual void *port_cast(bool isoutput, int port, const char *name);

    // CONFIGURATION, INITIALIZATION, AND CLEANUP
    enum ConfigurePhase {
        CONFIGURE_PHASE_FIRST = 0,
        CONFIGURE_PHASE_INFO = 20,
        CONFIGURE_PHASE_PRIVILEGED = 90,
        CONFIGURE_PHASE_DEFAULT = 100,
        CONFIGURE_PHASE_LAST = 2000
    };
    virtual int configure_phase() const;

    virtual int configure(Vector<String> &conf, ErrorHandler *errh);

    virtual void add_handlers();

    virtual int initialize(ErrorHandler *errh);

    virtual void take_state(Element *old_element, ErrorHandler *errh);
    virtual Element *hotswap_element() const;

    enum CleanupStage {
        CLEANUP_NO_ROUTER,
        CLEANUP_BEFORE_CONFIGURE = CLEANUP_NO_ROUTER,
        CLEANUP_CONFIGURE_FAILED,
        CLEANUP_CONFIGURED,
        CLEANUP_INITIALIZE_FAILED,
        CLEANUP_INITIALIZED,
        CLEANUP_ROUTER_INITIALIZED,
        CLEANUP_MANUAL
    };
    virtual void cleanup(CleanupStage stage);

    static inline void static_initialize();
    static inline void static_cleanup();

    // ELEMENT ROUTER CONNECTIONS
    String name() const;
    virtual String declaration() const;

    inline Router *router() const;
    inline int eindex() const;
    inline int eindex(Router *r) const;

    /** @brief Return the element's master. */
    inline Master *master() const;

    inline void attach_router(Router *r, int eindex) {
        assert(!_router);
        _router = r;
        _eindex = eindex;
    }

    // INPUTS AND OUTPUTS
    inline int nports(bool isoutput) const;
    inline int ninputs() const;
    inline int noutputs() const;

    class Port;
    inline const Port &port(bool isoutput, int port) const;
    inline const Port &input(int port) const;
    inline const Port &output(int port) const;

    inline bool port_active(bool isoutput, int port) const;
    inline bool input_is_push(int port) const;
    inline bool input_is_pull(int port) const;
    inline bool output_is_push(int port) const;
    inline bool output_is_pull(int port) const;
    void port_flow(bool isoutput, int port, Bitvector*) const;

    // LIVE RECONFIGURATION
    String configuration() const;

    virtual bool can_live_reconfigure() const;
    virtual int live_reconfigure(Vector<String>&, ErrorHandler*);

    RouterThread *home_thread() const;

    int home_thread_id() const;
#if CLICK_USERLEVEL
    // SELECT
    int add_select(int fd, int mask);
    int remove_select(int fd, int mask);
#endif

    // HANDLERS
    void add_read_handler(const String &name, ReadHandlerCallback read_callback, const void *user_data = 0, uint32_t flags = 0);
    void add_read_handler(const String &name, ReadHandlerCallback read_callback, int user_data, uint32_t flags = 0);
    void add_read_handler(const char *name, ReadHandlerCallback read_callback, int user_data = 0, uint32_t flags = 0);
    void add_write_handler(const String &name, WriteHandlerCallback write_callback, const void *user_data = 0, uint32_t flags = 0);
    void add_write_handler(const String &name, WriteHandlerCallback write_callback, int user_data, uint32_t flags = 0);
    void add_write_handler(const char *name, WriteHandlerCallback write_callback, int user_data = 0, uint32_t flags = 0);
    void set_handler(const String &name, int flags, HandlerCallback callback, const void *read_user_data = 0, const void *write_user_data = 0);
    void set_handler(const String &name, int flags, HandlerCallback callback, int read_user_data, int write_user_data = 0);
    void set_handler(const char *name, int flags, HandlerCallback callback, int read_user_data = 0, int write_user_data = 0);
    int set_handler_flags(const String &name, int set_flags, int clear_flags = 0);
    enum { TASKHANDLER_WRITE_SCHEDULED = 1,
           TASKHANDLER_WRITE_TICKETS = 2,
           TASKHANDLER_WRITE_HOME_THREAD = 4,
           TASKHANDLER_WRITE_ALL = 7,
           TASKHANDLER_DEFAULT = 6 };
    void add_task_handlers(Task *task, NotifierSignal *signal, int flags, const String &prefix = String());
    inline void add_task_handlers(Task *task, NotifierSignal *signal, const String &prefix = String()) {
        add_task_handlers(task, signal, TASKHANDLER_DEFAULT, prefix);
    }
    inline void add_task_handlers(Task *task, const String &prefix = String()) {
        add_task_handlers(task, 0, TASKHANDLER_DEFAULT, prefix);
    }

    void add_data_handlers(const char *name, int flags, uint8_t *data);
    void add_data_handlers(const char *name, int flags, bool *data);
    void add_data_handlers(const char *name, int flags, uint16_t *data);
    void add_data_handlers(const char *name, int flags, int *data);
    void add_data_handlers(const char *name, int flags, unsigned *data);
    void add_data_handlers(const char *name, int flags, atomic_uint32_t *data);
    void add_data_handlers(const char *name, int flags, long *data);
    void add_data_handlers(const char *name, int flags, unsigned long *data);
#if HAVE_LONG_LONG
    void add_data_handlers(const char *name, int flags, long long *data);
    void add_data_handlers(const char *name, int flags, unsigned long long *data);
#endif
    void add_net_order_data_handlers(const char *name, int flags, uint16_t *data);
    void add_net_order_data_handlers(const char *name, int flags, uint32_t *data);
#if HAVE_FLOAT_TYPES
    void add_data_handlers(const char *name, int flags, double *data);
#endif
    void add_data_handlers(const char *name, int flags, String *data);
    void add_data_handlers(const char *name, int flags, IPAddress *data);
    void add_data_handlers(const char *name, int flags, EtherAddress *data);
    void add_data_handlers(const char *name, int flags, Timestamp *data, bool is_interval = false);

    static String read_positional_handler(Element*, void*);
    static String read_keyword_handler(Element*, void*);
    static int reconfigure_positional_handler(const String&, Element*, void*, ErrorHandler*);
    static int reconfigure_keyword_handler(const String&, Element*, void*, ErrorHandler*);

    virtual int llrpc(unsigned command, void* arg);
    int local_llrpc(unsigned command, void* arg);

    class Port { public:

        inline bool active() const;
        inline Element* element() const;
        inline int port() const;

        inline void push(Packet* p) const;
        inline void push_batch(PacketBatch* p) const;

        inline Packet* pull() const;
        inline PacketBatch* pull_batch(unsigned max) const;

        inline void start_batch();
        inline void end_batch();

#if CLICK_STATS >= 1
        unsigned npackets() const       { return _packets; }
#endif

        inline void assign(bool isoutput, Element *e, int port);

      private:

        Element* _e;
        int _port;
        per_thread<PacketBatch*> current_batch;

#if HAVE_BOUND_PORT_TRANSFER
        union {
            void (*push)(Element *e, int port, Packet *p);
            Packet *(*pull)(Element *e, int port);
        } _bound;
        union {
#if HAVE_BATCH
            void (*push_batch)(Element *e, int port, PacketBatch *p);
            PacketBatch* (*pull_batch)(Element *e, int port, unsigned max);
#endif
        } _bound_batch;
#endif

#if CLICK_STATS >= 1
        mutable unsigned _packets;      // How many packets have we moved?
#endif
#if CLICK_STATS >= 2
        Element* _owner;                // Whose input or output are we?
#endif

        inline Port();
        inline void assign(bool isoutput, Element *owner, Element *e, int port);

        friend class Element;
        friend class BatchElement;

    };

    // DEPRECATED
    /** @cond never */
    String id() const CLICK_DEPRECATED;
    String landmark() const CLICK_DEPRECATED;
    /** @endcond never */

  protected:
    enum batch_mode in_batch_mode;
    bool receives_batch;

  private:

    enum { INLINE_PORTS = 4 };

    Port* _ports[2];
    Port _inline_ports[INLINE_PORTS];

    int _nports[2];

    Router* _router;
    int _eindex;
    bool _is_fullpush;

#if CLICK_STATS >= 2
    // STATISTICS
    unsigned _xfer_calls;       // Push and pull calls into this element.
    click_cycles_t _xfer_own_cycles;    // Cycles spent in self from push and pull.
    click_cycles_t _child_cycles;       // Cycles spent in children.

    unsigned _task_calls;       // Calls to tasks owned by this element.
    click_cycles_t _task_own_cycles;    // Cycles spent in self from tasks.

    unsigned _timer_calls;      // Calls to timers owned by this element.
    click_cycles_t _timer_own_cycles;   // Cycles spent in self from timers.

    inline void reset_cycles() {
        _xfer_calls = _task_calls = _timer_calls = 0;
        _xfer_own_cycles = _task_own_cycles = _timer_own_cycles = _child_cycles = 0;
    }
    static String read_cycles_handler(Element *, void *);
    static int write_cycles_handler(const String &, Element *, void *, ErrorHandler *);
#endif

    Element(const Element &);
    Element &operator=(const Element &);

    // METHODS USED BY ROUTER
    int set_nports(int, int);
    int notify_nports(int, int, ErrorHandler *);
    enum Processing { VAGNOSTIC, VPUSH, VPULL, VDOUBLE };
    static int next_processing_code(const char*& p, ErrorHandler* errh);
    void processing_vector(int* input_codes, int* output_codes, ErrorHandler*) const;

    void initialize_ports(const int* input_codes, const int* output_codes);
    int connect_port(bool isoutput, int port, Element*, int);

    static String read_handlers_handler(Element *e, void *user_data);
    void add_default_handlers(bool writable_config);
    inline void add_data_handlers(const char *name, int flags, HandlerCallback callback, void *data);

    friend class BatchElement;
    friend class Router;
#if CLICK_STATS >= 2
    friend class Task;
    friend class Master;
    friend class TimerSet;
# if CLICK_USERLEVEL
    friend class SelectSet;
# endif
#endif

};


/** @brief Initialize static data for this element class.
 *
 * Place initialization code for an element class's shared global state in the
 * static_initialize() static member function.  (For example, the IPFilter
 * element class uses static_initialize() to set up various parsing tables.)
 * Click drivers will call this function when the element code is loaded,
 * before any elements of the class are created.
 *
 * static_initialize functions are called in an arbitrary and unpredictable
 * order (not, for example, the configure_phase() order).  Element authors are
 * responsible for handling static initialization dependencies.
 *
 * For Click to find a static_initialize declaration, it must appear inside
 * the element class's class declaration on its own line and have the
 * following prototype:
 *
 * @code
 * static void static_initialize();
 * @endcode
 *
 * It must also have public accessibility.
 *
 * @note In most cases you should also define a static_cleanup() function to
 * clean up state initialized by static_initialize().
 *
 * @sa Element::static_cleanup
 */
inline void
Element::static_initialize()
{
}

/** @brief Clean up static data for this element class.
 *
 * Place cleanup code for an element class's shared global state in the
 * static_cleanup() static member function.  Click drivers will call this
 * function before unloading the element code.
 *
 * static_cleanup functions are called in an arbitrary and unpredictable order
 * (not, for example, the configure_phase() order, and not the reverse of the
 * static_initialize order).  Element authors are responsible for handling
 * static cleanup dependencies.
 *
 * For Click to find a static_cleanup declaration, it must appear inside the
 * element class's class declaration on its own line and have the following
 * prototype:
 *
 * @code
 * static void static_cleanup();
 * @endcode
 *
 * It must also have public accessibility.
 *
 * @sa Element::static_initialize
 */
inline void
Element::static_cleanup()
{
}

/** @brief Return the element's router. */
inline Router*
Element::router() const
{
    return _router;
}

/** @brief Return the element's index within its router.
 * @invariant this == router()->element(eindex())
 */
inline int
Element::eindex() const
{
    return _eindex;
}

/** @brief Return the element's index within router @a r.
 *
 * Returns -1 if @a r != router(). */
inline int
Element::eindex(Router* r) const
{
    return (router() == r ? _eindex : -1);
}

/** @brief Return the number of input or output ports.
 * @param isoutput false for input ports, true for output ports */
inline int
Element::nports(bool isoutput) const
{
    return _nports[isoutput];
}

/** @brief Return the number of input ports. */
inline int
Element::ninputs() const
{
    return _nports[0];
}

/** @brief Return the number of output ports. */
inline int
Element::noutputs() const
{
    return _nports[1];
}

/** @brief Return one of the element's ports.
 * @param isoutput false for input ports, true for output ports
 * @param port port number
 *
 * An assertion fails if @a p is out of range. */
inline const Element::Port&
Element::port(bool isoutput, int port) const
{
    assert((unsigned) port < (unsigned) _nports[isoutput]);
    return _ports[isoutput][port];
}

/** @brief Return one of the element's input ports.
 * @param port port number
 *
 * An assertion fails if @a port is out of range.
 *
 * @sa Port, port */
inline const Element::Port&
Element::input(int port) const
{
    return Element::port(false, port);
}

/** @brief Return one of the element's output ports.
 * @param port port number
 *
 * An assertion fails if @a port is out of range.
 *
 * @sa Port, port */
inline const Element::Port&
Element::output(int port) const
{
    return Element::port(true, port);
}

/** @brief Check whether a port is active.
 * @param isoutput false for input ports, true for output ports
 * @param port port number
 *
 * Returns true iff @a port is in range and @a port is active.  Push outputs
 * and pull inputs are active; pull outputs and push inputs are not.
 *
 * @sa Element::Port::active */
inline bool
Element::port_active(bool isoutput, int port) const
{
    return (unsigned) port < (unsigned) nports(isoutput)
        && _ports[isoutput][port].active();
}

/** @brief Check whether output @a port is push.
 *
 * Returns true iff output @a port exists and is push.  @sa port_active */
inline bool
Element::output_is_push(int port) const
{
    return port_active(true, port);
}

/** @brief Check whether output @a port is pull.
 *
 * Returns true iff output @a port exists and is pull. */
inline bool
Element::output_is_pull(int port) const
{
    return (unsigned) port < (unsigned) nports(true)
        && !_ports[1][port].active();
}

/** @brief Check whether input @a port is pull.
 *
 * Returns true iff input @a port exists and is pull.  @sa port_active */
inline bool
Element::input_is_pull(int port) const
{
    return port_active(false, port);
}

/** @brief Check whether input @a port is push.
 *
 * Returns true iff input @a port exists and is push. */
inline bool
Element::input_is_push(int port) const
{
    return (unsigned) port < (unsigned) nports(false)
        && !_ports[0][port].active();
}

#if CLICK_STATS >= 2
# define PORT_ASSIGN(o) _packets = 0; _owner = (o)
#elif CLICK_STATS >= 1
# define PORT_ASSIGN(o) _packets = 0; (void) (o)
#else
# define PORT_ASSIGN(o) (void) (o)
#endif

inline
Element::Port::Port()
    : _e(0), _port(-2)
{
    PORT_ASSIGN(0);
}

inline void
Element::Port::assign(bool isoutput, Element *e, int port)
{
    _e = e;
    _port = port;
    for (unsigned i = 0; i < current_batch.weight() ; i++)
        current_batch.set_value(i,0);
    (void) isoutput;
#if HAVE_BOUND_PORT_TRANSFER
    if (e) {
        if (isoutput) {
            void (Element::*pusher)(int, Packet *) = &Element::push;
            _bound.push = (void (*)(Element *, int, Packet *)) (e->*pusher);
            void (Element::*pushbatcher)(int, PacketBatch *) = &Element::push_batch;
            _bound_batch.push_batch = (void (*)(Element *, int, PacketBatch *)) (e->*pushbatcher);
        } else {
            Packet *(Element::*puller)(int) = &Element::pull;
            _bound.pull = (Packet *(*)(Element *, int)) (e->*puller);
             PacketBatch *(Element::*pullbatcher)(int,unsigned) = &Element::pull_batch;
             _bound_batch.pull_batch = (PacketBatch *(*)(Element *, int, unsigned)) (e->*pullbatcher);
        }
    }
#endif
}

inline void
Element::Port::assign(bool isoutput, Element *owner, Element *e, int port)
{
    PORT_ASSIGN(owner);
    assign(isoutput, e, port);
}

/** @brief Returns whether this port is active (a push output or a pull input).
 *
 * @sa Element::port_active
 */
inline bool
Element::Port::active() const
{
    return _port >= 0;
}

/** @brief Returns the element connected to this active port.
 *
 * Returns 0 if this port is not active(). */
inline Element*
Element::Port::element() const
{
    return _e;
}

/** @brief Returns the port number of the port connected to this active port.
 *
 * Returns < 0 if this port is not active(). */
inline int
Element::Port::port() const
{
    return _port;
}

/** @brief Push packet @a p over this port.
 *
 * Pushes packet @a p downstream through the router configuration by passing
 * it to the next element's @link Element::push() push() @endlink function.
 * Returns when the rest of the router finishes processing @a p.
 *
 * This port must be an active() push output port.  Usually called from
 * element code like @link Element::output output(i) @endlink .push(p).
 *
 * When element code calls Element::Port::push(@a p), it relinquishes control
 * of packet @a p.  When push() returns, @a p may have been altered or even
 * freed by downstream elements.  Thus, you must not use @a p after pushing it
 * downstream.  To push a copy and keep a copy, see Packet::clone().
 *
 * output(i).push(p) basically behaves like the following code, although it
 * maintains additional statistics depending on how CLICK_STATS is defined:
 *
 * @code
 * output(i).element()->push(output(i).port(), p);
 * @endcode
 */
inline void
Element::Port::push(Packet* p) const
{
    assert(_e && p);
#if CLICK_STATS >= 1
    ++_packets;
#endif
#if CLICK_STATS >= 2
    ++_e->input(_port)._packets;
    click_cycles_t start_cycles = click_get_cycles(),
        start_child_cycles = _e->_child_cycles;
# if HAVE_BOUND_PORT_TRANSFER
    _bound.push(_e, _port, p);
# else
    _e->push(_port, p);
# endif
    click_cycles_t all_delta = click_get_cycles() - start_cycles,
        own_delta = all_delta - (_e->_child_cycles - start_child_cycles);
    _e->_xfer_calls += 1;
    _e->_xfer_own_cycles += own_delta;
    _owner->_child_cycles += all_delta;
#else
    if (_e->in_batch_mode == BATCH_MODE_YES && *current_batch != 0) {
        if (*current_batch == (PacketBatch*)-1) {
            *current_batch = PacketBatch::make_from_packet(p);
        } else {
            (*current_batch)->append_packet(p);
        }
    } else {
# if HAVE_BOUND_PORT_TRANSFER
    _bound.push(_e, _port, p);
# else
    _e->push(_port, p);
# endif
    }
#endif
}

/**
 * Push a batch through this port
 */
void
Element::Port::push_batch(PacketBatch* batch) const {
#if BATCH_DEBUG
    click_chatter("Pushing batch of %d packets to %p{element}",batch->count(),_e);
#endif
#if HAVE_BOUND_PORT_TRANSFER
    _bound_batch.push_batch(_e,_port,batch);
#else
    _e->push_batch(_port,batch);
#endif
}

void Element::Port::start_batch() {
#if BATCH_DEBUG
    click_chatter("Starting batch in port to %p{element}",_e);
#endif
    if (_e->in_batch_mode == BATCH_MODE_YES) { //Rebuild for the next element
        current_batch.set((PacketBatch*)-1);
    } else { //Pass the rebuild message
        if (*current_batch != (PacketBatch*)-1) {
            *current_batch = (PacketBatch*)-1;
            for (int i = 0; i < _e->noutputs(); i++) {
                if (_e->output_is_push(i))
                    _e->_ports[1][i].start_batch();
            }
        }
    }
}

void Element::Port::end_batch() {
    PacketBatch* &cur = *current_batch;
#if BATCH_DEBUG
    click_chatter("Ending batch in port to %p{element}",_e);
#endif
    if (_e->in_batch_mode == BATCH_MODE_YES) { //Send the buffered batch to the next element
        if (cur != 0) {
           if (cur != (PacketBatch*)-1) {
               _e->push_batch(_port,current_batch.get());
           }
           cur = 0;
        }
    } else { //Pass the message
        if (*current_batch == (PacketBatch*)-1) {
            *current_batch = 0;
            for (int i = 0; i < _e->noutputs(); i++) {
                if (_e->output_is_push(i))
                    _e->_ports[1][i].end_batch();
            }
        }
    }
};

/** @brief Pull a packet over this port and return it.
 *
 * Pulls a packet from upstream in the router configuration by calling the
 * previous element's @link Element::pull() pull() @endlink function.  When
 * the router finishes processing, returns the result.
 *
 * This port must be an active() pull input port.  Usually called from element
 * code like @link Element::input input(i) @endlink .pull().
 *
 * input(i).pull() basically behaves like the following code, although it
 * maintains additional statistics depending on how CLICK_STATS is defined:
 *
 * @code
 * input(i).element()->pull(input(i).port())
 * @endcode
 */
inline Packet*
Element::Port::pull() const
{
    assert(_e);
#if CLICK_STATS >= 2
    click_cycles_t start_cycles = click_get_cycles(),
        old_child_cycles = _e->_child_cycles;
# if HAVE_BOUND_PORT_TRANSFER
    Packet *p = _bound.pull(_e, _port);
# else
    Packet *p = _e->pull(_port);
# endif
    if (p)
        _e->output(_port)._packets += 1;
    click_cycles_t all_delta = click_get_cycles() - start_cycles,
        own_delta = all_delta - (_e->_child_cycles - old_child_cycles);
    _e->_xfer_calls += 1;
    _e->_xfer_own_cycles += own_delta;
    _owner->_child_cycles += all_delta;
#else
# if HAVE_BOUND_PORT_TRANSFER
    Packet *p = _bound.pull(_e, _port);
# else
    Packet *p = _e->pull(_port);
# endif
#endif
#if CLICK_STATS >= 1
    if (p)
        ++_packets;
#endif
    return p;
}


PacketBatch*
Element::Port::pull_batch(unsigned max) const {
    PacketBatch* batch = NULL;
#if HAVE_BOUND_PORT_TRANSFER
    batch = _bound_batch.pull_batch(_e,_port, max);
#else
    batch = _e->pull_batch(_port, max);
#endif
    return batch;
}

/**
 * @brief Tell if the path up to this element is a full push path
 *
 * @pre get_threads() have to be called on this element or any downstream element
 *
 * If this element is part of a full push path, it means that packets passing
 *  through will always be handled by the same thread and are not shared.
 */
inline bool Element::is_fullpush() const {
    return _is_fullpush;
}


/** @brief Push packet @a p to output @a port, or kill it if @a port is out of
 * range.
 *
 * @param port output port number
 * @param p packet to push
 *
 * If @a port is in range (>= 0 and < noutputs()), then push packet @a p
 * forward using output(@a port).push(@a p).  Otherwise, kill @a p with @a p
 * ->kill().
 *
 * @note It is invalid to call checked_output_push() on a pull output @a port.
 */
inline void
Element::checked_output_push(int port, Packet* p) const
{
    if ((unsigned) port < (unsigned) noutputs())
        _ports[1][port].push(p);
    else
        p->kill();
}

/** @brief Pull a packet from input @a port, or return 0 if @a port is out of
 * range.
 *
 * @param port input port number
 *
 * If @a port is in range (>= 0 and < ninputs()), then return the result
 * of input(@a port).pull().  Otherwise, return null.
 *
 * @note It is invalid to call checked_input_pull() on a push input @a port.
 */
inline Packet*
Element::checked_input_pull(int port) const
{
    if ((unsigned) port < (unsigned) ninputs())
        return _ports[0][port].pull();
    else
        return 0;
}

#undef PORT_ASSIGN
CLICK_ENDDECLS
#endif<|MERGE_RESOLUTION|>--- conflicted
+++ resolved
@@ -58,14 +58,7 @@
     inline bool is_fullpush() const;
     Bitvector get_threads(bool is_pull=false);
 
-<<<<<<< HEAD
     enum batch_mode {BATCH_MODE_NO, BATCH_MODE_IFPOSSIBLE, BATCH_MODE_NEEDED, BATCH_MODE_YES};
-    virtual enum batch_mode batch_mode() {
-        return BATCH_MODE_NO;
-    }
-=======
-    enum batch_mode {BATCH_MODE_NO, BATCH_MODE_IFPOSSIBLE, BATCH_MODE_YES};
->>>>>>> 40ea749e
 
     inline void checked_output_push(int port, Packet *p) const;
     inline Packet* checked_input_pull(int port) const;
