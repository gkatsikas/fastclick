// -*- c-basic-offset: 4; related-file-name: "../../lib/routerthread.cc" -*-
#ifndef CLICK_ROUTERTHREAD_HH
#define CLICK_ROUTERTHREAD_HH
#include <click/sync.hh>
#include <click/vector.hh>
#include <click/timerset.hh>
#if CLICK_LINUXMODULE
# include <click/cxxprotect.h>
CLICK_CXX_PROTECT
# include <linux/sched.h>
CLICK_CXX_UNPROTECT
# include <click/cxxunprotect.h>
#elif CLICK_BSDMODULE
# include <click/cxxprotect.h>
CLICK_CXX_PROTECT
# include <sys/systm.h>
CLICK_CXX_UNPROTECT
# include <click/cxxunprotect.h>
#elif CLICK_USERLEVEL
# include <click/selectset.hh>
#endif

// NB: user must #include <click/task.hh> before <click/routerthread.hh>.
// We cannot #include <click/task.hh> ourselves because of circular #include
// dependency.
CLICK_DECLS

class RouterThread { public:

    enum { THREAD_QUIESCENT = -1, THREAD_UNKNOWN = -1000 };

    inline int thread_id() const;

    inline Master *master() const;
    inline TimerSet &timer_set()                { return _timers; }
    inline const TimerSet &timer_set() const    { return _timers; }
#if CLICK_USERLEVEL
    inline SelectSet &select_set()              { return _selects; }
    inline const SelectSet &select_set() const  { return _selects; }
#endif

    // Task list functions
    inline bool active() const;
    inline Task *task_begin() const;
    inline Task *task_next(Task *task) const;
    inline Task *task_end() const;
    void scheduled_tasks(Router *router, Vector<Task *> &x);

    inline void lock_tasks();
    inline void unlock_tasks();

    inline void schedule_block_tasks();
    inline void block_tasks(bool scheduled);
    inline void unblock_tasks();

    inline bool stop_flag() const;

    inline void mark_driver_entry();
    void driver();

    void kill_router(Router *router);

#if HAVE_ADAPTIVE_SCHEDULER
    // min_cpu_share() and max_cpu_share() are expressed on a scale with
    // Task::MAX_UTILIZATION == 100%.
    unsigned min_cpu_share() const      { return _min_click_share; }
    unsigned max_cpu_share() const      { return _max_click_share; }
    unsigned cur_cpu_share() const      { return _cur_click_share; }
    void set_cpu_share(unsigned min_share, unsigned max_share);
#endif

#if CLICK_LINUXMODULE || CLICK_BSDMODULE
    bool greedy() const                 { return _greedy; }
    void set_greedy(bool g)             { _greedy = g; }
#endif

    inline void wake();

#if CLICK_USERLEVEL
    inline void run_signals();
#endif

    enum { S_PAUSED, S_BLOCKED, S_TIMERWAIT,
           S_LOCKSELECT, S_LOCKTASKS,
           S_RUNTASK, S_RUNTIMER, S_RUNSIGNAL, S_RUNPENDING, S_RUNSELECT,
           NSTATES };
    inline void set_thread_state(int state);
    inline void set_thread_state_for_blocking(int delay_type);
#if CLICK_DEBUG_SCHEDULING
    int thread_state() const            { return _thread_state; }
    static String thread_state_name(int state);
    uint32_t driver_epoch() const       { return _driver_epoch; }
    uint32_t driver_task_epoch() const  { return _driver_task_epoch; }
    Timestamp task_epoch_time(uint32_t epoch) const;
# if CLICK_LINUXMODULE
    struct task_struct *sleeper() const { return _linux_task; }
# endif
# if CLICK_DEBUG_SCHEDULING > 1
    inline Timestamp thread_state_time(int state) const;
    inline uint64_t thread_state_count(int state) const;
# endif
#endif

  private:

#if HAVE_TASK_HEAP
    struct task_heap_element {
        unsigned pass;
        Task *t;
        task_heap_element() {
        }
        task_heap_element(Task *t_)
            : pass(t_->_pass), t(t_) {
        }
    };
#endif

    // LOCAL STATE GROUP
    TaskLink _task_link;
    volatile bool _stop_flag;
#if HAVE_TASK_HEAP
    Vector<task_heap_element> _task_heap;
#endif

    TimerSet _timers;
#if CLICK_USERLEVEL
    SelectSet _selects;
#endif

#if HAVE_ADAPTIVE_SCHEDULER
    enum { C_CLICK, C_KERNEL, NCLIENTS };
    struct Client {                     // top-level stride clients
        unsigned pass;
        unsigned stride;
        int tickets;
        Client() : pass(0), tickets(0)  { }
    };
    Client _clients[NCLIENTS];
    unsigned _global_pass;              // global pass
    unsigned _max_click_share;          // maximum allowed Click share of CPU
    unsigned _min_click_share;          // minimum allowed Click share of CPU
    unsigned _cur_click_share;          // current Click share
    Timestamp _adaptive_restride_timestamp;
    int _adaptive_restride_iter;
#endif

    // EXTERNAL STATE GROUP
    Spinlock _task_lock CLICK_ALIGNED(CLICK_CACHE_LINE_SIZE);
    atomic_uint32_t _task_blocker;
    atomic_uint32_t _task_blocker_waiting;

    bool _idle_dorun;
    IdleTask* _idletask;
    Task::Pending _pending_head;
    Task::Pending *_pending_tail;
    SpinlockIRQ _pending_lock;

    // SHARED STATE GROUP
    Master *_master CLICK_ALIGNED(CLICK_CACHE_LINE_SIZE);
    int _id;
    bool _driver_entered;
#if HAVE_MULTITHREAD && !(CLICK_LINUXMODULE || CLICK_MINIOS)
    click_processor_t _running_processor;
#endif
#if CLICK_LINUXMODULE
    bool _greedy;
    struct task_struct *_linux_task;
#endif
#if CLICK_MINIOS
    struct thread *_minios_thread;
#endif
  public:
    unsigned _tasks_per_iter;
    unsigned _iters_per_os;
  private:

#if CLICK_NS
    Timestamp _ns_scheduled;
    Timestamp _ns_last_active;
    int _ns_active_iter;
    enum { ns_iters_per_time = 1000 };
#endif

#if CLICK_BSDMODULE
    // XXX FreeBSD
    u_int64_t _old_tsc; /* MARKO - temp. */
    void *_sleep_ident;
    int _oticks;
    bool _greedy;
#endif

#if CLICK_DEBUG_SCHEDULING
    int _thread_state;
    uint32_t _driver_epoch;
    uint32_t _driver_task_epoch;
    enum { TASK_EPOCH_BUFSIZ = 32 };
    uint32_t _task_epoch_first;
    Timestamp _task_epoch_time[TASK_EPOCH_BUFSIZ];
# if CLICK_DEBUG_SCHEDULING > 1
    Timestamp _thread_state_time[NSTATES];
    uint64_t _thread_state_count[NSTATES];
    Timestamp _thread_state_timestamp;
# endif
#endif

    // called by Master
    RouterThread(Master *master, int threadno);
    ~RouterThread();

    // task requests
    inline void add_pending();
#if HAVE_STRIDE_SCHED
    inline unsigned pass() const {
# if HAVE_TASK_HEAP
        return _task_heap.size() ? _task_heap.unchecked_at(0).pass : 0;
# else
        return _task_link._next->_pass;
# endif
    }
#endif

    // task running functions
<<<<<<< HEAD
    inline void driver_lock_tasks();
    inline void driver_unlock_tasks();
    inline bool run_tasks(int ntasks);
=======
    void driver_lock_tasks();
    inline void driver_unlock_tasks() {
        uint32_t val = _task_blocker.compare_swap((uint32_t) -1, 0);
        (void) val;
        assert(val == (uint32_t) -1);
    }

    inline void run_tasks(int ntasks);
>>>>>>> 70a7c43b
    inline void process_pending();
    inline bool run_os();
#if HAVE_ADAPTIVE_SCHEDULER
    void client_set_tickets(int client, int tickets);
    inline void client_update_pass(int client, const Timestamp &before);
#endif
#if HAVE_TASK_HEAP
    void task_reheapify_from(int pos, Task*);
#endif
    static inline bool running_in_interrupt();
    inline bool current_thread_is_running() const;
    inline bool current_thread_is_running_cleanup() const;

    friend class Task;
    friend class IdleTask;
    friend class Master;
#if CLICK_USERLEVEL
    friend class SelectSet;
#endif

};


/** @brief Returns this thread's ID.
 *
 * The result is >= 0 for true threads, and < 0 for threads that never run any
 * of their associated Tasks.
 */
inline int
RouterThread::thread_id() const
{
    return _id;
}

/** @brief Returns this thread's associated Master. */
inline Master*
RouterThread::master() const
{
    return _master;
}

/** @brief Returns whether any tasks are scheduled.
 *
 * Returns false iff no tasks are scheduled and no events are pending.  Since
 * not all events actually matter (for example, a Task might have been
 * scheduled and then subsequently unscheduled), active() may temporarily
 * return true even when no real events are outstanding.
 */
inline bool
RouterThread::active() const
{
    click_compiler_fence();
#if HAVE_TASK_HEAP
    return _task_heap.size() != 0 || _pending_head.x;
#else
    return _task_link._next != &_task_link || _pending_head.x;
#endif
}

/** @brief Returns the beginning of the scheduled task list.
 *
 * Each RouterThread maintains a list of all currently-scheduled tasks.
 * Elements may traverse this list with the task_begin(), task_next(), and
 * task_end() functions, using iterator-like code such as:
 *
 * @code
 * thread->lock_tasks();
 * for (Task *t = thread->task_begin();
 *      t != thread->task_end();
 *      t = thread->task_next(t)) {
 *     // ... do something with t...
 * }
 * thread->unlock_tasks();
 * @endcode
 *
 * The thread's task lock must be held during the traversal, as shown above.
 *
 * The return value may not be a real task.  Test it against task_end() before
 * use.
 *
 * @sa task_next, task_end, lock_tasks, unlock_tasks
 */
inline Task *
RouterThread::task_begin() const
{
#if HAVE_TASK_HEAP
    return (_task_heap.size() ? _task_heap.unchecked_at(0).t : 0);
#else
    return static_cast<Task *>(_task_link._next);
#endif
}

/** @brief Returns the task following @a task in the scheduled task list.
 * @param task the current task
 *
 * The return value may not be a real task.  Test it against task_end() before
 * use.  However, the @a task argument must be a real task; do not attempt to
 * call task_next(task_end()).
 *
 * @sa task_begin for usage, task_end
 */
inline Task *
RouterThread::task_next(Task *task) const
{
#if HAVE_TASK_HEAP
    int p = task->_schedpos + 1;
    return (p < _task_heap.size() ? _task_heap.unchecked_at(p).t : 0);
#else
    return static_cast<Task *>(task->_next);
#endif
}

/** @brief Returns the end of the scheduled task list.
 *
 * The return value is not a real task.
 *
 * @sa task_begin for usage, task_next
 */
inline Task *
RouterThread::task_end() const
{
#if HAVE_TASK_HEAP
    return 0;
#else
    return static_cast<Task *>(const_cast<TaskLink *>(&_task_link));
#endif
}

inline bool
RouterThread::running_in_interrupt()
{
#if CLICK_LINUXMODULE
    return in_interrupt();
#else
    return false;
#endif
}

inline void
RouterThread::mark_driver_entry()
{
    _driver_entered = true;
}

inline bool
RouterThread::current_thread_is_running() const
{
#if CLICK_LINUXMODULE
    return current == _linux_task && !running_in_interrupt();
#elif CLICK_MINIOS
    return get_current() == _minios_thread;
#elif CLICK_USERLEVEL && HAVE_MULTITHREAD && HAVE___THREAD_STORAGE_CLASS
    return click_current_thread_id == (_id | 0x40000000);
#elif CLICK_USERLEVEL && HAVE_MULTITHREAD
    return click_current_processor() == _running_processor;
#else
    return true;
#endif
}

inline bool
RouterThread::current_thread_is_running_cleanup() const
{
    return current_thread_is_running() || (!_driver_entered && _id >= 0);
}

inline void
RouterThread::schedule_block_tasks()
{
    assert(!current_thread_is_running());
    ++_task_blocker_waiting;
}

inline void
RouterThread::block_tasks(bool scheduled)
{
    assert(!current_thread_is_running() && !running_in_interrupt());
    if (!scheduled)
        ++_task_blocker_waiting;
    while (1) {
        uint32_t blocker = _task_blocker.value();
        if ((int32_t) blocker >= 0
            && _task_blocker.compare_swap(blocker, blocker + 1) == blocker)
            break;
#if CLICK_LINUXMODULE
        // 3.Nov.2008: Must allow other threads a chance to run.  Otherwise,
        // soft lock is possible: the thread in block_tasks() waits for
        // RouterThread::_linux_task to complete a task set, but
        // RouterThread::_linux_task can't run until the thread in
        // block_tasks() relinquishes the CPU.
        //
        // We might be able to avoid schedule() in some cases, but don't
        // bother to try.
        schedule();
#endif
    }
    --_task_blocker_waiting;
}

inline void
RouterThread::unblock_tasks()
{
    assert((int32_t) _task_blocker.value() > 0);
    --_task_blocker;
}

inline void
RouterThread::lock_tasks()
{
    assert(!running_in_interrupt());
    if (unlikely(!current_thread_is_running())) {
        block_tasks(false);
        _task_lock.acquire();
    }
}

inline void
RouterThread::unlock_tasks()
{
    assert(!running_in_interrupt());
    if (unlikely(!current_thread_is_running())) {
        _task_lock.release();
        unblock_tasks();
    }
}

inline void
RouterThread::wake()
{
#if CLICK_LINUXMODULE
    struct task_struct *task = _linux_task;
    if (task)
        wake_up_process(task);
#elif CLICK_USERLEVEL
    // see also Master::add_select()
    if (!current_thread_is_running())
        _selects.wake_immediate();
#elif CLICK_BSDMODULE && !BSD_NETISRSCHED
    if (_sleep_ident)
        wakeup_one(&_sleep_ident);
#endif
}

inline void
RouterThread::add_pending()
{
    wake();
}

inline bool
RouterThread::stop_flag() const
{
    return _stop_flag;
}

inline void
RouterThread::set_thread_state(int state)
{
    (void) state;
#if CLICK_DEBUG_SCHEDULING
    assert(state >= 0 && state < NSTATES);
# if CLICK_DEBUG_SCHEDULING > 1
    Timestamp now = Timestamp::now();
    if (_thread_state_timestamp)
        _thread_state_time[_thread_state] += now - _thread_state_timestamp;
    if (_thread_state != state)
        ++_thread_state_count[_thread_state];
    _thread_state_timestamp = now;
# endif
    _thread_state = state;
#endif
}

inline void
RouterThread::set_thread_state_for_blocking(int delay_type)
{
    if (delay_type < 0)
        set_thread_state(S_BLOCKED);
    else
        set_thread_state(delay_type ? S_TIMERWAIT : S_PAUSED);
}

#if CLICK_DEBUG_SCHEDULING > 1
inline Timestamp
RouterThread::thread_state_time(int state) const
{
    assert(state >= 0 && state < NSTATES);
    return _thread_state_time[state];
}

inline uint64_t
RouterThread::thread_state_count(int state) const
{
    assert(state >= 0 && state < NSTATES);
    return _thread_state_count[state];
}
#endif

CLICK_ENDDECLS
#endif<|MERGE_RESOLUTION|>--- conflicted
+++ resolved
@@ -220,11 +220,6 @@
 #endif
 
     // task running functions
-<<<<<<< HEAD
-    inline void driver_lock_tasks();
-    inline void driver_unlock_tasks();
-    inline bool run_tasks(int ntasks);
-=======
     void driver_lock_tasks();
     inline void driver_unlock_tasks() {
         uint32_t val = _task_blocker.compare_swap((uint32_t) -1, 0);
@@ -232,8 +227,7 @@
         assert(val == (uint32_t) -1);
     }
 
-    inline void run_tasks(int ntasks);
->>>>>>> 70a7c43b
+    inline bool run_tasks(int ntasks);
     inline void process_pending();
     inline bool run_os();
 #if HAVE_ADAPTIVE_SCHEDULER
