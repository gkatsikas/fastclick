// -*- c-basic-offset: 4 -*-
#ifndef CLICK_SYNC_HH
#define CLICK_SYNC_HH
#include <click/machine.hh>
#include <click/glue.hh>
#include <click/atomic.hh>
#if CLICK_LINUXMODULE || (CLICK_USERLEVEL && HAVE_MULTITHREAD)
# define CLICK_MULTITHREAD_SPINLOCK 1
#endif
#if CLICK_USERLEVEL && !NDEBUG
# define SPINLOCK_ASSERTLEVEL "<-999>"
#else
# define SPINLOCK_ASSERTLEVEL "<1>"
#endif
CLICK_DECLS


/**
 * Duplicate a variable per-thread, allowing all threads to have their own
 * version of a variable. As opposed to __thread, any thread can also access
 * other thread's values using get/set_value_for_thread(), allowing proper
 * initialization and cleaning from the only thread calling elements
 * initialize and cleanup functions using a for loop from 0 to size().
 *
 * The class provides convenient functions, eg :
 * per_thread<int> my_int;
 *
 * my_int++;
 * my_int = my_int + 1;
 * int &a = *my_int; //Return a reference
 * a++; //Affect the per-thread variable
 *
 * per_thread<struct foo> my_foo;
 * my_foo->bar++;
 *
 * IMPORTANT:
 * The variable will be cached-align to avoid false sharing. This means that
 * the amount of bytes for each thread will be rounded up to 64 bytes. That
 * means that you should make per_thread of big structure of variables instead
 * of multiple per_threads.
 *
 * In other term, prefer to do :
 * struct state {
 *     int count;
 *     int drop;
 *     ...
 * }
 * per_thread<struct state> _state;
 *
 * Instead of : //this is the bad version
 * per_thread<int> _count; //do not copy-cut
 * per_thread<int> _drop; //do not do this
 * ...
 */
template <typename T>
class per_thread
{
private:
    struct A_t{
        T v;
    } CLICK_CACHE_ALIGN;

    typedef struct A_t AT;

    void initialize(unsigned int n, T v) {
        _size = n;
        storage = CLICK_ALIGNED_NEW(AT,_size);
        for (unsigned i = 0; i < n; i++) {
            storage[i].v = v;
        }
    }

    //Disable copy constructor. It will always be a user error
    per_thread (const per_thread<T> &);
public:
    explicit per_thread() {
        _size = click_max_cpu_ids();
        storage = CLICK_ALIGNED_NEW(AT,_size);
    }

    explicit per_thread(T v) {
        initialize(click_max_cpu_ids(),v);
    }

    explicit per_thread(T v, int n) {
        initialize(n,v);
    }

    /**
     * Resize must be called if per_thread was initialized before
     * click_max_cpu_ids() is set (such as in static functions)
     * This will destroy all data
     */
    void resize(unsigned int max_cpu_id, T v) {
        CLICK_ALIGNED_DELETE(storage, AT, _size);
        initialize(max_cpu_id,v);
    }

    void reinitialize(T v) {
        resize(click_max_cpu_ids(), v);
    }

    ~per_thread() {
        if (_size) {
            CLICK_ALIGNED_DELETE(storage,AT,_size);
            _size = 0;
        }
    }

    inline T* operator->() const {
        return &(storage[click_current_cpu_id()].v);
    }
    inline T& operator*() const {
        return storage[click_current_cpu_id()].v;
    }

    inline T& operator+=(const T& add) const {
        storage[click_current_cpu_id()].v += add;
        return storage[click_current_cpu_id()].v;
    }

    inline T& operator++() const { // prefix ++
        return ++(storage[click_current_cpu_id()].v);
    }

    inline T operator++(int) const { // postfix ++
        return storage[click_current_cpu_id()].v++;
    }

    inline T& operator--() const {
        return --(storage[click_current_cpu_id()].v);
    }

    inline T operator--(int) const {
        return storage[click_current_cpu_id()].v--;
    }

    inline T& operator=(T value) const {
        storage[click_current_cpu_id()].v = value;
        return storage[click_current_cpu_id()].v;
    }

    inline void operator=(const per_thread<T>& pt) {
        if (_size != pt._size) {
            if (storage)
               CLICK_ALIGNED_DELETE(storage,AT, _size);
            storage = CLICK_ALIGNED_NEW(AT, _size);
        }
        for (int i = 0; i < pt.weight(); i++) {
            storage[i] = pt.storage[i];
        }
    }

    inline void set(T v) {
        storage[click_current_cpu_id()].v = v;
    }

    inline void setAll(T v) {
        for (int i = 0; i < click_max_cpu_ids(); i++)
            storage[i].v = v;
    }

    inline T& get() const{
        return storage[click_current_cpu_id()].v;
    }

    inline const T& cst() const{
        return storage[click_current_cpu_id()].v;
    }

    /**
     * get_value_for_thread get the value for a given thread id
     * Do not do for (int i = 0; i < size(); i++) get_value_for_thread
     * as in omem and oread version, not all threads are represented,
     * this would lead to a bug !
     */
    inline T& get_value_for_thread(int thread_id) const{
        return storage[thread_id].v;
    }

    inline void set_value_for_thread(int thread_id, T v) {
        storage[thread_id].v = v;
    }

    /**
     * get_value can be used to iterate around all per-thread variables.
     * On the normal version it is the same as get_value_for_thread, but on
     * omem and oread version of per_thread, this iterate only over thread
     * that will really be used.
     */
    inline T& get_value(int i) const {
        return get_value_for_thread(i);
    }

    inline void set_value(int i, T v) {
        set_value_for_thread(i, v);
    }

    /**
     * Number of elements inside the vector.
     * This may not the number of threads, only use this
     * to iterate with get_value()/set_value(), not get_value_for_thread()
     */
    inline unsigned weight() const {
        return _size;
    }

    inline unsigned int get_mapping(int i) {
        return i;
    }

    class const_iterator {public:
        const_iterator(const per_thread<T>* t,unsigned pos) {
            _t = t;
            _pos = pos;
        }
        const per_thread<T>* _t;
        unsigned _pos;
        T& operator*() const {
            return _t->get_value(_pos);
        }
        bool operator!=(const const_iterator &o) const {
            return _pos != o._pos;
        }
        void operator++() {
            _pos++;
        }
    };

    const_iterator begin() const {
        return const_iterator(this,0);
    }

    const_iterator end() const {
        return const_iterator(this,_size);
    }

    class iterator {public:
        iterator(per_thread<T>* t,unsigned pos) {
            _t = t;
            _pos = pos;
        }
        const per_thread<T>* _t;
        unsigned _pos;
        T& operator*() const {
            return _t->get_value(_pos);
        }
        bool operator!=(const iterator &o) const {
            return _pos != o._pos;
        }
        void operator++() {
            _pos++;
        }
    };

    iterator begin() {
        return iterator(this,0);
    }

    iterator end() {
        return iterator(this,_size);
    }
protected:
    AT* storage;
    unsigned _size;
};

/**
 * A not per_thread per_thread, usefull to use as replacement in template
 * for non-thread safe of some elements
 */
template <typename T>
class not_per_thread
{
public:
    explicit not_per_thread() {
    }

    explicit not_per_thread(T _v) {
        v = _v;
    }

    inline T* operator->() {
        return &(v);
    }


    inline T& operator*() {
        return v;
    }

    inline T& get() {
        return v;
    }

    inline const T& cst() const {
        return v;
    }

    inline constexpr int weight() const {
        return 1;
    }

    inline T& get_value(int) {
        return v;
    }

    class const_iterator {public:
        const_iterator(const not_per_thread<T>* t,unsigned pos) {
            _t = t;
            _pos = pos;
        }
        const not_per_thread<T>* _t;
        unsigned _pos;
        const T& operator*() const {
            return _t->v;
        }
        bool operator!=(const const_iterator &o) const {
            return _pos != o._pos;
        }
        void operator++() {
            _pos++;
        }
    };

    const_iterator begin() const {
        return const_iterator(this,0);
    }

    const_iterator end() const {
        return const_iterator(this, 1);
    }

    class iterator {public:
        iterator(not_per_thread<T>* t,unsigned pos) {
            _t = t;
            _pos = pos;
        }
        not_per_thread<T>* _t;
        unsigned _pos;
        T& operator*() const {
            return _t->v;
        }
        bool operator!=(const iterator &o) const {
            return _pos != o._pos;
        }
        void operator++() {
            _pos++;
        }
    };

    iterator begin() {
        return iterator(this,0);
    }

    iterator end() {
        return iterator(this, 1);
    }
private:
    T v;
};


#define PER_THREAD_SET(pt,value) \
    for (unsigned i = 0; i < pt.weight(); i++) { \
        pt.set_value(i, value); \
    }

#define PER_THREAD_POINTER_SET(pt,member,value) \
    for (unsigned i = 0; i < pt.weight(); i++) { \
        pt.get_value(i)->member = value; \
    }

#define PER_THREAD_MEMBER_SET(pt,member,value) \
    for (unsigned i = 0; i < pt.weight(); i++) { \
        pt.get_value(i).member = value; \
    }

#define PER_THREAD_VECTOR_SET(pt,member,value) \
    for (unsigned i = 0; i < pt.weight(); i++) { \
        for (int j = 0; j < pt.get_value(i).size(); j++) \
            (pt.get_value(i))[j].member = value; \
    }

#define PER_THREAD_SUM(type, var, pt) \
    type var = 0; \
    for (unsigned i = 0; i < pt.weight(); i++) { \
        var += pt.get_value(i); \
    }

#define PER_THREAD_POINTER_SUM(type, var, pt, member) \
    type var = 0; \
    for (unsigned i = 0; i < pt.weight(); i++) { \
        var += pt.get_value(i)->member; \
    }

#define PER_THREAD_MEMBER_SUM(type, var, pt, member) \
    type var = 0; \
    for (unsigned i = 0; i < pt.weight(); i++) { \
        var += pt.get_value(i).member; \
    }

#define PER_THREAD_VECTOR_SUM(type, var, pt, index, member) \
    type var = 0; \
    for (unsigned i = 0; i < pt.weight(); i++) { \
        var += pt.get_value(i)[index].member; \
    }



/** @file <click/sync.hh>
 * @brief Classes for synchronizing among multiple CPUs, particularly in the
 * Linux kernel.
 */

/** @class Spinlock
 * @brief A recursive spinlock for SMP Click threads.
 *
 * The Spinlock class abstracts a recursive spinlock, or polling mutex, in SMP
 * Click.  This is a type of mutual-exclusion lock in which acquiring the lock
 * is a polling operation (basically a "while (lock.acquired()) do nothing;"
 * loop).  Spinlocks can be used to synchronize access to shared data among
 * multiple Click SMP threads.  Spinlocks should not be held for long periods
 * of time: use them for quick updates and such.
 *
 * Spinlock operations do nothing unless Click was compiled with SMP support
 * (with --enable-multithread).  Therefore, Spinlock should not be used to,
 * for example, synchronize handlers with main element threads.  See also
 * SpinlockIRQ.
 *
 * The main Spinlock operations are acquire(), which acquires the lock, and
 * release(), which releases the lock.  attempt() acquires the lock only if it
 * can be acquired instantaneously.
 *
 * It is OK for a thread to acquire a lock it has already acquired, but you
 * must release it as many times as you have acquired it.
 *
 * @sa SimpleSpinlock, SpinlockIRQ
 */
class Spinlock { public:

    inline Spinlock();
    inline ~Spinlock();

    inline void acquire();
    inline void release();
    inline bool attempt();
    inline bool nested() const;

#if CLICK_MULTITHREAD_SPINLOCK
  private:

    atomic_uint32_t _lock;
    int32_t _depth;
    click_processor_t _owner;
#endif

};

/** @brief Create a Spinlock. */
inline
Spinlock::Spinlock()
#if CLICK_MULTITHREAD_SPINLOCK
    : _depth(0), _owner(click_invalid_processor())
#endif
{
#if CLICK_MULTITHREAD_SPINLOCK
    _lock = 0;
#endif
}

inline
Spinlock::~Spinlock()
{
#if CLICK_MULTITHREAD_SPINLOCK
    if (_depth != 0)
	click_chatter(SPINLOCK_ASSERTLEVEL "Spinlock::~Spinlock(): assertion \"_depth == 0\" failed");
#endif
}

/** @brief Acquires the Spinlock.
 *
 * On return, this thread has acquired the lock.  The function will spin
 * indefinitely until the lock is acquired.  It is OK to acquire a lock you
 * have already acquired, but you must release it as many times as you have
 * acquired it.
 */
inline void
Spinlock::acquire()
{
#if CLICK_MULTITHREAD_SPINLOCK
    click_processor_t my_cpu = click_get_processor();
    if (_owner != my_cpu) {
	while (_lock.swap(1) != 0)
	    do {
		click_relax_fence();
	    } while (_lock != 0);
	_owner = my_cpu;
    }
    _depth++;
#endif
}

/** @brief Attempts to acquire the Spinlock.
 * @return True iff the Spinlock was acquired.
 *
 * This function will acquire the lock and return true only if the Spinlock
 * can be acquired right away, without retries.
 */
inline bool
Spinlock::attempt()
{
#if CLICK_MULTITHREAD_SPINLOCK
    click_processor_t my_cpu = click_get_processor();
    if (_owner != my_cpu) {
	if (_lock.swap(1) != 0) {
	    click_put_processor();
	    return false;
	}
	_owner = my_cpu;
    }
    _depth++;
    return true;
#else
    return true;
#endif
}

/** @brief Releases the Spinlock.
 *
 * The Spinlock must have been previously acquired by either Spinlock::acquire
 * or Spinlock::attempt.
 */
inline void
Spinlock::release()
{
#if CLICK_MULTITHREAD_SPINLOCK
    if (unlikely(_owner != click_current_processor()))
	click_chatter(SPINLOCK_ASSERTLEVEL "Spinlock::release(): assertion \"owner == click_current_processor()\" failed");
    if (likely(_depth > 0)) {
	if (--_depth == 0) {
	    _owner = click_invalid_processor();
	    _lock = 0;
	}
    } else
	click_chatter(SPINLOCK_ASSERTLEVEL "Spinlock::release(): assertion \"_depth > 0\" failed");
    click_put_processor();
#endif
}

/** @brief Returns true iff the Spinlock has been acquired more than once by
 * the current thread.
 */
inline bool
Spinlock::nested() const
{
#if CLICK_MULTITHREAD_SPINLOCK
    return _depth > 1;
#else
    return false;
#endif
}


/** @class SimpleSpinlock
 * @brief A non-recursive spinlock for SMP Click threads.
 *
 * The Spinlock class abstracts a non-recursive spinlock, or polling mutex, in
 * SMP Click.  This is a type of mutual-exclusion lock in which acquiring the
 * lock is a polling operation (basically a "while (lock.acquired()) do
 * nothing;" loop).  Spinlocks can be used to synchronize access to shared
 * data among multiple Click SMP threads.  Spinlocks should not be held for
 * long periods of time: use them for quick updates and such.
 *
 * Spinlock operations do nothing unless Click was compiled with SMP support
 * (with --enable-multithread).  Therefore, Spinlock should not be used to,
 * for example, synchronize handlers with main element threads.  See also
 * SpinlockIRQ.
 *
 * The main Spinlock operations are acquire(), which acquires the lock, and
 * release(), which releases the lock.  attempt() acquires the lock only if it
 * can be acquired instantaneously.
 *
 * It is NOT OK for a thread to acquire a lock it has already acquired.
 *
 * @sa Spinlock, SpinlockIRQ
 */
class SimpleSpinlock { public:

    inline SimpleSpinlock();
    inline ~SimpleSpinlock();

    inline void acquire();
    inline void release();
    inline bool attempt();

#if CLICK_LINUXMODULE
  private:
    spinlock_t _lock;
#elif CLICK_MULTITHREAD_SPINLOCK
  private:
    atomic_uint32_t _lock;
#endif

};

/** @brief Create a SimpleSpinlock. */
inline
SimpleSpinlock::SimpleSpinlock()
{
#if CLICK_LINUXMODULE
    spin_lock_init(&_lock);
#elif CLICK_MULTITHREAD_SPINLOCK
    _lock = 0;
#endif
}

inline
SimpleSpinlock::~SimpleSpinlock()
{
}

/** @brief Acquires the SimpleSpinlock.
 *
 * On return, this thread has acquired the lock.  The function will spin
 * indefinitely until the lock is acquired.
 */
inline void
SimpleSpinlock::acquire()
{
#if CLICK_LINUXMODULE
    spin_lock(&_lock);
#elif CLICK_MULTITHREAD_SPINLOCK
    while (_lock.swap(1) != 0)
	do {
	    click_relax_fence();
	} while (_lock != 0);
#endif
}

/** @brief Attempts to acquire the SimpleSpinlock.
 * @return True iff the SimpleSpinlock was acquired.
 *
 * This function will acquire the lock and return true only if the
 * SimpleSpinlock can be acquired right away, without retries.
 */
inline bool
SimpleSpinlock::attempt()
{
#if CLICK_LINUXMODULE
    return spin_trylock(&_lock);
#elif CLICK_MULTITHREAD_SPINLOCK
    return _lock.swap(1) == 0;
#else
    return true;
#endif
}

/** @brief Releases the SimpleSpinlock.
 *
 * The SimpleSpinlock must have been previously acquired by either
 * SimpleSpinlock::acquire or SimpleSpinlock::attempt.
 */
inline void
SimpleSpinlock::release()
{
#if CLICK_LINUXMODULE
    spin_unlock(&_lock);
#elif CLICK_MULTITHREAD_SPINLOCK
    _lock = 0;
#endif
}


/** @class SpinlockIRQ
 * @brief A spinlock that disables interrupts.
 *
 * The SpinlockIRQ class abstracts a spinlock, or polling mutex, that also
 * turns off interrupts.  Spinlocks are a type of mutual-exclusion lock in
 * which acquiring the lock is a polling operation (basically a "while
 * (lock.acquired()) do nothing;" loop).  The SpinlockIRQ variant can be used
 * to protect Click data structures from interrupts and from other threads.
 * Very few objects in Click need this protection; the Click Master object,
 * which protects the task list, uses it, but that's hidden from users.
 * Spinlocks should not be held for long periods of time: use them for quick
 * updates and such.
 *
 * In the Linux kernel, SpinlockIRQ is equivalent to a combination of
 * local_irq_save and the spinlock_t type.
 *
 * The SpinlockIRQ operations are acquire(), which acquires the lock, and
 * release(), which releases the lock.
 *
 * It is NOT OK for a SpinlockIRQ thread to acquire a lock it has already
 * acquired.
 */
class SpinlockIRQ { public:

    inline SpinlockIRQ();

#if CLICK_LINUXMODULE
    typedef unsigned long flags_t;
#else
    typedef int flags_t;
#endif

    inline flags_t acquire() CLICK_ALWAYS_INLINE;
    inline void release(flags_t) CLICK_ALWAYS_INLINE;

#if CLICK_LINUXMODULE
  private:
    spinlock_t _lock;
#elif CLICK_USERLEVEL && HAVE_MULTITHREAD
  private:
    Spinlock _lock;
#endif

};

/** @brief Creates a SpinlockIRQ. */
inline
SpinlockIRQ::SpinlockIRQ()
{
#if CLICK_LINUXMODULE
    spin_lock_init(&_lock);
#endif
}

/** @brief Acquires the SpinlockIRQ.
 * @return The current state of the interrupt flags.
 */
inline SpinlockIRQ::flags_t
SpinlockIRQ::acquire()
{
#if CLICK_LINUXMODULE
    flags_t flags;
    spin_lock_irqsave(&_lock, flags);
    return flags;
#elif CLICK_USERLEVEL && HAVE_MULTITHREAD
    _lock.acquire();
    return 0;
#else
    return 0;
#endif
}

/** @brief Releases the SpinlockIRQ.
 * @param flags The value returned by SpinlockIRQ::acquire().
 */
inline void
SpinlockIRQ::release(flags_t flags)
{
#if CLICK_LINUXMODULE
    spin_unlock_irqrestore(&_lock, flags);
#elif CLICK_USERLEVEL && HAVE_MULTITHREAD
    (void) flags;
    _lock.release();
#else
    (void) flags;
#endif
}


// read-write lock
//
// on read: acquire local read lock
// on write: acquire every read lock
//
// alternatively, we could use a read counter and a write lock. we don't do
// that because we'd like to avoid a cache miss for read acquires. this makes
// reads very fast, and writes more expensive

/** @class ReadWriteLock
 * @brief A read/write lock.
 *
 * The ReadWriteLock class abstracts a read/write lock in SMP Click.  Multiple
 * SMP Click threads can hold read locks simultaneously, but if any thread
 * holds a write lock, then no other thread holds any kind of lock.  The
 * read/write lock is implemented with Spinlock objects, so acquiring a lock
 * is a polling operation.  ReadWriteLocks can be used to synchronize access
 * to shared data among multiple Click SMP threads.  ReadWriteLocks should not
 * be held for long periods of time.
 *
 * ReadWriteLock operations do nothing unless Click was compiled with
 * --enable-multithread.  Therefore, ReadWriteLock should not be used to, for
 * example, synchronize handlers with main element threads.
 *
 * The main ReadWriteLock operations are acquire_read() and acquire_write(),
 * which acquire the lock for reading or writing, respectively, and
 * release_read() and release_write(), which similarly release the lock.
 * attempt_read() and attempt_write() acquire the lock only if it can be
 * acquired instantaneously.
 *
 * It is OK for a thread to acquire a lock it has already acquired, but you
 * must release it as many times as you have acquired it.
 *
 * ReadWriteLock objects are relatively large in terms of memory usage; don't
 * create too many of them.
 */
class ReadWriteLock { public:

    inline ReadWriteLock();
    inline ~ReadWriteLock();

    inline void acquire_read();
    inline bool attempt_read();
    inline void release_read();
    inline void acquire_write();
    inline bool attempt_write();
    inline void release_write();

  private:
    // allocate a cache line for every member
    per_thread<Spinlock> _l;

};

/** @brief Creates a ReadWriteLock. */
inline
ReadWriteLock::ReadWriteLock()
{
}

inline
ReadWriteLock::~ReadWriteLock()
{
}

/** @brief Acquires the ReadWriteLock for reading.
 *
 * On return, this thread has acquired the lock for reading.  The function
 * will spin indefinitely until the lock is acquired.  It is OK to acquire a
 * lock you have already acquired, but you must release it as many times as
 * you have acquired it.
 *
 * @sa Spinlock::acquire
 */
inline void
ReadWriteLock::acquire_read()
{
#if HAVE_MULTITHREAD
    _l->acquire();
#endif
}

/** @brief Attempts to acquire the ReadWriteLock for reading.
 * @return True iff the ReadWriteLock was acquired.
 *
 * This function will acquire the lock for reading and return true only if the
 * ReadWriteLock can be acquired right away, without retries.
 */
inline bool
ReadWriteLock::attempt_read()
{
#if HAVE_MULTITHREAD
    bool result = _l->attempt();
    if (!result)
	click_put_processor();
    return result;
#else
    return true;
#endif
}

/** @brief Releases the ReadWriteLock for reading.
 *
 * The ReadWriteLock must have been previously acquired by either
 * ReadWriteLock::acquire_read or ReadWriteLock::attempt_read.  Do not call
 * release_read() on a lock that was acquired for writing.
 */
inline void
ReadWriteLock::release_read()
{
#if HAVE_MULTITHREAD
    _l->release();
    click_put_processor();
#endif
}

/** @brief Acquires the ReadWriteLock for writing.
 *
 * On return, this thread has acquired the lock for writing.  The function
 * will spin indefinitely until the lock is acquired.  It is OK to acquire a
 * lock you have already acquired, but you must release it as many times as
 * you have acquired it.
 *
 * @sa ReadWriteLock::acquire_read
 */
inline void
ReadWriteLock::acquire_write()
{
#if HAVE_MULTITHREAD
    for (unsigned i = 0; i < _l.weight(); i++)
        _l.get_value(i).acquire();
#endif
}

/** @brief Attempts to acquire the ReadWriteLock for writing.
 * @return True iff the ReadWriteLock was acquired.
 *
 * This function will acquire the lock for writing and return true only if the
 * ReadWriteLock can be acquired right away, without retries.  Note, however,
 * that acquiring a ReadWriteLock requires as many operations as there are
 * CPUs.
 *
 * @sa ReadWriteLock::attempt_read
 */
inline bool
ReadWriteLock::attempt_write()
{
#if HAVE_MULTITHREAD
    bool all = true;
    unsigned i;
    for (i = 0; i < (unsigned) _l.weight(); i++) {
        if (!(_l.get_value(i).attempt())) {
            all = false;
            break;
        }
    }
    if (!all) {
        for (unsigned j = 0; j < i; j++)
            _l.get_value(j).release();
    }
    return all;
#else
    return true;
#endif
}

/** @brief Releases the ReadWriteLock for writing.
 *
 * The ReadWriteLock must have been previously acquired by either
 * ReadWriteLock::acquire_write or ReadWriteLock::attempt_write.  Do not call
 * release_write() on a lock that was acquired for reading.
 *
 * @sa ReadWriteLock::release_read
 */
inline void
ReadWriteLock::release_write()
{
#if HAVE_MULTITHREAD
    for (unsigned i = 0; i < _l.weight(); i++)
        _l.get_value(i).release();
#endif
}

/**
 * Fake lock
 *
 * Usefull for templating differently protected structure
 */
class nolock { public:
    nolock() {}

<<<<<<< HEAD
    inline void acquire() {}

    inline void release() {}

    inline bool attempt() {return true;}
=======
    inline void acquire() {};

    inline void release() {};

    inline bool attempt() { return true; };
>>>>>>> 19ab6077

    inline void read_begin() {}

    inline void read_end() {}

    inline void read_get() {}

    inline void write_begin() {}

    inline void write_end() {}

    inline void set_max_writers(int) {}
};

CLICK_ENDDECLS
#undef SPINLOCK_ASSERTLEVEL
#endif<|MERGE_RESOLUTION|>--- conflicted
+++ resolved
@@ -952,19 +952,11 @@
 class nolock { public:
     nolock() {}
 
-<<<<<<< HEAD
     inline void acquire() {}
 
     inline void release() {}
 
-    inline bool attempt() {return true;}
-=======
-    inline void acquire() {};
-
-    inline void release() {};
-
-    inline bool attempt() { return true; };
->>>>>>> 19ab6077
+    inline bool attempt() { return true; }
 
     inline void read_begin() {}
 
