--- conflicted
+++ resolved
@@ -57,19 +57,10 @@
         volatile int owner;
         Packet* queue;
 
-
     struct gtable {
-<<<<<<< HEAD
-	gtable() : queue(0) {
-
-	}
-	volatile int owner;
-	Packet* queue;
-=======
 	gtable() : hash(0), fcbs(0) {
 
 	}
->>>>>>> 0e5c82c8
 	rte_hash* hash;
 	FlowControlBlock *fcbs;
     } CLICK_ALIGNED(CLICK_CACHE_LINE_SIZE);
