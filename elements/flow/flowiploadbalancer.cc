--- conflicted
+++ resolved
@@ -38,26 +38,10 @@
 int
 FlowIPLoadBalancer::configure(Vector<String> &conf, ErrorHandler *errh)
 {
-<<<<<<< HEAD
-    String mode= "rr";
-=======
->>>>>>> 19ab6077
     if (Args(this, errh).bind(conf)
                .read_all("DST",Args::mandatory | Args::positional,DefaultArg<Vector<IPAddress>>(),_dsts)
                .read_mp("VIP", _vip)
                .consume() < 0)
-<<<<<<< HEAD
-        return -1;
-
-    click_chatter("%p{element} has %d routes",this,_dsts.size());
-
-    if (parseLb(conf, this, errh) < 0)
-            return -1;
-
-    if (Args(this, errh).bind(conf).complete() < 0)
-            return -1;
-
-=======
 		return -1;
 
     if (parseLb(conf, this, errh) < 0)
@@ -68,7 +52,6 @@
 
     click_chatter("%p{element} has %d routes",this,_dsts.size());
 
->>>>>>> 19ab6077
     return 0;
 }
 
