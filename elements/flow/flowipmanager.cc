/*
 * FlowIPManager.{cc,hh} - Flow classification for the flow subsystem
 *
 * Copyright (c) 2019-2020 Tom Barbette, KTH Royal Institute of Technology
 *
 * Permission is hereby granted, free of charge, to any person obtaining a
 * copy of this software and associated documentation files (the "Software"),
 * to deal in the Software without restriction, subject to the conditions
 * listed in the Click LICENSE file. These conditions include: you must
 * preserve this copyright notice, and you cannot mention the copyright
 * holders in advertising related to the Software without their permission.
 * The Software is provided WITHOUT ANY WARRANTY, EXPRESS OR IMPLIED. This
 * notice is a summary of the Click LICENSE file; the license in that file is
 * legally binding.
 */

#include <click/config.h>
#include <click/glue.hh>
#include <click/args.hh>
#include <click/ipflowid.hh>
#include <click/routervisitor.hh>
#include <click/error.hh>
#include "flowipmanager.hh"
#include <rte_hash.h>
#include <click/dpdk_glue.hh>
#include <rte_ethdev.h>

CLICK_DECLS

FlowIPManager::FlowIPManager() : _verbose(1), _flags(0), _timer(this), _task(this)
{
}

FlowIPManager::~FlowIPManager()
{
}

int
FlowIPManager::configure(Vector<String> &conf, ErrorHandler *errh)
{
    if (Args(conf, this, errh)
        .read_or_set_p("CAPACITY", _table_size, 65536)
        .read_or_set("RESERVE",_reserve, 0)
        .read_or_set("TIMEOUT", _timeout, 60)
        .complete() < 0)
        return -1;

    find_children(_verbose);

    router()->get_root_init_future()->postOnce(&_fcb_builded_init_future);
    _fcb_builded_init_future.post(this);

    if (!is_pow2(_table_size)) {
        _table_size = next_pow2(_table_size);
        click_chatter("Real capacity will be %d",_table_size);
    }
    return 0;
}

int FlowIPManager::initialize(ErrorHandler *errh)
{
    struct rte_hash_parameters hash_params = {0};
    char buf[32];
    hash_params.name = buf;
    hash_params.entries = _table_size;
    hash_params.key_len = sizeof(IPFlow5ID);
    hash_params.hash_func = ipv4_hash_crc;
    hash_params.hash_func_init_val = 0;
    hash_params.extra_flag = _flags;

    _flow_state_size_full = sizeof(FlowControlBlock) + _reserve;

    sprintf(buf, "%s", name().c_str());
    hash = rte_hash_create(&hash_params);
    if (!hash)
        return errh->error("Could not init flow table !");

    fcbs =  (FlowControlBlock*)CLICK_ALIGNED_ALLOC(_flow_state_size_full * _table_size);
    CLICK_ASSERT_ALIGNED(fcbs);
    if (!fcbs)
        return errh->error("Could not init data table !");

    if (_timeout > 0) {
        _timer_wheel.initialize(_timeout);
    }

    _timer.initialize(this);
    _timer.schedule_after(Timestamp::make_sec(1));
    _task.initialize(this, false);
    return 0;
}

const auto setter = [](FlowControlBlock* prev, FlowControlBlock* next)
{
    *((FlowControlBlock**)&prev->data_32[2]) = next;
};

bool FlowIPManager::run_task(Task* t)
{
    Timestamp recent = Timestamp::recent_steady();
    _timer_wheel.run_timers([this,recent](FlowControlBlock* prev) -> FlowControlBlock*{
        FlowControlBlock* next = *((FlowControlBlock**)&prev->data_32[2]);
        int old = (recent - prev->lastseen).sec();
        if (old > _timeout) {
            //click_chatter("Release %p as it is expired since %d", prev, old);
        //expire
            rte_hash_free_key_with_position(hash, prev->data_32[0]);
        } else {
            //click_chatter("Cascade %p", prev);
            //No need for lock as we'll be the only one to enqueue there
            _timer_wheel.schedule_after(prev, _timeout - (recent - prev->lastseen).sec(),setter);
        }
        return next;
    });
    return true;
}

void FlowIPManager::run_timer(Timer* t)
{
    _task.reschedule();
    t->reschedule_after(Timestamp::make_sec(1));
}

void FlowIPManager::cleanup(CleanupStage stage)
{
    if (hash)
        rte_hash_free(hash);
}

void FlowIPManager::process(Packet* p, BatchBuilder& b, const Timestamp& recent)
{
    IPFlow5ID fid = IPFlow5ID(p);
    rte_hash*& table = hash;
    FlowControlBlock* fcb;
    int ret = rte_hash_lookup(table, &fid);

    if (ret < 0) { // new flow

        ret = rte_hash_add_key(table, &fid);
        if (ret < 0) {
            if (unlikely(_verbose > 0)) {
                click_chatter("Cannot add key (have %d items. Error %d)!", rte_hash_count(table), ret);
            }
            p->kill();
            return;
        }
        fcb = (FlowControlBlock*)((unsigned char*)fcbs + (_flow_state_size_full * ret));
        fcb->data_32[0] = ret;
        if (_timeout) {
            if (_flags) {
                _timer_wheel.schedule_after_mp(fcb, _timeout, setter);
            } else {
                _timer_wheel.schedule_after(fcb, _timeout, setter);
            }
        }
    } else {
        fcb = (FlowControlBlock*)((unsigned char*)fcbs + (_flow_state_size_full * ret));
    }

    if (b.last == ret) {
        b.append(p);
    } else {
        PacketBatch* batch;
        batch = b.finish();
        if (batch) {
            fcb_stack->lastseen = recent;
            output_push_batch(0, batch);
        }
        fcb_stack = fcb;
        b.init();
        b.append(p);
    }
}

void FlowIPManager::push_batch(int, PacketBatch* batch)
{
    BatchBuilder b;
    Timestamp recent = Timestamp::recent_steady();
    FOR_EACH_PACKET_SAFE(batch, p) {
        process(p, b, recent);
    }

    batch = b.finish();
    if (batch) {
    fcb_stack->lastseen = recent;
        output_push_batch(0, batch);
    }
}

enum {h_count};
String FlowIPManager::read_handler(Element* e, void* thunk)
{
    FlowIPManager* fc = static_cast<FlowIPManager*>(e);

    rte_hash* table = fc->hash;
    switch ((intptr_t)thunk) {
    case h_count:
        return String(rte_hash_count(table));
    default:
        return "<error>";
    }
};

<<<<<<< HEAD
void FlowIPManager::add_handlers() {
    add_read_handler("count", read_handler, h_count);
=======
void FlowIPManager::add_handlers()
{

    add_read_handler("h_count", read_handler, h_count);
>>>>>>> a5778815
}

CLICK_ENDDECLS

ELEMENT_REQUIRES(dpdk)
EXPORT_ELEMENT(FlowIPManager)
ELEMENT_MT_SAFE(FlowIPManager)<|MERGE_RESOLUTION|>--- conflicted
+++ resolved
@@ -201,15 +201,9 @@
     }
 };
 
-<<<<<<< HEAD
-void FlowIPManager::add_handlers() {
+void FlowIPManager::add_handlers()
+{
     add_read_handler("count", read_handler, h_count);
-=======
-void FlowIPManager::add_handlers()
-{
-
-    add_read_handler("h_count", read_handler, h_count);
->>>>>>> a5778815
 }
 
 CLICK_ENDDECLS
