--- conflicted
+++ resolved
@@ -123,22 +123,18 @@
 
     for (int i = 0; i < passing.weight(); i++) {
         if (passing[i]) {
-<<<<<<< HEAD
-            click_chatter("%p{element} : Pipeline from %d to %d",this,i,_home_thread_id);
-=======
             click_chatter("%p{element} : Pipeline from %d to %d",this, i,_home_thread_id);
->>>>>>> 85189f6e
             WritablePacket::pool_transfer(_home_thread_id,i);
         }
     }
 
     if (_block && !_allow_direct_traversal && passing[_home_thread_id]) {
         return errh->error("Possible deadlock ! Pipeliner is served by thread "
-                           "%d, and the same thread can push packets to it. "
-                           "As Pipeliner is in blocking mode without direct "
-                           "traversal, it could block trying to push a "
-                           "packet, preventing the very same thread to drain "
-                           "the queue.");
+						   "%d, and the same thread can push packets to it. "
+						   "As Pipeliner is in blocking mode without direct "
+						   "traversal, it could block trying to push a "
+						   "packet, preventing the very same thread to drain "
+						   "the queue.");
     }
 
     if (!_nouseless && passing.weight() == 1 && passing[_home_thread_id] == 1) {
