// -*- c-basic-offset: 4; related-file-name: "pipeliner.hh" -*-
/*
 * pipeliner.{cc,hh} --
 */

#include <click/config.h>
#include "pipeliner.hh"
#include <click/standard/scheduleinfo.hh>
#include <click/ring.hh>
#include <click/args.hh>
#include <click/error.hh>

CLICK_DECLS


#define PS_MIN_THRESHOLD 2048
//#define PS_BATCH_SIZE 1024

Pipeliner::Pipeliner()
<<<<<<< HEAD
    :   _ring_size(-1),_burst(32),_block(false),
        _active(true),_nouseless(false),_always_up(false),
        _allow_direct_traversal(true), _verbose(true),
        sleepiness(0),_sleep_threshold(0),
        _task(this)
{
=======
    :   _ring_size(-1),_block(false),_always_up(false),out_id(0),sleepiness(0),_task(NULL),last_start(0) {
>>>>>>> 057a106d
#if HAVE_BATCH
    in_batch_mode = BATCH_MODE_YES;
#endif
}

Pipeliner::~Pipeliner()
{

}

bool
Pipeliner::get_spawning_threads(Bitvector& b, bool) {
    unsigned int thisthread = router()->home_thread_id(this);
    b[thisthread] = 1;
    return false;
}

void Pipeliner::cleanup(CleanupStage) {
    for (unsigned i = 0; i < storage.weight(); i++) {
        Packet* p;
        while ((p = storage.get_value(i).extract()) != 0) {
#if HAVE_BATCH
            if (receives_batch == 1)
                static_cast<PacketBatch*>(p)->kill();
            else
#endif
                p->kill();
        }
    }
}



int
Pipeliner::configure(Vector<String> & conf, ErrorHandler * errh)
{

    if (Args(conf, this, errh)
    .read_p("CAPACITY", _ring_size)
    .read_p("BURST", _burst)
    .read_p("BLOCKING", _block)
<<<<<<< HEAD
    .read("ACTIVE", _active)
    .read("ALWAYS_UP",_always_up)
    .read("DIRECT_TRAVERSAL",_allow_direct_traversal)
    .read("NOUSELESS",_nouseless)
    .read("VERBOSE",_verbose)
=======
    .read_p("ALWAYS_UP", _always_up)
>>>>>>> 057a106d
    .complete() < 0)
        return -1;

    if (_ring_size <= 0) {
        _ring_size = 1024;
    }

    if (_ring_size < 4) {
        errh->error("Pipeliner ring size must be at least 4");
    }

    if (_burst <= 0) {
        _burst = INT_MAX;
    }

    //Amount of empty run of task after which it unschedule
    _sleep_threshold = _ring_size / 4;

    return 0;
}


int
Pipeliner::initialize(ErrorHandler *errh)
{

    Bitvector passing = get_passing_threads();
    storage.compress(passing);
    stats.compress(passing);
    _home_thread_id = router()->home_thread_id(this);

    if (_ring_size == -1) {
    #  if HAVE_BATCH
        if (receives_batch) {
            _ring_size = 16;
        } else
    #  endif
        {
            _ring_size = 1024;
        }
    }

    for (unsigned i = 0; i < storage.weight(); i++) {
        storage.get_value(i).initialize(_ring_size);
    }

    for (int i = 0; i < passing.weight(); i++) {
        if (passing[i]) {
            click_chatter("%p{element} : Pipeline from %d to %d",this, i,_home_thread_id);
            WritablePacket::pool_transfer(_home_thread_id,i);
        }
    }

    _home_thread_id = home_thread_id();

    if (_block && !_allow_direct_traversal && passing[_home_thread_id]) {
        return errh->error("Possible deadlock ! Pipeliner is served by thread "
						   "%d, and the same thread can push packets to it. "
						   "As Pipeliner is in blocking mode without direct "
						   "traversal, it could block trying to push a "
						   "packet, preventing the very same thread to drain "
						   "the queue.");
    }

    if (!_nouseless && passing.weight() == 1 && passing[_home_thread_id] == 1) {
        errh->warning("Useless Pipeliner element ! Packets on the input come "
                      "from the same thread that the scheduling thread. If "
                      "this is intended, set NOUSELESS to true but I seriously "
                      "doubt that.");
    }

    ScheduleInfo::initialize_task(this, &_task, _active, errh);

    return 0;
}

#if HAVE_BATCH
void Pipeliner::push_batch(int,PacketBatch* head) {
    if (_allow_direct_traversal && click_current_cpu_id() == (unsigned)_home_thread_id) {
        output(0).push_batch(head);
        return;
    }
    retry:
    int count = head->count();
    if (storage->insert(head)) {
<<<<<<< HEAD
        stats->count += count;
        if (sleepiness >= _sleep_threshold)
            _task.reschedule();
=======
        stats->sent += count;
        if (!_always_up && sleepiness >= 4)
                    _task->reschedule();
>>>>>>> 057a106d
    } else {
        if (_block) {
<<<<<<< HEAD
            if (!_always_up && sleepiness >= _sleep_threshold)
                _task.reschedule();
            stats->dropped++;
            if (stats->dropped < 10 || ((stats->dropped & 0xffffffff) == 1))
                click_chatter("%p{element} : congestion", this);
            goto retry;
        }
        int c = head->count();
        head->kill();
        stats->dropped+=c;
        if (stats->dropped < 10 || ((stats->dropped & 0xffffffff) == 1))
            click_chatter("%p{element} : Dropped %lu packets : have %u packets in ring", this, stats->dropped, c);
=======
            if (!_always_up && sleepiness >= _ring_size / 4)
                _task->reschedule();
            goto retry;
        }
        stats->dropped+= count;
        head->kill();
>>>>>>> 057a106d
    }
}
#endif

void
Pipeliner::push(int,Packet* p)
{
    if (_allow_direct_traversal && click_current_cpu_id() == (unsigned)_home_thread_id) {
        output(0).push(p);
        return;
    }

retry:
    if (storage->insert(p)) {
        stats->count++;
    } else {
        if (_block) {
<<<<<<< HEAD
            if (!_always_up && sleepiness >= _sleep_threshold)
                _task.reschedule();

            stats->dropped++;
            if (_verbose && (stats->dropped < 10 || ((stats->dropped & 0xffffffff) == 1)))
                click_chatter("%p{element} : congestion", this);

=======
            if (!_always_up && sleepiness >= _ring_size / 4)
                _task->reschedule();
>>>>>>> 057a106d
            goto retry;
        }
        p->kill();
        stats->dropped++;
        if (_verbose && (stats->dropped < 10 || ((stats->dropped & 0xffffffff) == 1)))
            click_chatter("%p{element} : Dropped %lu packets : have %u packets in ring", this, stats->dropped, storage->count());
    }
<<<<<<< HEAD

    if (!_always_up && sleepiness >= _sleep_threshold && _active)
        _task.reschedule();
=======
    if (!_always_up && sleepiness >= _ring_size / 4)
        _task->reschedule();
>>>>>>> 057a106d
}


#define HINT_THRESHOLD 32
bool
Pipeliner::run_task(Task* t)
{
    bool r = false;
    for (unsigned i = 0; i < storage.weight(); i++) {
        PacketRing& s = storage.get_value(i);
#if HAVE_BATCH
        PacketBatch* out = NULL;
#endif
        int n = 0;
        while (!s.is_empty() && n++ < _burst) {
#if HAVE_BATCH
            PacketBatch* b = static_cast<PacketBatch*>(s.extract());
            if (unlikely(!receives_batch)) {
                if (out == NULL) {
                    b->set_tail(b);
                    b->set_count(1);
                    out = b;
                } else {
                    out->append_packet(b);
                }
            } else {
                if (out == NULL) {
                    out = b;
                } else {
                    out->append_batch(b);
                }
            }
#else
            Packet* p = s.extract();
            output(0).push(p);
            r = true;
#endif
        }

#if HAVE_BATCH
        if (out) {
            output_push_batch(0,out);
            r = true;
        }
#endif

    }
<<<<<<< HEAD

    if (!_always_up && !r) {
        if (++sleepiness < _sleep_threshold && _active) {
=======
    if (_always_up) {
        t->fast_reschedule();
    } else {
        if (!r) {
            sleepiness++;
            if (sleepiness < (_ring_size / 4)) {
                t->fast_reschedule();
            }
        } else {
            sleepiness = 0;
>>>>>>> 057a106d
            t->fast_reschedule();
        }
    }
    return r;
}


int
Pipeliner::write_handler(const String &conf, Element* e, void*, ErrorHandler* errh)
{
    Pipeliner* p = reinterpret_cast<Pipeliner*>(e);
    if (!BoolArg().parse(conf,p->_active))
        return errh->error("invalid argument");

    if (p->_active)
        p->_task.reschedule();
    else
        p->_task.unschedule();
    return 0;
}

void
Pipeliner::add_handlers()
{
    add_read_handler("dropped", dropped_handler, 0);
<<<<<<< HEAD
    add_read_handler("count", count_handler, 0);
    add_data_handlers("active", Handler::OP_READ, &_active);
    add_write_handler("active", write_handler, 0);
=======
    add_read_handler("count", sent_handler, 0);
>>>>>>> 057a106d
}

CLICK_ENDDECLS

ELEMENT_REQUIRES(userlevel)
EXPORT_ELEMENT(Pipeliner)
ELEMENT_MT_SAFE(Pipeliner)<|MERGE_RESOLUTION|>--- conflicted
+++ resolved
@@ -17,16 +17,13 @@
 //#define PS_BATCH_SIZE 1024
 
 Pipeliner::Pipeliner()
-<<<<<<< HEAD
     :   _ring_size(-1),_burst(32),_block(false),
         _active(true),_nouseless(false),_always_up(false),
         _allow_direct_traversal(true), _verbose(true),
         sleepiness(0),_sleep_threshold(0),
-        _task(this)
-{
-=======
-    :   _ring_size(-1),_block(false),_always_up(false),out_id(0),sleepiness(0),_task(NULL),last_start(0) {
->>>>>>> 057a106d
+        _task(this),
+        _home_thread_id(0), _last_start(0)
+{
 #if HAVE_BATCH
     in_batch_mode = BATCH_MODE_YES;
 #endif
@@ -68,15 +65,11 @@
     .read_p("CAPACITY", _ring_size)
     .read_p("BURST", _burst)
     .read_p("BLOCKING", _block)
-<<<<<<< HEAD
     .read("ACTIVE", _active)
     .read("ALWAYS_UP",_always_up)
     .read("DIRECT_TRAVERSAL",_allow_direct_traversal)
     .read("NOUSELESS",_nouseless)
     .read("VERBOSE",_verbose)
-=======
-    .read_p("ALWAYS_UP", _always_up)
->>>>>>> 057a106d
     .complete() < 0)
         return -1;
 
@@ -123,14 +116,14 @@
         storage.get_value(i).initialize(_ring_size);
     }
 
+    _home_thread_id = home_thread_id();
+
     for (int i = 0; i < passing.weight(); i++) {
         if (passing[i]) {
             click_chatter("%p{element} : Pipeline from %d to %d",this, i,_home_thread_id);
             WritablePacket::pool_transfer(_home_thread_id,i);
         }
     }
-
-    _home_thread_id = home_thread_id();
 
     if (_block && !_allow_direct_traversal && passing[_home_thread_id]) {
         return errh->error("Possible deadlock ! Pipeliner is served by thread "
@@ -162,38 +155,23 @@
     retry:
     int count = head->count();
     if (storage->insert(head)) {
-<<<<<<< HEAD
         stats->count += count;
         if (sleepiness >= _sleep_threshold)
             _task.reschedule();
-=======
-        stats->sent += count;
-        if (!_always_up && sleepiness >= 4)
-                    _task->reschedule();
->>>>>>> 057a106d
     } else {
         if (_block) {
-<<<<<<< HEAD
             if (!_always_up && sleepiness >= _sleep_threshold)
                 _task.reschedule();
             stats->dropped++;
-            if (stats->dropped < 10 || ((stats->dropped & 0xffffffff) == 1))
+            if (_verbose && stats->dropped < 10 || ((stats->dropped & 0xffffffff) == 1))
                 click_chatter("%p{element} : congestion", this);
             goto retry;
         }
         int c = head->count();
         head->kill();
         stats->dropped+=c;
-        if (stats->dropped < 10 || ((stats->dropped & 0xffffffff) == 1))
+        if (_verbose && stats->dropped < 10 || ((stats->dropped & 0xffffffff) == 1))
             click_chatter("%p{element} : Dropped %lu packets : have %u packets in ring", this, stats->dropped, c);
-=======
-            if (!_always_up && sleepiness >= _ring_size / 4)
-                _task->reschedule();
-            goto retry;
-        }
-        stats->dropped+= count;
-        head->kill();
->>>>>>> 057a106d
     }
 }
 #endif
@@ -211,7 +189,6 @@
         stats->count++;
     } else {
         if (_block) {
-<<<<<<< HEAD
             if (!_always_up && sleepiness >= _sleep_threshold)
                 _task.reschedule();
 
@@ -219,10 +196,6 @@
             if (_verbose && (stats->dropped < 10 || ((stats->dropped & 0xffffffff) == 1)))
                 click_chatter("%p{element} : congestion", this);
 
-=======
-            if (!_always_up && sleepiness >= _ring_size / 4)
-                _task->reschedule();
->>>>>>> 057a106d
             goto retry;
         }
         p->kill();
@@ -230,23 +203,19 @@
         if (_verbose && (stats->dropped < 10 || ((stats->dropped & 0xffffffff) == 1)))
             click_chatter("%p{element} : Dropped %lu packets : have %u packets in ring", this, stats->dropped, storage->count());
     }
-<<<<<<< HEAD
 
     if (!_always_up && sleepiness >= _sleep_threshold && _active)
         _task.reschedule();
-=======
-    if (!_always_up && sleepiness >= _ring_size / 4)
-        _task->reschedule();
->>>>>>> 057a106d
-}
-
+}
 
 #define HINT_THRESHOLD 32
 bool
 Pipeliner::run_task(Task* t)
 {
     bool r = false;
-    for (unsigned i = 0; i < storage.weight(); i++) {
+    _last_start++; //Used to RR the balancing of revert storage
+    for (unsigned j = 0; j < storage.weight(); j++) {
+        int i = (_last_start + j) % storage.weight();
         PacketRing& s = storage.get_value(i);
 #if HAVE_BATCH
         PacketBatch* out = NULL;
@@ -270,9 +239,11 @@
                     out->append_batch(b);
                 }
             }
+            //WritablePacket::pool_hint(b->count(),storage.get_mapping(i));
 #else
             Packet* p = s.extract();
             output(0).push(p);
+            //WritablePacket::pool_hint(HINT_THRESHOLD,storage.get_mapping(i));
             r = true;
 #endif
         }
@@ -285,28 +256,24 @@
 #endif
 
     }
-<<<<<<< HEAD
-
-    if (!_always_up && !r) {
-        if (++sleepiness < _sleep_threshold && _active) {
-=======
+    if (unlikely(!_active))
+        return r;
+
     if (_always_up) {
         t->fast_reschedule();
     } else {
         if (!r) {
             sleepiness++;
-            if (sleepiness < (_ring_size / 4)) {
+            if (sleepiness < _sleep_threshold) {
                 t->fast_reschedule();
             }
         } else {
             sleepiness = 0;
->>>>>>> 057a106d
             t->fast_reschedule();
         }
     }
     return r;
 }
-
 
 int
 Pipeliner::write_handler(const String &conf, Element* e, void*, ErrorHandler* errh)
@@ -326,13 +293,9 @@
 Pipeliner::add_handlers()
 {
     add_read_handler("dropped", dropped_handler, 0);
-<<<<<<< HEAD
     add_read_handler("count", count_handler, 0);
     add_data_handlers("active", Handler::OP_READ, &_active);
     add_write_handler("active", write_handler, 0);
-=======
-    add_read_handler("count", sent_handler, 0);
->>>>>>> 057a106d
 }
 
 CLICK_ENDDECLS
