--- conflicted
+++ resolved
@@ -103,29 +103,12 @@
     Bitvector passing = get_passing_threads();
     storage.compress(passing);
     stats.compress(passing);
-<<<<<<< HEAD
-    _home_thread_id = router()->home_thread_id(this);
-=======
     _home_thread_id = home_thread_id();
-
-    if (_ring_size == -1) {
-    #  if HAVE_BATCH
-        if (receives_batch) {
-            _ring_size = 16;
-        } else
-    #  endif
-        {
-            _ring_size = 1024;
-        }
-    }
-
->>>>>>> ecb8473e
     for (unsigned i = 0; i < storage.weight(); i++) {
         if (!storage.get_value(i).initialized()) {
             storage.get_value(i).initialize(_ring_size);
         }
     }
-
 
     for (int i = 0; i < passing.weight(); i++) {
         if (passing[i]) {
@@ -239,9 +222,7 @@
 Pipeliner::run_task(Task* t)
 {
     bool r = false;
-    _last_start++; //Used to RR the balancing of revert storage
-    for (unsigned j = 0; j < storage.weight(); j++) {
-        int i = (_last_start + j) % storage.weight();
+    for (unsigned i = 0; i < storage.weight(); i++) {
         PacketRing& s = storage.get_value(i);
 #if HAVE_BATCH
         PacketBatch* out = NULL;
@@ -265,11 +246,9 @@
                     out->append_batch(b);
                 }
             }
-            //WritablePacket::pool_hint(b->count(),storage.get_mapping(i));
 #else
             Packet* p = s.extract();
             output(0).push(p);
-            //WritablePacket::pool_hint(HINT_THRESHOLD,storage.get_mapping(i));
             r = true;
 #endif
         }
