// -*- c-basic-offset: 4; related-file-name: "pipeliner.hh" -*-
/*
 * pipeliner.{cc,hh} --
 */

#include <click/config.h>
#include "pipeliner.hh"
#include <click/standard/scheduleinfo.hh>
#include <click/ring.hh>
#include <click/args.hh>
#include <click/error.hh>

CLICK_DECLS


#define PS_MIN_THRESHOLD 2048
//#define PS_BATCH_SIZE 1024

Pipeliner::Pipeliner()
    :   _ring_size(-1),_burst(32),_block(false),
        _active(true),_nouseless(false),_always_up(false),
        _allow_direct_traversal(true), _verbose(true),
        sleepiness(0),_sleep_threshold(0),
        _task(this),
        _home_thread_id(0), _last_start(0)
{
#if HAVE_BATCH
    in_batch_mode = BATCH_MODE_YES;
#endif
}

Pipeliner::~Pipeliner()
{

}

bool
Pipeliner::get_spawning_threads(Bitvector& b, bool) {
    unsigned int thisthread = router()->home_thread_id(this);
    b[thisthread] = 1;
    return false;
}

void Pipeliner::cleanup(CleanupStage) {
    for (unsigned i = 0; i < storage.weight(); i++) {
        Packet* p;
        while ((p = storage.get_value(i).extract()) != 0) {
#if HAVE_BATCH
            if (receives_batch == 1)
                static_cast<PacketBatch*>(p)->kill();
            else
#endif
                p->kill();
        }
    }
}



int
Pipeliner::configure(Vector<String> & conf, ErrorHandler * errh)
{

    if (Args(conf, this, errh)
    .read_p("CAPACITY", _ring_size)
    .read_p("BURST", _burst)
    .read_p("BLOCKING", _block)
    .read("ACTIVE", _active)
    .read("ALWAYS_UP",_always_up)
    .read("DIRECT_TRAVERSAL",_allow_direct_traversal)
    .read("NOUSELESS",_nouseless)
    .read("VERBOSE",_verbose)
    .complete() < 0)
        return -1;

    if (_ring_size <= 0) {
        _ring_size = 1024;
    }

    if (_ring_size < 4) {
        errh->error("Pipeliner ring size must be at least 4");
    }

    if (_burst <= 0) {
        _burst = INT_MAX;
    }

    //Amount of empty run of task after which it unschedule
#if HAVE_BATCH
    _sleep_threshold = _ring_size / 2;
#else
    _sleep_threshold = _ring_size / 4;
#endif

    return 0;
}

int
Pipeliner::thread_configure(ThreadReconfigurationStage stage, ErrorHandler* errh) {
    if (stage != THREAD_RECONFIGURE_PRE && stage != THREAD_INITIALIZE)
        return 0;

    bool fp;
    Bitvector passing = get_passing_threads(false, -1, this, fp);
    storage.compress(passing);
    stats.compress(passing);
    _home_thread_id = home_thread_id();
    for (unsigned i = 0; i < storage.weight(); i++) {
        if (!storage.get_value(i).initialized()) {
            storage.get_value(i).initialize(_ring_size);
        }
    }

<<<<<<< HEAD
    for (int i = 0; i < passing.weight(); i++) {
=======

    for (int i = 0; i < passing.size(); i++) {
>>>>>>> 24cf0879
        if (passing[i]) {
            click_chatter("%p{element} : Pipeline from %d to %d", this, i, _home_thread_id);
            WritablePacket::pool_transfer(_home_thread_id,i);
        }
    }

    if (_block && !_allow_direct_traversal && passing[_home_thread_id]) {
        return errh->error("Possible deadlock ! Pipeliner is served by thread "
                           "%d, and the same thread can push packets to it. "
                           "As Pipeliner is in blocking mode without direct "
                           "traversal, it could block trying to push a "
                           "packet, preventing the very same thread to drain "
                           "the queue.");
    }

    if (!_nouseless && passing.weight() == 1 && passing[_home_thread_id] == 1) {
        errh->warning("Useless Pipeliner element ! Packets on the input come "
                      "from the same thread that the scheduling thread. If "
                      "this is intended, set NOUSELESS to true but I seriously "
                      "doubt that.");
    }
    return 0;
}


int
Pipeliner::initialize(ErrorHandler *errh)
{
    if (_ring_size == -1) {
    #  if HAVE_BATCH
        if (receives_batch) {
            _ring_size = 16;
        } else
    #  endif
        {
            _ring_size = 1024;
        }
    }

    ScheduleInfo::initialize_task(this, &_task, _active, errh);

    return 0;
}

#if HAVE_BATCH
void Pipeliner::push_batch(int,PacketBatch* head) {
    if (_allow_direct_traversal && click_current_cpu_id() == (unsigned)_home_thread_id) {
        output(0).push_batch(head);
        return;
    }
    int count = head->count();
    retry:
    if (storage->insert(head)) {
        stats->count += count;
        if (sleepiness >= _sleep_threshold)
            _task.reschedule();
    } else {
        if (_block) {
            if (!_always_up && sleepiness >= _sleep_threshold)
                _task.reschedule();
            stats->dropped++;
            if (_verbose && stats->dropped < 10 || ((stats->dropped & 0xffffffff) == 1))
                click_chatter("%p{element} : congestion", this);
            goto retry;
        }
        int c = head->count();
        head->kill();
        stats->dropped+=c;
        if (_verbose && stats->dropped < 10 || ((stats->dropped & 0xffffffff) == 1))
            click_chatter("%p{element} : Dropped %lu packets : have %u packets in ring", this, stats->dropped, c);
    }
}
#endif

void
Pipeliner::push(int,Packet* p)
{
    if (_allow_direct_traversal && click_current_cpu_id() == (unsigned)_home_thread_id) {
        output(0).push(p);
        return;
    }

retry:
    if (storage->insert(p)) {
        stats->count++;
    } else {
        if (_block) {
            if (!_always_up && sleepiness >= _sleep_threshold)
                _task.reschedule();

            stats->dropped++;
            if (_verbose && (stats->dropped < 10 || ((stats->dropped & 0xffffffff) == 1)))
                click_chatter("%p{element} : congestion", this);

            goto retry;
        }
        p->kill();
        stats->dropped++;
        if (_verbose && (stats->dropped < 10 || ((stats->dropped & 0xffffffff) == 1)))
            click_chatter("%p{element} : Dropped %lu packets : have %u packets in ring", this, stats->dropped, storage->count());
    }

    if (!_always_up && sleepiness >= _sleep_threshold && _active)
        _task.reschedule();
}

#define HINT_THRESHOLD 32
bool
Pipeliner::run_task(Task* t)
{
    bool r = false;
    for (unsigned i = 0; i < storage.weight(); i++) {
        PacketRing& s = storage.get_value(i);
#if HAVE_BATCH
        PacketBatch* out = NULL;
#endif
        int n = 0;
        while (!s.is_empty() && n++ < _burst) {
#if HAVE_BATCH
            PacketBatch* b = static_cast<PacketBatch*>(s.extract());
            if (unlikely(!receives_batch)) {
                if (out == NULL) {
                    b->set_tail(b);
                    b->set_count(1);
                    out = b;
                } else {
                    out->append_packet(b);
                }
            } else {
                if (out == NULL) {
                    out = b;
                } else {
                    out->append_batch(b);
                }
            }
#else
            Packet* p = s.extract();
            output(0).push(p);
            r = true;
#endif
        }

#if HAVE_BATCH
        if (out) {
            output_push_batch(0,out);
            r = true;
        }
#endif

    }
    if (unlikely(!_active))
        return r;

    if (_always_up) {
        t->fast_reschedule();
    } else {
        if (!r) {
            sleepiness++;
            if (sleepiness < _sleep_threshold) {
                t->fast_reschedule();
            }
        } else {
            sleepiness = 0;
            t->fast_reschedule();
        }
    }
    return r;
}

int
Pipeliner::write_handler(const String &conf, Element* e, void*, ErrorHandler* errh)
{
    Pipeliner* p = reinterpret_cast<Pipeliner*>(e);
    if (!BoolArg().parse(conf,p->_active))
        return errh->error("invalid argument");

    if (p->_active)
        p->_task.reschedule();
    else
        p->_task.unschedule();
    return 0;
}

void
Pipeliner::add_handlers()
{
    add_read_handler("dropped", dropped_handler, 0);
    add_read_handler("count", count_handler, 0);
    add_data_handlers("active", Handler::OP_READ, &_active);
    add_write_handler("active", write_handler, 0);
}

CLICK_ENDDECLS

ELEMENT_REQUIRES(userlevel)
EXPORT_ELEMENT(Pipeliner)
ELEMENT_MT_SAFE(Pipeliner)<|MERGE_RESOLUTION|>--- conflicted
+++ resolved
@@ -95,6 +95,7 @@
     return 0;
 }
 
+
 int
 Pipeliner::thread_configure(ThreadReconfigurationStage stage, ErrorHandler* errh) {
     if (stage != THREAD_RECONFIGURE_PRE && stage != THREAD_INITIALIZE)
@@ -105,18 +106,14 @@
     storage.compress(passing);
     stats.compress(passing);
     _home_thread_id = home_thread_id();
+
     for (unsigned i = 0; i < storage.weight(); i++) {
-        if (!storage.get_value(i).initialized()) {
+        if (!storage.get_value(i).initialized())
             storage.get_value(i).initialize(_ring_size);
-        }
-    }
-
-<<<<<<< HEAD
+    }
+
+
     for (int i = 0; i < passing.weight(); i++) {
-=======
-
-    for (int i = 0; i < passing.size(); i++) {
->>>>>>> 24cf0879
         if (passing[i]) {
             click_chatter("%p{element} : Pipeline from %d to %d", this, i, _home_thread_id);
             WritablePacket::pool_transfer(_home_thread_id,i);
@@ -138,9 +135,9 @@
                       "this is intended, set NOUSELESS to true but I seriously "
                       "doubt that.");
     }
+
     return 0;
 }
-
 
 int
 Pipeliner::initialize(ErrorHandler *errh)
@@ -252,9 +249,11 @@
                     out->append_batch(b);
                 }
             }
+            //WritablePacket::pool_hint(b->count(),storage.get_mapping(i));
 #else
             Packet* p = s.extract();
             output(0).push(p);
+            //WritablePacket::pool_hint(HINT_THRESHOLD,storage.get_mapping(i));
             r = true;
 #endif
         }
