--- conflicted
+++ resolved
@@ -107,11 +107,7 @@
 
     for (int i = 0; i < passing.weight(); i++) {
         if (passing[i]) {
-<<<<<<< HEAD
-            click_chatter("%p{element} : Pipeline from %d to %d",this,i,_home_thread_id);
-=======
-            click_chatter("%p{element} : Pipeline from %d to %d",this, i,_home_thread_id);
->>>>>>> f3135ae2
+            click_chatter("%p{element} : Pipeline from %d to %d", this, i, _home_thread_id);
             WritablePacket::pool_transfer(_home_thread_id,i);
         }
     }
