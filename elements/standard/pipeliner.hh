// -*- c-basic-offset: 4 -*-
#ifndef CLICK_PIPELINER_HH
#define CLICK_PIPELINER_HH

#include <click/batchelement.hh>
#include <click/task.hh>
#include <click/ring.hh>
#include <click/multithread.hh>

CLICK_DECLS

/*
=c

Pipeliner

Fast version of ThreadSafeQueue->Unqueue, allowing to offload processing
of packets pushed to this element to another one, without the inherent
scheduling cost of normal queues. Multiple thread can push packets to
this queue, and the home thread of this element will push packet out.
*/



class Pipeliner: public BatchElement {



public:

    Pipeliner();
    ~Pipeliner();

    const char *class_name() const      { return "Pipeliner"; }
    const char *port_count() const      { return "1-/1"; }
    const char *processing() const      { return PUSH; }

    int configure(Vector<String>&, ErrorHandler*) CLICK_COLD;

    int initialize(ErrorHandler*) CLICK_COLD;

    void cleanup(CleanupStage);

    bool blocking() const {
        return _block;
    }

    bool get_spawning_threads(Bitvector& b, bool isoutput);

#if HAVE_BATCH
    void push_batch(int,PacketBatch*);
#endif
    void push(int,Packet*);

    bool run_task(Task *);

    unsigned long n_dropped() {
        PER_THREAD_MEMBER_SUM(unsigned long,total,stats,dropped);
        return total;
    }

    unsigned long n_count() {
        PER_THREAD_MEMBER_SUM(unsigned long,total,stats,count);
        return total;
    }

    static String dropped_handler(Element *e, void *)
    {
        Pipeliner *p = static_cast<Pipeliner *>(e);
        return String(p->n_dropped());
    }

    static String count_handler(Element *e, void *)
    {
        Pipeliner *p = static_cast<Pipeliner *>(e);
        return String(p->n_count());
    }

    static int write_handler(const String &conf, Element* e, void*, ErrorHandler*);
    void add_handlers() CLICK_COLD;

    int _ring_size;
    int _burst;
    int _home_thread_id;
    bool _block;
<<<<<<< HEAD
    bool _active;
    bool _nouseless;
    bool _always_up;
    bool _allow_direct_traversal;
    bool _verbose;
=======
    bool _always_up;

>>>>>>> 057a106d
    typedef DynamicRing<Packet*> PacketRing;

    per_thread_oread<PacketRing> storage;
    struct stats {
        stats() : dropped(0), count(0) {

        }
        unsigned long dropped;
        unsigned long count;
    };
    per_thread_oread<struct stats> stats;
    volatile int sleepiness;
    int _sleep_threshold;

  protected:
    Task _task;
};

CLICK_ENDDECLS
#endif<|MERGE_RESOLUTION|>--- conflicted
+++ resolved
@@ -45,7 +45,7 @@
         return _block;
     }
 
-    bool get_spawning_threads(Bitvector& b, bool isoutput);
+    bool get_spawning_threads(Bitvector& b, bool isoutput) override;
 
 #if HAVE_BATCH
     void push_batch(int,PacketBatch*);
@@ -83,16 +83,11 @@
     int _burst;
     int _home_thread_id;
     bool _block;
-<<<<<<< HEAD
     bool _active;
     bool _nouseless;
     bool _always_up;
     bool _allow_direct_traversal;
     bool _verbose;
-=======
-    bool _always_up;
-
->>>>>>> 057a106d
     typedef DynamicRing<Packet*> PacketRing;
 
     per_thread_oread<PacketRing> storage;
@@ -109,6 +104,9 @@
 
   protected:
     Task _task;
+    unsigned int _last_start;
+
+
 };
 
 CLICK_ENDDECLS
