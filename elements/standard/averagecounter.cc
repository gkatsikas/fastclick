/*
 * averagecounter.{cc,hh} -- element counts packets, measures duration
 * Benjie Chen
 *
 * Copyright (c) 1999-2000 Massachusetts Institute of Technology
 *
 * Permission is hereby granted, free of charge, to any person obtaining a
 * copy of this software and associated documentation files (the "Software"),
 * to deal in the Software without restriction, subject to the conditions
 * listed in the Click LICENSE file. These conditions include: you must
 * preserve this copyright notice, and you cannot mention the copyright
 * holders in advertising related to the Software without their permission.
 * The Software is provided WITHOUT ANY WARRANTY, EXPRESS OR IMPLIED. This
 * notice is a summary of the Click LICENSE file; the license in that file is
 * legally binding.
 */

#include <click/config.h>
#include "averagecounter.hh"
#include <click/args.hh>
#include <click/straccum.hh>
#include <click/sync.hh>
#include <click/glue.hh>
#include <click/error.hh>
CLICK_DECLS

AverageCounter::AverageCounter()
{
    _mp = false;
    _link_fcs = true;
}

void
AverageCounter::reset()
{
  _count = 0;
  _byte_count = 0;
  _first = 0;
  _last = 0;
}

int
AverageCounter::configure(Vector<String> &conf, ErrorHandler *errh)
{
  double ignore = 0;
  if (Args(conf, this, errh)
          .read_p("IGNORE", ignore)
          .read_p("LINK_FCS", _link_fcs)
          .complete() < 0)
    return -1;
  _ignore = ignore * CLICK_HZ;
  return 0;
}

int
AverageCounter::initialize(ErrorHandler *)
{
  reset();
  return 0;
}

#if HAVE_BATCH
PacketBatch *
AverageCounter::simple_action_batch(PacketBatch *batch)
{
    click_jiffies_t jpart = click_jiffies();
    if (_first == 0)
        _first.compare_swap(0, jpart);
    if (jpart - _first >= _ignore) {
        uint64_t l = 0;
        FOR_EACH_PACKET(batch,p) {
            l+=p->length();
        }
		add_count(batch->count(), l);
	}
    _last = jpart;
    return batch;
}
#endif

Packet *
AverageCounter::simple_action(Packet *p)
{
    click_jiffies_t jpart = click_jiffies();
    if (_first == 0)
	_first.compare_swap(0, jpart);
    if (jpart - _first >= _ignore) {
	    add_count(1,p->length());
    }
    _last = jpart;
    return p;
}

uint64_t get_count(AverageCounter* c, int user_data) {
  switch(user_data) {
    case 3:
<<<<<<< HEAD
      return (c->byte_count() * 8) + (c->count() * 24);
=======
      return (c->byte_count() + (c->count() * (20 + (c->_link_fcs?4:0) )) ) << 3;
>>>>>>> fff57e26
    case 2:
      return c->byte_count() * 8;
    case 1:
      return c->byte_count();
    default:
      return c->count();
  }
}

static String
averagecounter_read_count_handler(Element *e, void *thunk)
{
  int user_data = (long)thunk;
  AverageCounter *c = (AverageCounter *)e;
  return String(get_count(c, user_data));
}

static String
averagecounter_read_rate_handler(Element *e, void *thunk)
{
  AverageCounter *c = (AverageCounter *)e;
  uint64_t d = c->last() - c->first();
  int user_data = (long)thunk;
  d -= c->ignore();
  if (d < 1) d = 1;
  uint64_t count = get_count(c, user_data);
  if (user_data == 4) {
      return String((double)d / CLICK_HZ);
  }

#if CLICK_USERLEVEL
  return String(((double) count * CLICK_HZ) / d);
#else
  uint32_t rate;
  if (count < (uint32_t) (0xFFFFFFFFU / CLICK_HZ))
      rate = (count * CLICK_HZ) / d;
  else
      rate = (count / d) * CLICK_HZ;
  return String(rate);
#endif
}

static int
averagecounter_reset_write_handler
(const String &, Element *e, void *, ErrorHandler *)
{
  AverageCounter *c = (AverageCounter *)e;
  c->reset();
  return 0;
}

void
AverageCounter::add_handlers()
{
  add_read_handler("count", averagecounter_read_count_handler, 0);
  add_read_handler("byte_count", averagecounter_read_count_handler, 1);
  add_read_handler("bit_count", averagecounter_read_count_handler, 2);
  add_read_handler("link_count", averagecounter_read_count_handler, 3);
  add_read_handler("rate", averagecounter_read_rate_handler, 0);
  add_read_handler("byte_rate", averagecounter_read_rate_handler, 1);
  add_read_handler("bit_rate", averagecounter_read_rate_handler, 2);
  add_read_handler("link_rate", averagecounter_read_rate_handler, 3);
  add_read_handler("time", averagecounter_read_rate_handler, 4);
  add_write_handler("reset", averagecounter_reset_write_handler, 0, Handler::BUTTON);
}

AverageCounterMP::AverageCounterMP()
{
    _mp = true;
}

CLICK_ENDDECLS
EXPORT_ELEMENT(AverageCounter)
EXPORT_ELEMENT(AverageCounterMP)
ELEMENT_MT_SAFE(AverageCounterMP)<|MERGE_RESOLUTION|>--- conflicted
+++ resolved
@@ -94,11 +94,7 @@
 uint64_t get_count(AverageCounter* c, int user_data) {
   switch(user_data) {
     case 3:
-<<<<<<< HEAD
-      return (c->byte_count() * 8) + (c->count() * 24);
-=======
       return (c->byte_count() + (c->count() * (20 + (c->_link_fcs?4:0) )) ) << 3;
->>>>>>> fff57e26
     case 2:
       return c->byte_count() * 8;
     case 1:
