// -*- c-basic-offset: 4 -*-
/*
 * simplequeue.{cc,hh} -- queue element
 * Eddie Kohler
 *
 * Copyright (c) 1999-2000 Massachusetts Institute of Technology
 *
 * Permission is hereby granted, free of charge, to any person obtaining a
 * copy of this software and associated documentation files (the "Software"),
 * to deal in the Software without restriction, subject to the conditions
 * listed in the Click LICENSE file. These conditions include: you must
 * preserve this copyright notice, and you cannot mention the copyright
 * holders in advertising related to the Software without their permission.
 * The Software is provided WITHOUT ANY WARRANTY, EXPRESS OR IMPLIED. This
 * notice is a summary of the Click LICENSE file; the license in that file is
 * legally binding.
 */

#include <click/config.h>
#include "simplequeue.hh"
#include <click/args.hh>
#include <click/error.hh>
#include <click/router.hh>
#include <click/packet.hh>
CLICK_DECLS

SimpleQueue::SimpleQueue()
    : _q(0), _nouseless(false)
{
}

void *
SimpleQueue::cast(const char *n)
{
    if (strcmp(n, "Storage") == 0)
	return (Storage *)this;
    else if (strcmp(n, "SimpleQueue") == 0
	     || strcmp(n, "Queue") == 0)
	return (Element *)this;
    else
	return 0;
}

int
SimpleQueue::configure(Vector<String> &conf, ErrorHandler *errh)
{
    unsigned new_capacity = 1000;
    bool nouseless = false;
    if (Args(conf, this, errh)
            .read_p("CAPACITY", new_capacity)
            .read("NOUSELESS", nouseless)
            .complete() < 0)
	return -1;
    _capacity = new_capacity;
    _nouseless = nouseless;
    return 0;
}

int
SimpleQueue::initialize(ErrorHandler *errh)
{
    assert(!_q && head() == 0 && tail() == 0);
    _q = (Packet **) CLICK_LALLOC(sizeof(Packet *) * (_capacity + 1));
    if (_q == 0)
	return errh->error("out of memory");
    _drops = 0;
    _highwater_length = 0;

    Bitvector b = get_passing_threads();
    unsigned int thisthread = router()->home_thread_id(this);

    for (unsigned i = 0; i < (unsigned)b.size(); i++) {
       if (b[i] && i != thisthread) {
           WritablePacket::pool_transfer(thisthread,i);
       }
    }

    return 0;
}

bool
SimpleQueue::do_mt_safe_check(ErrorHandler* errh) {
    Bitvector b(master()->nthreads());
    for (int i = 0; i < ninputs(); i++) {
        if (input_is_push(i))
            b |= get_passing_threads(false, i, this, 0);
    }
    int ninput = b.weight();
    b.zero();
    for (int i = 0; i < noutputs(); i++) {
        if (output_is_pull(i))
            b |= get_passing_threads(true, i, this, 0);
    }
    int noutput = b.weight();

    if (ninput <= 1 && noutput <= 1) {
        if (cast("ThreadSafeQueue") != 0 && !_nouseless) {
            errh->warning("Useless ThreadSafeQueue in a non-mt environment. Set NOUSELESS to true to avoid this warning if this is normal.");
        }
        return true;
    } else if (cast("ThreadSafeQueue") != 0) {
        return true;
    } else
        return errh->error("Queue %s is not multithread-safe ! Use ThreadSafeQueue instead.",class_name());
    return true;
}

bool
<<<<<<< HEAD
SimpleQueue::get_spawning_threads(Bitvector& b, bool isoutput) {
    unsigned int thisthread = router()->home_thread_id(this);
    b[thisthread] = 1;
=======
SimpleQueue::get_spawning_threads(Bitvector& b, bool) {
>>>>>>> 32d8837b
    return false;
}

int
SimpleQueue::live_reconfigure(Vector<String> &conf, ErrorHandler *errh)
{
    // change the maximum queue length at runtime
    Storage::index_type old_capacity = _capacity;
    // NB: do not call children!
    if (SimpleQueue::configure(conf, errh) < 0)
	return -1;
    if (_capacity == old_capacity || !_q)
	return 0;
    Storage::index_type new_capacity = _capacity;
    _capacity = old_capacity;

    Packet **new_q = (Packet **) CLICK_LALLOC(sizeof(Packet *) * (new_capacity + 1));
    if (new_q == 0)
	return errh->error("out of memory");

    Storage::index_type i, j;
    for (i = head(), j = 0; i != tail() && j != new_capacity; i = next_i(i))
	new_q[j++] = _q[i];
    for (; i != tail(); i = next_i(i))
	_q[i]->kill();

    CLICK_LFREE(_q, sizeof(Packet *) * (_capacity + 1));
    _q = new_q;
    set_head(0);
    set_tail(j);
    _capacity = new_capacity;
    return 0;
}

void
SimpleQueue::take_state(Element *e, ErrorHandler *errh)
{
    SimpleQueue *q = (SimpleQueue *)e->cast("SimpleQueue");
    if (!q)
	return;

    if (tail() != head() || head() != 0) {
	errh->error("already have packets enqueued, can%,t take state");
	return;
    }

    set_head(0);
    Storage::index_type i = 0, j = q->head();
    while (i < _capacity && j != q->tail()) {
	_q[i] = q->_q[j];
	i++;
	j = q->next_i(j);
    }
    set_tail(i);
    _highwater_length = size();

    if (j != q->tail())
	errh->warning("some packets lost (old length %d, new capacity %d)",
		      q->size(), _capacity);
    while (j != q->tail()) {
	q->_q[j]->kill();
	j = q->next_i(j);
    }
    q->set_head(0);
    q->set_tail(0);
}

void
SimpleQueue::cleanup(CleanupStage)
{
    for (Storage::index_type i = head(); i != tail(); i = next_i(i))
	_q[i]->kill();
    CLICK_LFREE(_q, sizeof(Packet *) * (_capacity + 1));
    _q = 0;
}

#if HAVE_BATCH
void SimpleQueue::push_batch(int port, PacketBatch* batch) {
	FOR_EACH_PACKET_SAFE(batch,p) {
		push(port,p);
	}
}

PacketBatch* SimpleQueue::pull_batch(int port,unsigned max) {
	PacketBatch* batch;
	MAKE_BATCH(pull(port),batch,max);
	return batch;
}
#endif

inline void
SimpleQueue::push(int, Packet *p)
{
    // If you change this code, also change NotifierQueue::push()
    // and FullNoteQueue::push().
    Storage::index_type h = head(), t = tail(), nt = next_i(t);

    // should this stuff be in SimpleQueue::enq?
    if (nt != h) {
	_q[t] = p;
	set_tail(nt);

	int s = size(h, nt);
	if (s > _highwater_length)
	    _highwater_length = s;

    } else {
	// if (!(_drops % 100))
	if (_drops == 0 && _capacity > 0)
	    click_chatter("%p{element}: overflow", this);
	_drops++;
	checked_output_push(1, p);
    }
}

Packet *
SimpleQueue::pull(int)
{
    return deq();
}


String
SimpleQueue::read_handler(Element *e, void *thunk)
{
    SimpleQueue *q = static_cast<SimpleQueue *>(e);
    int which = reinterpret_cast<intptr_t>(thunk);
    switch (which) {
      case 0:
	return String(q->size());
      case 1:
	return String(q->highwater_length());
      case 2:
	return String(q->capacity());
      case 3:
	return String(q->_drops);
      default:
	return "";
    }
}

void
SimpleQueue::reset()
{
    while (Packet *p = pull(0))
	checked_output_push(1, p);
}

int
SimpleQueue::write_handler(const String &, Element *e, void *thunk, ErrorHandler *errh)
{
    SimpleQueue *q = static_cast<SimpleQueue *>(e);
    int which = reinterpret_cast<intptr_t>(thunk);
    switch (which) {
      case 0:
	q->_drops = 0;
	q->_highwater_length = q->size();
	return 0;
      case 1:
	q->reset();
	return 0;
      default:
	return errh->error("internal error");
    }
}

void
SimpleQueue::add_handlers()
{
    add_read_handler("length", read_handler, 0);
    add_read_handler("highwater_length", read_handler, 1);
    add_read_handler("capacity", read_handler, 2, Handler::h_calm);
    add_read_handler("drops", read_handler, 3);
    add_write_handler("capacity", reconfigure_keyword_handler, "0 CAPACITY");
    add_write_handler("reset_counts", write_handler, 0, Handler::h_button | Handler::h_nonexclusive);
    add_write_handler("reset", write_handler, 1, Handler::h_button);
}

CLICK_ENDDECLS
ELEMENT_PROVIDES(Storage)
EXPORT_ELEMENT(SimpleQueue)<|MERGE_RESOLUTION|>--- conflicted
+++ resolved
@@ -106,13 +106,9 @@
 }
 
 bool
-<<<<<<< HEAD
-SimpleQueue::get_spawning_threads(Bitvector& b, bool isoutput) {
+SimpleQueue::get_spawning_threads(Bitvector& b, bool) {
     unsigned int thisthread = router()->home_thread_id(this);
     b[thisthread] = 1;
-=======
-SimpleQueue::get_spawning_threads(Bitvector& b, bool) {
->>>>>>> 32d8837b
     return false;
 }
 
