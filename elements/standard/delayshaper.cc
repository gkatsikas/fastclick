--- conflicted
+++ resolved
@@ -105,23 +105,14 @@
     return 0;
 }
 
-<<<<<<< HEAD
-PacketBatch *
+#if HAVE_BATCH
+PacketBatch*
 DelayShaper::pull_batch(int port, unsigned max) {
     PacketBatch* batch = 0;
     MAKE_BATCH(DelayShaper::pull(port), batch, max);
     return batch;
 }
-=======
-#if HAVE_BATCH
-PacketBatch*
-DelayShaper::pull_batch(int port, unsigned max) {
-	PacketBatch* batch;
-	MAKE_BATCH(DelayShaper::pull(port),batch,max);
-	return batch;
-}
 #endif
->>>>>>> 2adecc6c
 
 void
 DelayShaper::run_timer(Timer *)
