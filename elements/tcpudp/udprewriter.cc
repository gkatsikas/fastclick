--- conflicted
+++ resolved
@@ -6,11 +6,7 @@
  *
  * Copyright (c) 2000 Massachusetts Institute of Technology
  * Copyright (c) 2008-2010 Meraki, Inc.
-<<<<<<< HEAD
- * Copyright (c) 2016-2018 KTH Royal Institute of Technology
-=======
  * Copyright (c) 2016-2019 KTH Royal Institute of Technology
->>>>>>> ae8ed6da
  * Copyright (c) 2017 University of Liege
  *
  * Permission is hereby granted, free of charge, to any person obtaining a
