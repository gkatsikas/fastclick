--- conflicted
+++ resolved
@@ -38,16 +38,9 @@
 #if HAVE_BATCH
     in_batch_mode = BATCH_MODE_YES;
 #endif
-<<<<<<< HEAD
-  _rate_limited = true;
-  _first = _last = 0;
-  _count = 0;
-  _sequence = 0;
-=======
     _rate_limited = true;
     _first = _last = 0;
     _count = 0;
->>>>>>> 19ab6077
 }
 
 FastTCPFlows::~FastTCPFlows()
@@ -57,95 +50,6 @@
 int
 FastTCPFlows::configure(Vector<String> &conf, ErrorHandler *errh)
 {
-<<<<<<< HEAD
-  _cksum = true;
-  _active = true;
-  unsigned rate;
-  int limit;
-  if (Args(conf, this, errh)
-      .read_mp("RATE", rate)
-      .read_mp("LIMIT", limit)
-      .read_mp("LENGTH", _len)
-      .read_mp("SRCETH", EtherAddressArg(), _ethh.ether_shost)
-      .read_mp("SRCIP", _sipaddr)
-      .read_mp("DSTETH", EtherAddressArg(), _ethh.ether_dhost)
-      .read_mp("DSTIP", _dipaddr)
-      .read_mp("FLOWS", _nflows)
-      .read_mp("FLOWSIZE", _flowsize)
-      .read_p("SEQUENCE", _sequence)
-      .read_p("ACTIVE", _active)
-      .read("STOP", _stop)
-      .complete() < 0)
-    return -1;
-  if (_flowsize < 3) {
-    click_chatter("warning: flow size < 3, defaulting to 3");
-    _flowsize = 3;
-  }
-  if (_len < 60) {
-    click_chatter("warning: packet length < 60, defaulting to 60");
-    _len = 60;
-  }
-  _ethh.ether_type = htons(0x0800);
-  if(rate != 0){
-    _rate_limited = true;
-    _rate.set_rate(rate, errh);
-  } else {
-    _rate_limited = false;
-  }
-  _limit = (limit >= 0 ? limit : NO_LIMIT);
-  return 0;
-}
-
-void
-FastTCPFlows::change_ports(int flow)
-{
-  unsigned short sport = (click_random() >> 2) % 0xFFFF;
-  unsigned short dport = (click_random() >> 2) % 0xFFFF;
-  WritablePacket *q = _flows[flow].syn_packet->uniqueify(); // better not fail
-  _flows[flow].syn_packet = q;
-  click_ip *ip =
-    reinterpret_cast<click_ip *>(q->data()+14);
-  click_tcp *tcp = reinterpret_cast<click_tcp *>(ip + 1);
-  tcp->th_sport = sport;
-  tcp->th_dport = dport;
-  tcp->th_sum = 0;
-  unsigned short len = _len-14-sizeof(click_ip);
-  unsigned csum = click_in_cksum((uint8_t *)tcp, len);
-  tcp->th_sum = click_in_cksum_pseudohdr(csum, ip, len);
-
-  q = _flows[flow].data_packet->uniqueify(); // better not fail
-  _flows[flow].data_packet = q;
-  ip = reinterpret_cast<click_ip *>(q->data()+14);
-  tcp = reinterpret_cast<click_tcp *>(ip + 1);
-  tcp->th_sport = sport;
-  tcp->th_dport = dport;
-  tcp->th_sum = 0;
-  len = _len-14-sizeof(click_ip);
-  csum = click_in_cksum((uint8_t *)tcp, len);
-  tcp->th_sum = click_in_cksum_pseudohdr(csum, ip, len);
-
-  q = _flows[flow].fin_packet->uniqueify(); // better not fail
-  _flows[flow].fin_packet = q;
-  ip = reinterpret_cast<click_ip *>(q->data()+14);
-  tcp = reinterpret_cast<click_tcp *>(ip + 1);
-  tcp->th_sport = sport;
-  tcp->th_dport = dport;
-  tcp->th_sum = 0;
-  len = _len-14-sizeof(click_ip);
-  csum = click_in_cksum((uint8_t *)tcp, len);
-  tcp->th_sum = click_in_cksum_pseudohdr(csum, ip, len);
-}
-
-Packet *
-FastTCPFlows::get_packet()
-{
-  if (_limit != NO_LIMIT && _count >= _limit) {
-    for (unsigned i=0; i<_nflows; i++) {
-      if (_flows[i].flow_count != _flowsize) {
-	_flows[i].flow_count = _flowsize;
-	return _flows[i].fin_packet->clone();
-      }
-=======
     _cksum = true;
     _active = true;
     unsigned rate;
@@ -168,7 +72,6 @@
     if (_flowsize < 3) {
         click_chatter("warning: flow size < 3, defaulting to 3");
         _flowsize = 3;
->>>>>>> 19ab6077
     }
 
     if (_len < 60) {
@@ -195,81 +98,24 @@
 {
     unsigned short sport = (click_random() >> 2) % 0xFFFF;
     unsigned short dport = (click_random() >> 2) % 0xFFFF;
-<<<<<<< HEAD
-    tcp_seq_t seq = click_random();
-
-    // SYN packet
-    WritablePacket *q = Packet::make(_sequence?60:_len);
-    _flows[i].syn_packet = q;
-    memcpy((void*)_flows[i].syn_packet->data(), &_ethh, 14);
-=======
     WritablePacket *q = _flows[flow].syn_packet->uniqueify(); // better not fail
     _flows[flow].syn_packet = q;
->>>>>>> 19ab6077
     click_ip *ip =
     reinterpret_cast<click_ip *>(q->data()+14);
     click_tcp *tcp = reinterpret_cast<click_tcp *>(ip + 1);
-<<<<<<< HEAD
-    // set up IP header
-    ip->ip_v = 4;
-    ip->ip_hl = sizeof(click_ip) >> 2;
-    ip->ip_len = htons(_sequence?54-14:_len-14);
-    ip->ip_id = 0;
-    ip->ip_p = IP_PROTO_TCP;
-    ip->ip_src = _sipaddr;
-    ip->ip_dst = _dipaddr;
-    ip->ip_tos = 0;
-    ip->ip_off = 0;
-    ip->ip_ttl = 250;
-    ip->ip_sum = 0;
-    ip->ip_sum = click_in_cksum((unsigned char *)ip, sizeof(click_ip));
-    _flows[i].syn_packet->set_dst_ip_anno(IPAddress(_dipaddr));
-    _flows[i].syn_packet->set_ip_header(ip, sizeof(click_ip));
-    // set up TCP header
     tcp->th_sport = sport;
     tcp->th_dport = dport;
-    tcp->th_seq = htonl(seq);
-    tcp->th_ack = click_random();
-    tcp->th_off = sizeof(click_tcp) >> 2;
-    tcp->th_flags = TH_SYN;
-    tcp->th_win = 65535;
-    tcp->th_urp = 0;
-=======
-    tcp->th_sport = sport;
-    tcp->th_dport = dport;
->>>>>>> 19ab6077
     tcp->th_sum = 0;
-    unsigned short len = (_sequence?54:_len)-14-sizeof(click_ip);
+    unsigned short len = _len-14-sizeof(click_ip);
     unsigned csum = click_in_cksum((uint8_t *)tcp, len);
     tcp->th_sum = click_in_cksum_pseudohdr(csum, ip, len);
 
-<<<<<<< HEAD
-    if (_sequence)
-        seq = seq + 1;
-    else
-        seq = click_random();
-
-    // DATA packet with PUSH and ACK
-    q = Packet::make(_len);
-    _flows[i].data_packet = q;
-    memcpy(q->data(), &_ethh, 14);
-=======
     q = _flows[flow].data_packet->uniqueify(); // better not fail
     _flows[flow].data_packet = q;
->>>>>>> 19ab6077
     ip = reinterpret_cast<click_ip *>(q->data()+14);
     tcp = reinterpret_cast<click_tcp *>(ip + 1);
     tcp->th_sport = sport;
     tcp->th_dport = dport;
-<<<<<<< HEAD
-    tcp->th_seq = htonl(seq);
-    tcp->th_ack = click_random();
-    tcp->th_off = sizeof(click_tcp) >> 2;
-    tcp->th_flags = TH_PUSH | TH_ACK;
-    tcp->th_win = 65535;
-    tcp->th_urp = 0;
-=======
->>>>>>> 19ab6077
     tcp->th_sum = 0;
     len = _len-14-sizeof(click_ip);
     csum = click_in_cksum((uint8_t *)tcp, len);
@@ -281,18 +127,6 @@
     tcp = reinterpret_cast<click_tcp *>(ip + 1);
     tcp->th_sport = sport;
     tcp->th_dport = dport;
-<<<<<<< HEAD
-    if (_sequence)
-        tcp->th_seq = htonl(seq + _len-14-sizeof(click_ip) - sizeof(click_tcp));
-    else
-        tcp->th_seq = click_random();
-    tcp->th_ack = click_random();
-    tcp->th_off = sizeof(click_tcp) >> 2;
-    tcp->th_flags = TH_FIN;
-    tcp->th_win = 65535;
-    tcp->th_urp = 0;
-=======
->>>>>>> 19ab6077
     tcp->th_sum = 0;
     len = _len-14-sizeof(click_ip);
     csum = click_in_cksum((uint8_t *)tcp, len);
