/*
 * iploadbalancer.{cc,hh} -- TCP & UDP load-balancer
 * Tom Barbette
 *
 * Copyright (c) 2019 KTH Royal Institute of Technology
 *
 * Permission is hereby granted, free of charge, to any person obtaining a
 * copy of this software and associated documentation files (the "Software"),
 * to deal in the Software without restriction, subject to the conditions
 * listed in the Click LICENSE file. These conditions include: you must
 * preserve this copyright notice, and you cannot mention the copyright
 * holders in advertising related to the Software without their permission.
 * The Software is provided WITHOUT ANY WARRANTY, EXPRESS OR IMPLIED. This
 * notice is a summary of the Click LICENSE file; the license in that file is
 * legally binding.
 */

#include "iploadbalancer.hh"

#include <click/config.h>
#include <click/glue.hh>
#include <click/args.hh>
#include <click/ipflowid.hh>
#include <clicknet/ip.h>
#include <clicknet/tcp.h>
#include <click/packetbatch.hh>


CLICK_DECLS

//TODO : disable timer if own_state is false

IPLoadBalancer::IPLoadBalancer() {

};

IPLoadBalancer::~IPLoadBalancer() {

}

int
IPLoadBalancer::configure(Vector<String> &conf, ErrorHandler *errh)
{
    if (Args(this, errh).bind(conf)
               .read_all("DST",Args::mandatory | Args::positional,DefaultArg<Vector<IPAddress>>(),_dsts)
               .read_mp("VIP", _vip)
               .consume() < 0)
		return -1;

    if (parseLb(conf, this, errh) < 0)
            return -1;

    if (Args(this, errh).bind(conf).complete() < 0)
            return -1;

    click_chatter("%p{element} has %d routes",this,_dsts.size());

    return 0;
}


int IPLoadBalancer::initialize(ErrorHandler *errh) {

    return 0;
}

#if HAVE_BATCH
void IPLoadBalancer::push_batch(int, PacketBatch* batch) {

    auto fnt = [this](Packet*&p) {
        WritablePacket* q =p->uniqueify();

        unsigned hash = pick_server(q);
        IPAddress srv = _dsts.unchecked_at(hash);
	track_load(q, hash);

	q->ip_header()->ip_dst = srv;
        q->set_dst_ip_anno(srv);
        return q;
    };
    EXECUTE_FOR_EACH_PACKET(fnt, batch);

    if (batch)
        checked_output_push_batch(0, batch);
}
#endif

void IPLoadBalancer::push(int, Packet* p) {
    WritablePacket* q =p->uniqueify();

<<<<<<< HEAD
    if (!q)
        return;

    unsigned hash = pick_server(p);
    IPAddress srv = _dsts.unchecked_at(hash);
=======
        if (unlikely(!q)) {
            return;
        }

        unsigned hash = pick_server(q);
        IPAddress srv = _dsts.unchecked_at(hash);
	track_load(q, hash);
>>>>>>> 637c9d40

	q->ip_header()->ip_dst = srv;
    q->set_dst_ip_anno(srv);

    output_push(0, q);
}

int
IPLoadBalancer::handler(int op, String& s, Element* e, const Handler* h, ErrorHandler* errh) {
    IPLoadBalancer *cs = static_cast<IPLoadBalancer *>(e);
    return cs->lb_handler(op, s, h->read_user_data(), h->write_user_data(), errh);
}

int
IPLoadBalancer::write_handler(
        const String &input, Element *e, void *thunk, ErrorHandler *errh) {
	IPLoadBalancer *cs = static_cast<IPLoadBalancer *>(e);

    return cs->lb_write_handler(input,thunk,errh);
}

String
IPLoadBalancer::read_handler(Element *e, void *thunk) {
	IPLoadBalancer *cs = static_cast<IPLoadBalancer *>(e);
    return cs->lb_read_handler(thunk);

}

void
IPLoadBalancer::add_handlers(){
    add_lb_handlers<IPLoadBalancer>(this);
}

IPLoadBalancerReverse::IPLoadBalancerReverse() {

};

IPLoadBalancerReverse::~IPLoadBalancerReverse() {

}

int
IPLoadBalancerReverse::configure(Vector<String> &conf, ErrorHandler *errh)
{
    Element* e;
    if (Args(conf, this, errh)
               .read_p("LB",e)
               .complete() < 0)
        return -1;
    _lb = reinterpret_cast<IPLoadBalancer*>(e);
    _lb->add_remote_element(this);
    return 0;
}


int IPLoadBalancerReverse::initialize(ErrorHandler *errh) {
    return 0;
}

#if HAVE_BATCH
void IPLoadBalancerReverse::push_batch(int, PacketBatch* batch) {

    auto fnt = [this](Packet* &p)  {
        WritablePacket* q =p->uniqueify();
        p = q;
	q->ip_header()->ip_src = _lb->_vip;
        return q;
    };


    EXECUTE_FOR_EACH_PACKET(fnt, batch);

    if (batch)
        checked_output_push_batch(0, batch);
}
#endif

void IPLoadBalancerReverse::push(int, Packet* p) {
        WritablePacket* q =p->uniqueify();
        if (unlikely(!q)) {
            return;
        }
	    q->ip_header()->ip_src = _lb->_vip;

        output_push(0, q);
}

CLICK_ENDDECLS

EXPORT_ELEMENT(IPLoadBalancerReverse)
ELEMENT_MT_SAFE(IPLoadBalancerReverse)
EXPORT_ELEMENT(IPLoadBalancer)
ELEMENT_MT_SAFE(IPLoadBalancer)<|MERGE_RESOLUTION|>--- conflicted
+++ resolved
@@ -30,28 +30,28 @@
 
 //TODO : disable timer if own_state is false
 
-IPLoadBalancer::IPLoadBalancer() {
+IPLoadBalancer::IPLoadBalancer()
+{
+}
 
-};
-
-IPLoadBalancer::~IPLoadBalancer() {
-
+IPLoadBalancer::~IPLoadBalancer()
+{
 }
 
 int
 IPLoadBalancer::configure(Vector<String> &conf, ErrorHandler *errh)
 {
     if (Args(this, errh).bind(conf)
-               .read_all("DST",Args::mandatory | Args::positional,DefaultArg<Vector<IPAddress>>(),_dsts)
-               .read_mp("VIP", _vip)
-               .consume() < 0)
-		return -1;
+           .read_all("DST",Args::mandatory | Args::positional,DefaultArg<Vector<IPAddress>>(),_dsts)
+           .read_mp("VIP", _vip)
+           .consume() < 0)
+        return -1;
 
     if (parseLb(conf, this, errh) < 0)
-            return -1;
+        return -1;
 
     if (Args(this, errh).bind(conf).complete() < 0)
-            return -1;
+        return -1;
 
     click_chatter("%p{element} has %d routes",this,_dsts.size());
 
@@ -59,22 +59,23 @@
 }
 
 
-int IPLoadBalancer::initialize(ErrorHandler *errh) {
-
+int IPLoadBalancer::initialize(ErrorHandler *errh)
+{
     return 0;
 }
 
 #if HAVE_BATCH
-void IPLoadBalancer::push_batch(int, PacketBatch* batch) {
+void IPLoadBalancer::push_batch(int, PacketBatch* batch)
+{
 
     auto fnt = [this](Packet*&p) {
         WritablePacket* q =p->uniqueify();
 
         unsigned hash = pick_server(q);
         IPAddress srv = _dsts.unchecked_at(hash);
-	track_load(q, hash);
+        track_load(q, hash);
 
-	q->ip_header()->ip_dst = srv;
+        q->ip_header()->ip_dst = srv;
         q->set_dst_ip_anno(srv);
         return q;
     };
@@ -85,63 +86,57 @@
 }
 #endif
 
-void IPLoadBalancer::push(int, Packet* p) {
+void IPLoadBalancer::push(int, Packet* p)
+{
     WritablePacket* q =p->uniqueify();
 
-<<<<<<< HEAD
-    if (!q)
+    if (unlikely(!q)) {
         return;
+    }
 
-    unsigned hash = pick_server(p);
+    unsigned hash = pick_server(q);
     IPAddress srv = _dsts.unchecked_at(hash);
-=======
-        if (unlikely(!q)) {
-            return;
-        }
+    track_load(q, hash);
 
-        unsigned hash = pick_server(q);
-        IPAddress srv = _dsts.unchecked_at(hash);
-	track_load(q, hash);
->>>>>>> 637c9d40
-
-	q->ip_header()->ip_dst = srv;
+    q->ip_header()->ip_dst = srv;
     q->set_dst_ip_anno(srv);
 
     output_push(0, q);
 }
 
 int
-IPLoadBalancer::handler(int op, String& s, Element* e, const Handler* h, ErrorHandler* errh) {
+IPLoadBalancer::handler(int op, String& s, Element* e, const Handler* h, ErrorHandler* errh)
+{
     IPLoadBalancer *cs = static_cast<IPLoadBalancer *>(e);
     return cs->lb_handler(op, s, h->read_user_data(), h->write_user_data(), errh);
 }
 
 int
-IPLoadBalancer::write_handler(
-        const String &input, Element *e, void *thunk, ErrorHandler *errh) {
-	IPLoadBalancer *cs = static_cast<IPLoadBalancer *>(e);
-
+IPLoadBalancer::write_handler(const String &input, Element *e, void *thunk, ErrorHandler *errh)
+{
+    IPLoadBalancer *cs = static_cast<IPLoadBalancer *>(e);
     return cs->lb_write_handler(input,thunk,errh);
 }
 
 String
-IPLoadBalancer::read_handler(Element *e, void *thunk) {
-	IPLoadBalancer *cs = static_cast<IPLoadBalancer *>(e);
+IPLoadBalancer::read_handler(Element *e, void *thunk)
+{
+    IPLoadBalancer *cs = static_cast<IPLoadBalancer *>(e);
     return cs->lb_read_handler(thunk);
-
 }
 
 void
-IPLoadBalancer::add_handlers(){
+IPLoadBalancer::add_handlers()
+{
     add_lb_handlers<IPLoadBalancer>(this);
 }
 
-IPLoadBalancerReverse::IPLoadBalancerReverse() {
+IPLoadBalancerReverse::IPLoadBalancerReverse()
+{
+}
 
-};
-
-IPLoadBalancerReverse::~IPLoadBalancerReverse() {
-
+IPLoadBalancerReverse::~IPLoadBalancerReverse()
+{
 }
 
 int
@@ -149,8 +144,8 @@
 {
     Element* e;
     if (Args(conf, this, errh)
-               .read_p("LB",e)
-               .complete() < 0)
+           .read_p("LB",e)
+           .complete() < 0)
         return -1;
     _lb = reinterpret_cast<IPLoadBalancer*>(e);
     _lb->add_remote_element(this);
@@ -158,17 +153,18 @@
 }
 
 
-int IPLoadBalancerReverse::initialize(ErrorHandler *errh) {
+int IPLoadBalancerReverse::initialize(ErrorHandler *errh)
+{
     return 0;
 }
 
 #if HAVE_BATCH
-void IPLoadBalancerReverse::push_batch(int, PacketBatch* batch) {
-
+void IPLoadBalancerReverse::push_batch(int, PacketBatch* batch)
+{
     auto fnt = [this](Packet* &p)  {
         WritablePacket* q =p->uniqueify();
         p = q;
-	q->ip_header()->ip_src = _lb->_vip;
+    q->ip_header()->ip_src = _lb->_vip;
         return q;
     };
 
@@ -180,14 +176,15 @@
 }
 #endif
 
-void IPLoadBalancerReverse::push(int, Packet* p) {
-        WritablePacket* q =p->uniqueify();
-        if (unlikely(!q)) {
-            return;
-        }
-	    q->ip_header()->ip_src = _lb->_vip;
+void IPLoadBalancerReverse::push(int, Packet* p)
+{
+    WritablePacket* q =p->uniqueify();
+    if (unlikely(!q)) {
+        return;
+    }
+    q->ip_header()->ip_src = _lb->_vip;
 
-        output_push(0, q);
+    output_push(0, q);
 }
 
 CLICK_ENDDECLS
