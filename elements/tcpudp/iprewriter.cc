--- conflicted
+++ resolved
@@ -242,17 +242,10 @@
     IPRewriter *rw = (IPRewriter *)e;
     click_jiffies_t now = click_jiffies();
     StringAccum sa;
-<<<<<<< HEAD
-    for (int i = 0; i < rw->_ipstate.weight(); i++) {
+    for (unsigned i = 0; i < rw->_ipstate.weight(); i++) {
         for (Map::iterator iter = rw->_ipstate.get_value(i).map.begin(); iter.live(); ++iter) {
-        iter->flow()->unparse(sa, iter->direction(), now);
-        sa << '\n';
-=======
-    for (unsigned i = 0; i < rw->_state.weight(); i++) {
-        for (Map::iterator iter = rw->_state.get_value(i)._udp_map.begin(); iter.live(); ++iter) {
             iter->flow()->unparse(sa, iter->direction(), now);
             sa << '\n';
->>>>>>> 84be76d6
         }
     }
     return sa.take_string();
