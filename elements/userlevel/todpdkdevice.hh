#ifndef CLICK_TODPDKDEVICE_USERLEVEL_HH
#define CLICK_TODPDKDEVICE_USERLEVEL_HH

#include <click/batchelement.hh>
#include <click/sync.hh>
#include <click/dpdkdevice.hh>
#include "queuedevice.hh"

CLICK_DECLS

/*
=title ToDPDKDevice

=c

ToDPDKDevice(PORT [, QUEUE, N_QUEUES, I<keywords> IQUEUE, BLOCKING, etc.])

=s netdevices

sends packets to network device using Intel's DPDK (user-level)

=d

Sends packets to a network device with DPDK port identifier PORT. As DPDK does
not support polling, this element only supports PUSH. It will build a batch of
packets inside an internal queue (limited to IQUEUE packets) until it reaches
BURST packets, and then send the batch to DPDK. If the batch is not ready after
TIMEOUT ms, it will flush the batch of packets even if it doesn't cointain
BURST packets.

Arguments:

=over 8

=item PORT

Integer or PCI address.  Port identifier of the device, or a PCI address in the
format fffff:ff:ff.f

=item QUEUE

Integer.  A specific hardware queue to use. Default is 0.

=item N_QUEUES

Integer.  Number of hardware queues to use. -1 or default is to use as many
queues as threads which can end up in this element.

=item IQUEUE

Integer.  Size of the internal queue, i.e. number of packets that we can buffer
before pushing them to the DPDK framework. If IQUEUE is bigger than BURST,
some packets could be buffered in the internal queue when the output ring is
full. Defaults to 1024.

=item BLOCKING

Boolean.  If true, when there is no more space in the output device ring, and
the IQUEUE is full, we'll block until some packet could be sent. If false the
packet will be dropped. Defaults to true.

=item BURST

Integer.  Number of packets to batch before sending them out. A bigger BURST
leads to more latency, but a better throughput. The default value of 32 is
recommended as it is what DPDK will do under the hood. Prefer to set the
TIMEOUT parameter to 0 if the throughput is low as it will maintain
performance.

=item TIMEOUT

Integer.  Set a timeout to flush the internal queue. It is useful under low
throughput as it could take a long time before reaching BURST packet in the
internal queue. The timeout is expressed in milliseconds. Setting the timer to
0 is not a bad idea as it will schedule after the source element (such as a
FromDPDKDevice) will have finished its burst, or all incoming packets. This
would therefore ensure that a flush is done right after all packets have been
processed by the Click pipeline. Setting a negative value disable the timer,
this is generally acceptable if the thoughput of this element rarely drops
below 32000 pps (~50 Mbps with maximal size packets) with a BURST of 32, as the
internal queue will wait on average 1 ms before containing 32 packets. Defaults
to 0 (immediate flush).

=item NDESC

Integer.  Number of descriptors per ring. The default is 1024.

=item ALLOW_NONEXISTENT

Boolean.  Do not fail if the PORT do not existent. If it's the case the task
will never run and this element will behave like Idle.

=back

This element is only available at user level, when compiled with DPDK support.

=e

  ... -> ToDPDKDevice(2, QUEUE 0, BLOCKING true)

=h n_sent read-only

Returns the number of packets sent by the device.

=h n_dropped read-only

Returns the number of packets dropped by the device.

=h reset_counts write-only

Resets n_send and n_dropped counts to zero.

=a DPDKInfo, FromDPDKDevice */

class ToDPDKDevice : public TXQueueDevice {
public:

    ToDPDKDevice() CLICK_COLD;
    ~ToDPDKDevice() CLICK_COLD;

    const char *class_name() const { return "ToDPDKDevice"; }
    const char *port_count() const { return PORTS_1_0; }
    const char *processing() const { return PUSH; }
    int configure_phase() const {
        return CONFIGURE_PHASE_PRIVILEGED;
    }
    bool can_live_reconfigure() const { return false; }

    int configure(Vector<String> &, ErrorHandler *) CLICK_COLD;
    int initialize(ErrorHandler *) CLICK_COLD;

    void cleanup(CleanupStage stage) CLICK_COLD;

    void add_handlers() CLICK_COLD;

    void run_timer(Timer *);
#if HAVE_BATCH
    void push_batch(int port, PacketBatch *head);
#endif
    void push_packet(int port, Packet *p);

private:

    /* TXInternalQueue is a ring of DPDK buffers pointers (rte_mbuf *) awaiting
     * to be sent. It is used as an internal buffer to be passed to DPDK device
	 * queue.
     * index is the index of the first valid packets awaiting to be sent, while
     * nr_pending is the number of packets. index + nr_pending may be greater
     * than _internal_tx_queue_size but index should be wrapped-around. */
    class TXInternalQueue {
    public:
        TXInternalQueue() : pkts(0), index(0), nr_pending(0) { }

        // Array of DPDK Buffers
        struct rte_mbuf ** pkts;
        // Index of the first valid packet in the pkts array
        unsigned int index;
        // Number of valid packets awaiting to be sent after index
        unsigned int nr_pending;

        // Timer to limit time a batch will take to be completed
        Timer timeout;
    } __attribute__((aligned(64)));

    inline void set_flush_timer(TXInternalQueue &iqueue);
    void flush_internal_tx_queue(TXInternalQueue &);

    per_thread<TXInternalQueue> _iqueues;

<<<<<<< HEAD
    unsigned _port_id;
=======
    DPDKDevice* _dev;
    int _queue_id;
    bool _blocking;
    Spinlock _lock;
    unsigned int _iqueue_size;
    unsigned int _burst_size;
>>>>>>> cfe73a5c
    int _timeout;
    bool _congestion_warning_printed;
};

CLICK_ENDDECLS

#endif // CLICK_TODPDKDEVICE_USERLEVEL_HH<|MERGE_RESOLUTION|>--- conflicted
+++ resolved
@@ -167,16 +167,7 @@
 
     per_thread<TXInternalQueue> _iqueues;
 
-<<<<<<< HEAD
-    unsigned _port_id;
-=======
     DPDKDevice* _dev;
-    int _queue_id;
-    bool _blocking;
-    Spinlock _lock;
-    unsigned int _iqueue_size;
-    unsigned int _burst_size;
->>>>>>> cfe73a5c
     int _timeout;
     bool _congestion_warning_printed;
 };
