--- conflicted
+++ resolved
@@ -40,7 +40,7 @@
 };
 
 TSCClock::TSCClock() :
-_verbose(1), _install(true),  _allow_offset(false),_correction_timer(this), _sync_timers(0), _base(0)
+_verbose(1), _install(true), _nowait(false), _allow_offset(false),_correction_timer(this), _sync_timers(0), _base(0)
 {
     _source = tsc_source;
     _source_thunk = this;
@@ -63,15 +63,11 @@
     if (Args(conf, this, errh)
             .read("VERBOSE", _verbose)
             .read("INSTALL", _install)
+            .read("NOWAIT", _nowait)
             .read("BASE",basee)
-<<<<<<< HEAD
-            .read_or_set("PRECISION", _prec, 100)
-            .read_or_set("SYNCHRONIZE", _sync, 10)
-=======
             .read("SOURCE", sourcee)
             .read("CONVERT_STEADY", _convert_steady)
             .read("READY_CALL", HandlerCallArg(HandlerCall::writable), _ready_h)
->>>>>>> 37a70963
             .complete() < 0)
         return -1;
 
@@ -79,8 +75,6 @@
         if (!(_base = static_cast<UserClock*>(basee->cast("UserClock"))))
             return errh->error("%p{element} is not a UserClock",basee);
 
-<<<<<<< HEAD
-=======
     if (sourcee) {
         struct UserClockSource* ssource;
         if (!(ssource = static_cast<struct UserClockSource*>(sourcee->cast("UserClockSource"))))
@@ -92,7 +86,6 @@
 
     if (_nowait && !_install)
         return errh->error("You want to install without waiting but do not want to install?!");
->>>>>>> 37a70963
     return 0;
 }
 
@@ -174,29 +167,25 @@
     last_timestamp[0] = get_real_timestamp();
     last_cycles[0] = _source.get_current_tick(_source_thunk);
 
-    max_precision = _prec * (double)Timestamp::subsec_per_sec/(double)tsc_freq;
+    max_precision = 100 * (double)Timestamp::subsec_per_sec/(double)tsc_freq;
     //Need to converge quickly enough, but have a period large enough so that the cycle is still correct
     update_period_subsec = (int64_t)Timestamp::subsec_per_sec / 10;
     update_period_msec = update_period_subsec / (Timestamp::subsec_per_sec / Timestamp::msec_per_sec);
     _correction_timer.initialize(this);
     _correction_timer.schedule_now();
 
+    if (_install && _nowait) {
+        initialize_clock();
+        if (_verbose)
+            click_chatter("Installing TSC clock right away");
+
+        Timestamp::set_clock(&now,(void*)this);
+    }
+
     return 0;
 }
 
 void TSCClock::initialize_clock() {
-<<<<<<< HEAD
-    //Initialize steady clock
-    if (!steady_timestamp[current_clock]) {
-        steady_timestamp[current_clock] = get_real_timestamp(true);
-        steady_cycle[current_clock] = click_get_cycles();
-        steady_cycles_per_subsec_mult = cycles_per_subsec_mult[current_clock];
-    }
-
-    //Initialize wall clock
-    last_cycles[current_clock] = click_get_cycles();
-    last_timestamp[current_clock] = get_real_timestamp(false);
-=======
             //Initialize steady clock
             steady_timestamp[current_clock] = get_real_timestamp(true);
             steady_cycle[current_clock] = _source.get_current_tick(_source_thunk);
@@ -205,7 +194,6 @@
             //Initialize wall clock
             last_cycles[current_clock] = _source.get_current_tick(_source_thunk);
             last_timestamp[current_clock] = get_real_timestamp(false);
->>>>>>> 37a70963
 }
 
 /**
@@ -235,11 +223,11 @@
     //Lower alpha if we get a good precision 10 times in a row
     if (abs(period_error_delta_timestamp) < max_precision) {
         alpha_stable++;
-        if (alpha_stable == _sync) {
-            alpha /= ((float)10.0 / _sync) * 10;
+        if (alpha_stable == 10) {
+            alpha /= 10;
             alpha_stable = 0;
             //Stop when alpha cannot change the hz anymore
-            if (alpha * (double)tsc_freq < 2) {
+            if (alpha * (double)tsc_freq < 1) {
                 return true;
             }
         }
@@ -283,7 +271,7 @@
         //If we did a full loop, we disable the clock...
         if (nt == home_thread()->thread_id()) {
             if (_verbose)
-                click_chatter("Click tasks are too heavy and the TSC clock cannot run at least once every %dmsec, the TSC clock is deactivated.", update_period_subsec*2 / Timestamp::subsec_per_msec);
+                click_chatter("Click tasks are too heavy and the TSC clock cannot run at least once every %dmsec, the TSC clock is deactivated.");
             if (_install)
                 Timestamp::set_clock(0,0);
             return false;
@@ -292,8 +280,6 @@
         if (_verbose > 1)
             click_chatter("Thread %d is doing too much work and prevent having a good clock, trying the next one");
     }
-    int64_t current = compute_now_steady(current_clock);
-    assert(compute_now_steady(next_clock) >= current);
 
     //We want to always take current cycle as close as possible to real timestamp, so we read it again just before get real timestamp
     int64_t cur_cycles = _source.get_current_tick(_source_thunk);
@@ -332,8 +318,7 @@
     n_ticks ++;
 
     if (_verbose > 2) {
-        click_chatter("Phase: %s\nTSC freq : %f\nNext TSC freq : %f\nAccumulated error : %ld\n",
-                      (_phase == RUNNING?"RUNNING":"SYNCHRONIZE"),
+        click_chatter("Phase: RUNNING\nTSC freq : %f\nNext TSC freq : %f\nAccumulated error : %ld\n",
                       tsc_freq,
                       next_tsc_freq,
                       total_error_delta_timestamp);
@@ -371,7 +356,6 @@
     int64_t real_time = tc->get_real_timestamp();
     int64_t approx_time = tc->compute_now_wall(local_current_clock);
     int64_t delta = real_time - approx_time;
-
     if (abs(delta) > tc->max_precision) {
         tc->tstate->local_tsc_offset += tc->subsec_to_tick(delta,tc->cycles_per_subsec_mult[local_current_clock]);
         if (tc->tstate->local_synchronize_bad++ == 10) {
@@ -384,7 +368,7 @@
             return;
         }
     } else {
-        if (tc->tstate->local_synchronize_bad-- <= -10) {
+        if (tc->tstate->local_synchronize_bad-- == -10) {
             //Do not set an offset if it is small as this is probably a computation error
             if (tc->tstate->local_tsc_offset < 50 && tc->tstate->local_tsc_offset > -50)
                 tc->tstate->local_tsc_offset = 0;
@@ -423,9 +407,6 @@
             initialize_clock();
             alpha = 0.5;
             _phase = SYNCHRONIZE;
-            if (_verbose) {
-                click_chatter("TSCClock switching to synchronize");
-            }
         }
     } else {
         if (unlikely(!accumulate_tick(timer)))
@@ -434,7 +415,7 @@
 
     if (unlikely(_phase == SYNCHRONIZE)) {
         //Launch sync taks
-        if (_sync_timers == 0) {
+        if (_sync_timers == 0 && n_ticks == 10) {
             _sync_timers = new Timer*[master()->nthreads()];
              _synchronize_bad = 0;
              _synchronize_ok = 0;
@@ -456,9 +437,9 @@
             if (_synchronize_ok == (unsigned)master()->nthreads()) {
                 //Start using the clock !
                 _phase = RUNNING;
-                if (_verbose > 0)
+                if (_verbose)
                     click_chatter("Switching to TSC clock");
-                if (_install)
+                if (_install && !_nowait)
                     Timestamp::set_clock(&now,(void*)this);
                 if (_ready_h) {
                     (void) _ready_h.call_write();
