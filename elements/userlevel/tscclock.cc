--- conflicted
+++ resolved
@@ -25,11 +25,7 @@
 CLICK_DECLS
 
 TSCClock::TSCClock() :
-<<<<<<< HEAD
-_verbose(1), _install(true),_allow_offset(false),_correction_timer(this), _sync_timers(0), _nowait(false), _base(0),_installed(false)
-=======
-_verbose(1), _install(true), _nowait(false), _allow_offset(false),_correction_timer(this), _sync_timers(0), _base(0)
->>>>>>> ab206445
+_verbose(1), _install(true), _allow_offset(false),_correction_timer(this), _sync_timers(0), _nowait(false), _base(0),_installed(false)
 {
 
 }
@@ -131,6 +127,9 @@
     update_period_msec = update_period_subsec / (Timestamp::subsec_per_sec / Timestamp::msec_per_sec);
     _correction_timer.initialize(this);
     _correction_timer.schedule_now();
+
+    if (_install && _nowait)
+        Timestamp::set_clock(&now,(void*)this);
 
     return 0;
 }
