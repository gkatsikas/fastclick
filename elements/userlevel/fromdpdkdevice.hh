--- conflicted
+++ resolved
@@ -91,7 +91,6 @@
 =item MODE
 
 String. The device's Rx mode. Can be none, rss, vmdq, vmdq_rss,
-<<<<<<< HEAD
 vmdq_dcb, vmdq_dcb_rss. For DPDK version >= 17.05, flow_dir is also
 supported.
 
@@ -103,22 +102,7 @@
 
 =item FLOW_ISOLATE
 
-Boolean. Requires MODE flow_dir. Isolated mode guarantees that all ingress
-=======
-vmdq_dcb, vmdq_dcb_rss. For DPDK version >= 20.02, flow_disp is also
-supported if FastClick was built with --enable-flow-api.
-
-=item FLOW_RULES_FILE
-
-String. For DPDK version >= 20.02, FastClick was built with --enable-flow-api,
-and if MODE is set to flow_disp, a path to a file with Flow Dispatcher rules
-can be supplied to the device. These rules are installed in the NIC using
-DPDK's flow API.
-
-=item FLOW_ISOLATE
-
 Boolean. Requires MODE flow_disp. Isolated mode guarantees that all ingress
->>>>>>> 6583cf7d
 traffic comes from defined flow rules only (current and future).
 If ingress traffic does not match any of the defined rules, it will be
 discarded by the NIC. Defaults to false.
@@ -167,7 +151,6 @@
 Defaults to -1 (no interrupts).
 
 =item SCALE
-<<<<<<< HEAD
 
 String. Defines the scaling policy. Can be parallel or share.
 Scaling is disabled by default.
@@ -182,22 +165,6 @@
 
 =item VLAN_STRIP
 
-=======
-
-String. Defines the scaling policy. Can be parallel or share.
-Scaling is disabled by default.
-
-=item TIMESTAMP
-
-Boolean. Enables hardware timestamping. Defaults to false.
-
-=item VLAN_FILTER
-
-Boolean. Per queue ability to filter received VLAN packets by the hardware. Defaults to false.
-
-=item VLAN_STRIP
-
->>>>>>> 6583cf7d
 Boolean. Per queue ability to strip VLAN header by the hardware in received VLAN packets. Defaults to false.
 
 =item VLAN_EXTEND
@@ -366,7 +333,6 @@
 
 Reconfigures the size of the RSS table.
 
-<<<<<<< HEAD
 =h rss_reta read-only
 
 Returns the RSS RETA table
@@ -375,8 +341,6 @@
 
 Returns the RSS RETA table size
 
-=======
->>>>>>> 6583cf7d
 =h hw_count read-only
 
 Returns the number of packets received by this device, as computed by the hardware.
@@ -413,11 +377,7 @@
 
 =h rules_isolate write-only
 
-<<<<<<< HEAD
-Enables/Disables Flow Director's isolation mode.
-=======
 Enables/Disables Flow Dispatcher's isolation mode.
->>>>>>> 6583cf7d
 Isolated mode guarantees that all ingress traffic comes from defined flow rules only (current and future).
 Usage:
     'rules_isolate 0' disables isolation.
@@ -478,15 +438,11 @@
     void clear_buffers();
     bool run_task(Task *);
     void run_timer(Timer* t);
-<<<<<<< HEAD
-    void selected(int fd, int mask);
-
-    ToDPDKDevice *find_output_element();
-=======
 #if HAVE_DPDK_INTERRUPT
     void selected(int fd, int mask);
 #endif
->>>>>>> 6583cf7d
+
+    ToDPDKDevice *find_output_element();
 
     inline DPDKDevice *get_device() {
         return _dev;
@@ -504,11 +460,7 @@
     static int write_handler(
         const String &, Element *, void *, ErrorHandler *
     ) CLICK_COLD;
-<<<<<<< HEAD
 #if RTE_VERSION >= RTE_VERSION_NUM(17,5,0,0)
-=======
-#if RTE_VERSION >= RTE_VERSION_NUM(20,2,0,0)
->>>>>>> 6583cf7d
     static int flow_handler (
         const String &, Element *, void *, ErrorHandler *
     ) CLICK_COLD;
@@ -517,24 +469,6 @@
     static String statistics_handler(Element *e, void *thunk) CLICK_COLD;
     static int xstats_handler(int operation, String &input, Element *e,
                               const Handler *handler, ErrorHandler *errh);
-    enum {
-        h_vendor, h_driver, h_carrier, h_duplex, h_autoneg, h_speed, h_type,
-        h_ipackets, h_ibytes, h_imissed, h_ierrors, h_nombufs,
-        h_stats_packets, h_stats_bytes,
-        h_active, h_safe_active,
-        h_xstats, h_queue_count,
-        h_nb_rx_queues, h_nb_tx_queues, h_nb_vf_pools,
-        h_rss,
-        h_mac, h_add_mac, h_remove_mac, h_vf_mac,
-        h_mtu,
-        h_device,
-    #if RTE_VERSION >= RTE_VERSION_NUM(20,2,0,0)
-        h_rule_add, h_rules_del, h_rules_isolate, h_rules_flush,
-        h_rules_list, h_rules_list_with_hits, h_rules_ids_global, h_rules_ids_internal,
-        h_rules_count, h_rules_count_with_hits, h_rule_packet_hits, h_rule_byte_count,
-        h_rules_aggr_stats
-    #endif
-    };
 
     DPDKDevice* _dev;
 
