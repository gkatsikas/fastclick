--- conflicted
+++ resolved
@@ -146,6 +146,11 @@
 
 Integer. Specify the NUMA node to undertake packet processing.
 
+=item RX_INTR
+
+Integer. Enables Rx interrupts if non-negative value is given.
+Defaults to -1 (no interrupts).
+
 =item SCALE
 
 String. Defines the scaling policy. Can be parallel or share.
@@ -265,9 +270,24 @@
 
 Returns the number of packets read by the device.
 
+=h useful read-only
+
+Returns the number of useful runs of this device.
+This number corresponds to the number of times that the element is successfully scheduled to receive input packets.
+
+=h useless read-only
+
+Returns the number of useless runs of this device.
+This number corresponds to the number of times that the element is scheduled to receive input packets,
+but no packets are being received (idle CPU spinning).
+
 =h reset_counts write-only
 
 Resets "count" to zero.
+
+=h reset_load write-only
+
+Resets load counters to zero.
 
 =h nb_rx_queues read-only
 
@@ -409,8 +429,6 @@
     void add_handlers() CLICK_COLD;
     void cleanup(CleanupStage) CLICK_COLD;
     bool run_task(Task *);
-<<<<<<< HEAD
-=======
 #if HAVE_DPDK_INTERRUPT
     void selected(int fd, int mask);
 #endif
@@ -419,23 +437,20 @@
         return _dev;
     }
 
->>>>>>> 19ab6077
 #if HAVE_DPDK_READ_CLOCK
     static uint64_t read_clock(void* thunk);
 #endif
                                                                                                                                                                                                                                                                                                                                                                                                                                          
-    inline DPDKDevice *get_device() {                                                                                                                                                                                                                                                                                                                                                                                                          return _dev;
-    }
-
-
-    portid_t port_id();
+      portid_t port_id();
     
     #if HAVE_BATCH
         PacketBatch* pull_batch(int, unsigned max) override;
     #endif
 
 private:
-
+    static int reset_load_handler(
+        const String &, Element *, void *, ErrorHandler *
+    ) CLICK_COLD;
     static String read_handler(Element *, void *) CLICK_COLD;
     static int write_handler(
         const String &, Element *, void *, ErrorHandler *
@@ -453,17 +468,16 @@
 
     DPDKDevice* _dev;
 
-<<<<<<< HEAD
-=======
 #if HAVE_DPDK_INTERRUPT
     int _rx_intr;
     class FDState { public:
-        FDState() : mustresched(0) {};
+        FDState() : timer(), mustresched(0), useful(0) {};
+        Timer* timer;
         int mustresched;
+        int useful;
     };
     per_thread<FDState> _fdstate;
 #endif
->>>>>>> 19ab6077
     bool _set_timestamp;
 };
 
