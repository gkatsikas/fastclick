--- conflicted
+++ resolved
@@ -88,7 +88,6 @@
 
 Integer. The maximum transfer unit of the device.
 
-<<<<<<< HEAD
 =item MODE
 
 String. The device's Rx mode. Can be none, rss, vmdq, vmdq_rss,
@@ -109,11 +108,10 @@
 
 Vector of Integers. Contains the VLAN tags to be used for dispatching input
 traffic using VLAN-based VMDq.
-=======
+
 =item PAUSE
 
 String. Set the device pause mode. "full" to enable pause frame for both RX and TX, "rx" or "tx" to set one of them, and "none" to disable pause frames. Do not set or choose "unset" to keep device current state/default.
->>>>>>> 69be0161
 
 =item ALLOW_NONEXISTENT
 
