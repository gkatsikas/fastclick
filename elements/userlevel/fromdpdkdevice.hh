--- conflicted
+++ resolved
@@ -134,11 +134,7 @@
         CLICK_COLD;
     static String status_handler(Element *e, void * thunk) CLICK_COLD;
     static String statistics_handler(Element *e, void * thunk) CLICK_COLD;
-<<<<<<< HEAD
-    enum {h_carrier,h_duplex,h_autoneg,h_speed,h_ipackets,h_ibytes,h_ierrors,h_active,h_mac};
-=======
     enum {h_carrier,h_duplex,h_autoneg,h_speed,h_ipackets,h_ibytes,h_ierrors,h_idropped,h_active,h_mac};
->>>>>>> 057a106d
 
     DPDKDevice* _dev;
     bool _active;
