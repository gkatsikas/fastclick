--- conflicted
+++ resolved
@@ -165,13 +165,9 @@
 
     const char *class_name() const { return "FromDPDKDevice"; }
     const char *port_count() const { return PORTS_0_1; }
-<<<<<<< HEAD
     const char *processing() const { return DOUBLE; }
-=======
-    const char *processing() const { return PUSH; }
     void* cast(const char* name) override;
 
->>>>>>> 37a70963
     int configure_phase() const {
         return CONFIGURE_PHASE_PRIVILEGED - 5;
     }
@@ -182,20 +178,16 @@
     void add_handlers() CLICK_COLD;
     void cleanup(CleanupStage) CLICK_COLD;
     bool run_task(Task *);
-<<<<<<< HEAD
-    Packet* pull(int);
-#if HAVE_BATCH
-    PacketBatch* pull_batch(int,int);
-#endif
-
-    portid_t port_id();
-    
-=======
 #if HAVE_DPDK_READ_CLOCK
     static uint64_t read_clock(void* thunk);
 #endif
 
->>>>>>> 37a70963
+    portid_t port_id();
+    
+#if HAVE_BATCH
+    PacketBatch* pull_batch(int, unsigned max) override;
+#endif
+
 private:
 
     static String read_handler(Element *, void *) CLICK_COLD;
