#ifndef CLICK_FROMDPDKDEVICE_HH
#define CLICK_FROMDPDKDEVICE_HH

#include <click/batchelement.hh>
#include <click/notifier.hh>
#include <click/task.hh>
#include <click/dpdkdevice.hh>
#include "queuedevice.hh"

CLICK_DECLS

/*
=title FromDPDKDevice

=c

FromDPDKDevice(PORT [, QUEUE, N_QUEUES, I<keywords> PROMISC, BURST, NDESC])

=s netdevices

reads packets from network device using Intel's DPDK (user-level)

=d

Reads packets from the network device with DPDK port identifier PORT.

On the contrary to FromDevice.u which acts as a sniffer by default, packets
received by devices put in DPDK mode will NOT be received by the kernel, and
will thus be processed only once.

To use RSS (Receive Side Scaling) to receive packets from the same device
on multiple queues (possibly pinned to different Click threads), simply
use multiple FromDPDKDevice with the same PORT argument. Each
FromDPDKDevice will open a different RX queue attached to the same port,
and packets will be dispatched among the FromDPDKDevice elements that
you can pin to different thread using StaticThreadSched.

Arguments:

=over 8

=item PORT

Integer or PCI address.  Port identifier of the device, or a PCI address in the
format fffff:ff:ff.f

=item QUEUE

Integer.  A specific hardware queue to use. Default is 0.

=item N_QUEUES

Integer.  Number of hardware queues to use. -1 or default is to use as many queues as threads assigned to this element.

=item PROMISC

Boolean.  FromDPDKDevice puts the device in promiscuous mode if PROMISC is
true. The default is false.

=item BURST

Integer.  Maximal number of packets that will be processed before rescheduling.
The default is 32.

=item MAXTHREADS

Maximal number of threads that this element will take to read packets from
the input queue. If unset (or negative) all threads not pinned with a
ThreadScheduler element will be shared among FromDPDKDevice elements and
other input elements supporting multiqueue (extending QueueDevice)

=item THREADOFFSET

Specify which Click thread will handle this element. If multiple
j threads are used, threads with id THREADOFFSET+j will be used. Default is
to share the threads available on the device's NUMA node equally.

=item NDESC

Integer.  Number of descriptors per ring. The default is 256.

<<<<<<< HEAD
=item ALLOW_NONEXISTENT

Boolean.  Do not fail if the PORT do not existent. If it's the case the task
will never run and this element will behave like Idle.
=======
=item ACTIVE
Boolean. If False, the device is only initialized. Use this when you want
to read packet using secondary DPDK applications.
>>>>>>> 2814e53c

=back

This element is only available at user level, when compiled with DPDK
support.

=e

  FromDPDKDevice(3, QUEUE 1) -> ...

=h count read-only

Returns the number of packets read by the device.

=h reset_count write-only

Resets "count" to zero.

=a DPDKInfo, ToDPDKDevice */

class FromDPDKDevice : public RXQueueDevice {
public:

    FromDPDKDevice() CLICK_COLD;
    ~FromDPDKDevice() CLICK_COLD;

    const char *class_name() const { return "FromDPDKDevice"; }
    const char *port_count() const { return PORTS_0_1; }
    const char *processing() const { return PUSH; }
    int configure_phase() const {
        return CONFIGURE_PHASE_PRIVILEGED - 5;
    }
    bool can_live_reconfigure() const { return false; }

    int configure(Vector<String> &, ErrorHandler *) CLICK_COLD;
    int initialize(ErrorHandler *) CLICK_COLD;
    void add_handlers() CLICK_COLD;
    void cleanup(CleanupStage) CLICK_COLD;
    bool run_task(Task *);
    
private:

    static String read_handler(Element*, void*) CLICK_COLD;
    static int write_handler(const String&, Element*, void*, ErrorHandler*)
        CLICK_COLD;
    static String status_handler(Element *e, void * thunk) CLICK_COLD;
    static String statistics_handler(Element *e, void * thunk) CLICK_COLD;
    enum {h_carrier,h_duplex,h_autoneg,h_speed,h_ipackets,h_ibytes,h_ierrors,h_active,h_mac};

    DPDKDevice* _dev;
    bool _active;
};

CLICK_ENDDECLS

#endif // CLICK_FROMDPDKDEVICE_HH<|MERGE_RESOLUTION|>--- conflicted
+++ resolved
@@ -79,16 +79,14 @@
 
 Integer.  Number of descriptors per ring. The default is 256.
 
-<<<<<<< HEAD
 =item ALLOW_NONEXISTENT
 
 Boolean.  Do not fail if the PORT do not existent. If it's the case the task
 will never run and this element will behave like Idle.
-=======
+
 =item ACTIVE
 Boolean. If False, the device is only initialized. Use this when you want
 to read packet using secondary DPDK applications.
->>>>>>> 2814e53c
 
 =back
 
