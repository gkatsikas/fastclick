--- conflicted
+++ resolved
@@ -145,14 +145,11 @@
     static int write_handler(
         const String &, Element *, void *, ErrorHandler *
     ) CLICK_COLD;
-<<<<<<< HEAD
 #if RTE_VERSION >= RTE_VERSION_NUM(17,5,0,0)
     static int flow_handler (
         const String &, Element *, void *, ErrorHandler *
     ) CLICK_COLD;
 #endif
-=======
->>>>>>> 947ccfff
     static String status_handler(Element *e, void *thunk) CLICK_COLD;
     static String statistics_handler(Element *e, void *thunk) CLICK_COLD;
     static int xstats_handler(int operation, String &input, Element *e,
@@ -164,16 +161,12 @@
         h_nb_rx_queues, h_nb_tx_queues, h_nb_vf_pools,
         h_mac, h_add_mac, h_remove_mac, h_vf_mac,
         h_device,
-<<<<<<< HEAD
     #if RTE_VERSION >= RTE_VERSION_NUM(17,5,0,0)
         h_add_rule, h_del_rule, h_flush_rules, h_count_rules
     #endif
-=======
->>>>>>> 947ccfff
     };
 
     DPDKDevice* _dev;
-    bool _active;
 
     int _rx_intr;
     class FDState { public:
