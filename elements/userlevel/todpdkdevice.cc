/*
 * todpdkdevice.{cc,hh} -- element sends packets to network via Intel's DPDK
 *
 * Copyright (c) 2014-2015 Cyril Soldani, University of Liège
 * Copyright (c) 2015 Tom Barbette, University of Liège
 *
 * Permission is hereby granted, free of charge, to any person obtaining a
 * copy of this software and associated documentation files (the "Software"),
 * to deal in the Software without restriction, subject to the conditions
 * listed in the Click LICENSE file. These conditions include: you must
 * preserve this copyright notice, and you cannot mention the copyright
 * holders in advertising related to the Software without their permission.
 * The Software is provided WITHOUT ANY WARRANTY, EXPRESS OR IMPLIED. This
 * notice is a summary of the Click LICENSE file; the license in that file is
 * legally binding.
 */

#include <click/config.h>

#include <click/args.hh>
#include <click/error.hh>

#include "todpdkdevice.hh"

CLICK_DECLS

ToDPDKDevice::ToDPDKDevice() :
    _iqueues(), _port_id(0), _iqueue_size(1024), _blocking(false),
    _burst_size(-1), _timeout(0), _congestion_warning_printed(false)
{
}

ToDPDKDevice::~ToDPDKDevice()
{
}

int ToDPDKDevice::configure(Vector<String> &conf, ErrorHandler *errh)
{
    String devname;
    int maxthreads = -1;
    int maxqueues = 128;

    if (Args(conf, this, errh)
        .read_mp("PORT", _port_id)
        .read("IQUEUE", _iqueue_size)
        .read("MAXQUEUES",maxqueues)
        .read("MAXTHREADS",maxthreads)
        .read("BLOCKING", _blocking)
        .read("BURST", _burst_size)
        .read("MAXQUEUES",maxqueues)
        .read("TIMEOUT", _timeout)
        .read("NDESC",ndesc)
        .complete() < 0)
            return -1;

    QueueDevice::configure_tx(maxthreads,1,maxqueues,errh);
    return 0;
}

int ToDPDKDevice::initialize(ErrorHandler *errh)
{
    int ret;

    ret = initialize_tx(errh);
    if (ret != 0)
        return ret;

    for (int i = 0; i < nqueues; i++) {
        ret = DPDKDevice::add_tx_device(_port_id, i, ndesc , errh);
        if (ret != 0) return ret;    }

#if HAVE_BATCH
    if (batch_mode() == BATCH_MODE_YES) {
        if (_burst_size > 0)
            errh->warning("BURST is unused with batching !");
    } else
#endif
    {
		if (_burst_size < 0)
			_burst_size = 32;

		if (ndesc > 0 && (unsigned)_burst_size > ndesc / 2 ) {
			errh->warning("BURST should not be upper than half the number of descriptor (%d)",ndesc);
		} else if (_burst_size > 32) {
			errh->warning("BURST should not be upper than 32 as DPDK won't send more packets at once");
		}
    }

    ret = initialize_tasks(false,errh);
    if (ret != 0)
        return ret;

    for (unsigned i = 0; i < _iqueues.size();i++) {
        _iqueues.get_value(i).pkts = new struct rte_mbuf *[_iqueue_size];
        if (_timeout >= 0) {
            _iqueues.get_value(i).timeout.assign(this);
            _iqueues.get_value(i).timeout.initialize(this);
            _iqueues.get_value(i).timeout.move_thread(i);
        }
    }

    _this_node = DPDKDevice::get_port_numa_node(_port_id);

    if (all_initialized()) {
        int ret =DPDKDevice::initialize(errh);
        if (ret != 0) return ret;
    }
    return 0;
}

void ToDPDKDevice::cleanup(CleanupStage stage)
{
	cleanup_tasks();
	for (unsigned i = 0; i < _iqueues.size();i++) {
			delete[] _iqueues.get_value(i).pkts;
	}
}

void ToDPDKDevice::add_handlers()
{
    add_read_handler("n_sent", count_handler, 0);
    add_read_handler("n_dropped", dropped_handler, 0);
    add_write_handler("reset_counts", reset_count_handler, 0, Handler::BUTTON);
}

inline struct rte_mbuf* ToDPDKDevice::get_mbuf(Packet* p, bool create=true) {
    struct rte_mbuf* mbuf;
    #if CLICK_PACKET_USE_DPDK
    mbuf = p->mb();
    #else
    if (likely(DPDKDevice::is_dpdk_buffer(p))) {
        /* If the packet is an unshared DPDK packet, we can send
         *  the mbuf as it to DPDK*/
        mbuf = (struct rte_mbuf *) p->destructor_argument();
        rte_pktmbuf_pkt_len(mbuf) = p->length();
        rte_pktmbuf_data_len(mbuf) = p->length();
<<<<<<< HEAD
		mbuf->data_off = p->headroom();
=======
        mbuf->data_off = p->headroom();
>>>>>>> 246758a5
        if (p->shared()) {
            /*Prevent DPDK from freeing the buffer. When all shared packet
             * are freed, DPDKDevice::free_pkt will effectively destroy it.*/
            rte_mbuf_refcnt_update(mbuf, 1);
        } else {
            //Reset buffer, let DPDK free the buffer when it wants
            p->reset_buffer();
        }
    } else {
        if (create) {
            /*The packet is not a DPDK packet, or it is shared : we need to allocate a mbuf and
             * copy the packet content to it.*/
            mbuf = DPDKDevice::get_pkt(_this_node);
            if (mbuf == 0) {
                click_chatter("Out of DPDK buffer ! Check your configuration for "
                        "packet leaks or increase the number of buffer with DPDKInfo().");
                return NULL;
            }
            memcpy((void*)rte_pktmbuf_mtod(mbuf, unsigned char *),p->data(),p->length());
            rte_pktmbuf_pkt_len(mbuf) = p->length();
            rte_pktmbuf_data_len(mbuf) = p->length();
        } else
            return NULL;
    }
    #endif
    return mbuf;
}

void ToDPDKDevice::run_timer(Timer *)
{
    flush_internal_queue(_iqueues.get());
}


/* Flush as much as possible packets from a given internal queue to the DPDK
 * device. */
void ToDPDKDevice::flush_internal_queue(InternalQueue &iqueue) {
    unsigned sent = 0;
    unsigned r;
    /* sub_burst is the number of packets DPDK should send in one call if
     * there is no congestion, normally 32. If it sends less, it means
     * there is no more room in the output ring and we'll need to come
     * back later. Also, if we're wrapping around the ring, sub_burst
     * will be used to split the burst in two, as rte_eth_tx_burst needs a
     * contiguous buffer space.
     */
    unsigned sub_burst;

    lock();

    do {
        sub_burst = iqueue.nr_pending > 32 ? 32 : iqueue.nr_pending;
        if (iqueue.index + sub_burst >= _iqueue_size)
            // The sub_burst wraps around the ring
            sub_burst = _iqueue_size - iqueue.index;
        r = rte_eth_tx_burst(_port_id, queue_for_thisthread_begin(), &iqueue.pkts[iqueue.index],
                             sub_burst);

        iqueue.nr_pending -= r;
        iqueue.index += r;

        if (iqueue.index >= _iqueue_size) // Wrapping around the ring
            iqueue.index = 0;

        sent += r;
    } while (r == sub_burst && iqueue.nr_pending > 0);
    unlock();

    add_count(sent);

    // If ring is empty, reset the index to avoid wrap ups
    if (iqueue.nr_pending == 0)
        iqueue.index = 0;
}

void ToDPDKDevice::push_packet(int, Packet *p)
{
    // Get the thread-local internal queue
    InternalQueue &iqueue = _iqueues.get();

    bool congestioned;
    do {
        congestioned = false;

        if (iqueue.nr_pending == _iqueue_size) { // Internal queue is full
            /* We just set the congestion flag. If we're in blocking mode,
             * we'll loop, else we'll drop this packet.*/
            congestioned = true;
            if (!_blocking) {
                if (!_congestion_warning_printed)
                    click_chatter("%s: packet dropped", name().c_str());
                _congestion_warning_printed = true;
            } else {
                if (!_congestion_warning_printed)
                    click_chatter("%s: congestion warning", name().c_str());
                _congestion_warning_printed = true;
            }
        } else { // If there is space in the iqueue
            struct rte_mbuf* mbuf = get_mbuf(p);
            if (mbuf != NULL) {
                iqueue.pkts[(iqueue.index + iqueue.nr_pending) % _iqueue_size] = mbuf;
                iqueue.nr_pending++;
            }
        }

        if ((int)iqueue.nr_pending >= _burst_size || congestioned) {
            flush_internal_queue(iqueue);
            if (_timeout && iqueue.nr_pending == 0)
                iqueue.timeout.unschedule();
        } else if (_timeout >= 0 && !iqueue.timeout.scheduled()) {
            if (_timeout == 0)
                iqueue.timeout.schedule_now();
            else
                iqueue.timeout.schedule_after_msec(_timeout);
        }

        // If we're in blocking mode, we loop until we can put p in the iqueue
    } while (unlikely(_blocking && congestioned));

#if !CLICK_PACKET_USE_DPDK
	if (likely(is_fullpush()))
	    p->safe_kill();
	else
	    p->kill();
#endif
}


/**
 * push_batch seems more complex than in tonetmapdevice, but it's only because
 *  we have to place pointers in an array, and we don't want to keep a linked
 *  list plus an array (we could end up with packets which were not sent in the
 *  array, and packets in the list, it would be a mess). So we use an array as
 *  a ring and it produce multiple "bad cases".
 */
#if HAVE_BATCH
void ToDPDKDevice::push_batch(int, PacketBatch *head)
{
	// Get the thread-local internal queue
	InternalQueue &iqueue = _iqueues.get();

	Packet* p = head;

#if HAVE_BATCH_RECYCLE
	    BATCH_RECYCLE_START();
#endif

	struct rte_mbuf **pkts = iqueue.pkts;

	if (iqueue.nr_pending) {
		//TODO : why never more than 32?
		unsigned ret = 0;
		unsigned r;
		unsigned left = iqueue.nr_pending;
		do {
			lock();
			r = rte_eth_tx_burst(_port_id, queue_for_thisthread_begin(), &iqueue.pkts[iqueue.index + ret] , left);
			unlock();
			ret += r;
			left -= r;
		} while (r == 32 && left > 0);

		if (ret == iqueue.nr_pending) {//all was sent
		    iqueue.nr_pending = 0;
			iqueue.index = 0;
			//Reset, there is nothing in the internal queue
		} else if (iqueue.index + iqueue.nr_pending + head->count() <  _iqueue_size) {
			//Place the new packets after the old
		    iqueue.index += ret;
		    iqueue.nr_pending -= ret;
			pkts = &iqueue.pkts[iqueue.index + iqueue.nr_pending];
		} else if ((int)iqueue.index + (int)ret - (int)head->count() >= (int)0) {
			//Place the new packets before the older
		   // click_chatter("Before !");
			iqueue.index = (unsigned int)((int)iqueue.index - (int)head->count() + (int)ret);
			iqueue.nr_pending -= ret;
			pkts = &iqueue.pkts[iqueue.index];
		} else {
		    //Drop packets

			unsigned int lost = iqueue.nr_pending - ret;
			add_dropped(lost);
			//click_chatter("Dropped %d");
			for (unsigned i = iqueue.index + ret; i < iqueue.index + iqueue.nr_pending; i++) {
				rte_pktmbuf_free(iqueue.pkts[i]);
			}

			iqueue.index = 0;
			iqueue.nr_pending = 0;
			//Reset, we will erase the old
		}

	}

	struct rte_mbuf **pkt = pkts;

	while (p != NULL) {
		Packet* next = p->next();
        *pkt = get_mbuf(p);
        if (*pkt == 0)
            break;
#if !CLICK_PACKET_USE_DPDK
        BATCH_RECYCLE_UNSAFE_PACKET(p);
#endif
		pkt++;
		p = next;
	}

	unsigned ret = 0;
	unsigned r;
	unsigned left = head->count() + iqueue.nr_pending;
	do {
	    lock();
		r = rte_eth_tx_burst(_port_id, queue_for_thisthread_begin(), &iqueue.pkts[iqueue.index + ret] , left);
		unlock();
		ret += r;
		left -= r;
	} while (r == 32 && left > 0);
	add_count(ret);
	if (ret == head->count() + iqueue.nr_pending) { //All was sent
	    iqueue.index = 0;
	    iqueue.nr_pending = 0;
	} else {
	    iqueue.index = iqueue.index + ret;
	    iqueue.nr_pending = head->count() + iqueue.nr_pending - ret;
	}

#if !CLICK_PACKET_USE_DPDK
	#if HAVE_BATCH_RECYCLE
		BATCH_RECYCLE_END();
	#else
		 head->kill();
	#endif
#endif

}
#endif

CLICK_ENDDECLS
ELEMENT_REQUIRES(userlevel dpdk)
EXPORT_ELEMENT(ToDPDKDevice)
ELEMENT_MT_SAFE(ToDPDKDevice)<|MERGE_RESOLUTION|>--- conflicted
+++ resolved
@@ -134,11 +134,7 @@
         mbuf = (struct rte_mbuf *) p->destructor_argument();
         rte_pktmbuf_pkt_len(mbuf) = p->length();
         rte_pktmbuf_data_len(mbuf) = p->length();
-<<<<<<< HEAD
-		mbuf->data_off = p->headroom();
-=======
         mbuf->data_off = p->headroom();
->>>>>>> 246758a5
         if (p->shared()) {
             /*Prevent DPDK from freeing the buffer. When all shared packet
              * are freed, DPDKDevice::free_pkt will effectively destroy it.*/
