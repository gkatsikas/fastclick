/*
 * todpdkdevice.{cc,hh} -- element sends packets to network via Intel's DPDK
 *
 * Copyright (c) 2014-2015 Cyril Soldani, University of Liège
 * Copyright (c) 2015 Tom Barbette, University of Liège
 *
 * Permission is hereby granted, free of charge, to any person obtaining a
 * copy of this software and associated documentation files (the "Software"),
 * to deal in the Software without restriction, subject to the conditions
 * listed in the Click LICENSE file. These conditions include: you must
 * preserve this copyright notice, and you cannot mention the copyright
 * holders in advertising related to the Software without their permission.
 * The Software is provided WITHOUT ANY WARRANTY, EXPRESS OR IMPLIED. This
 * notice is a summary of the Click LICENSE file; the license in that file is
 * legally binding.
 */

#include <click/config.h>

#include <click/args.hh>
#include <click/error.hh>

#include "todpdkdevice.hh"

CLICK_DECLS

ToDPDKDevice::ToDPDKDevice() :
    _iqueues(), _port_id(0),
	_timeout(0), _congestion_warning_printed(false)
{
	 _blocking = false;
	 _burst = -1;
	 _internal_tx_queue_size = 1024;
}

ToDPDKDevice::~ToDPDKDevice()
{
}

int ToDPDKDevice::configure(Vector<String> &conf, ErrorHandler *errh)
{
    int maxthreads = -1;
    int maxqueues = 128;

    if (parse(Args(conf, this, errh)
        .read_mp("PORT", _port_id))
        .read("TIMEOUT", _timeout)
        .read("NDESC",ndesc)
        .complete() < 0)
            return -1;
    //TODO : If user put multiple ToDPDKDevice with the same port and without the QUEUE parameter, try to share the available queues among them
    if (firstqueue == -1)
            firstqueue = 0;
    configure_tx(1,maxqueues,errh);
    return 0;
}

int ToDPDKDevice::initialize(ErrorHandler *errh)
{
    int ret;

    ret = initialize_tx(errh);
    if (ret != 0)
        return ret;

    for (int i = 0; i < n_queues; i++) {
        ret = DPDKDevice::add_tx_device(_port_id, i, ndesc , errh);
        if (ret != 0) return ret;    }

#if HAVE_BATCH
    if (batch_mode() == BATCH_MODE_YES) {
        if (_burst > 0)
            errh->warning("BURST is unused with batching !");
    } else
#endif
    {
		if (_burst < 0)
			_burst = 32;

		if (ndesc > 0 && (unsigned)_burst > ndesc / 2 ) {
			errh->warning("BURST should not be upper than half the number of descriptor (%d)",ndesc);
		}
    }

    ret = initialize_tasks(false,errh);
    if (ret != 0)
        return ret;

    for (unsigned i = 0; i < _iqueues.size();i++) {
        _iqueues.get_value(i).pkts = new struct rte_mbuf *[_internal_tx_queue_size];
        if (_timeout >= 0) {
            _iqueues.get_value(i).timeout.assign(this);
            _iqueues.get_value(i).timeout.initialize(this);
            _iqueues.get_value(i).timeout.move_thread(i);
        }
    }

    _this_node = DPDKDevice::get_port_numa_node(_port_id);

    if (all_initialized()) {
        int ret =DPDKDevice::initialize(errh);
        if (ret != 0) return ret;
    }
    return 0;
}

void ToDPDKDevice::cleanup(CleanupStage stage)
{
	cleanup_tasks();
	for (unsigned i = 0; i < _iqueues.size();i++) {
			delete[] _iqueues.get_value(i).pkts;
	}
}

void ToDPDKDevice::add_handlers()
{
    add_read_handler("n_sent", count_handler, 0);
    add_read_handler("n_dropped", dropped_handler, 0);
    add_write_handler("reset_counts", reset_count_handler, 0, Handler::BUTTON);
}

<<<<<<< HEAD
inline struct rte_mbuf* ToDPDKDevice::get_mbuf(Packet* p, bool create=true) {
    struct rte_mbuf* mbuf;
    #if CLICK_PACKET_USE_DPDK
    mbuf = p->mb();
    #else
    if (likely(DPDKDevice::is_dpdk_packet(p) && (mbuf = (struct rte_mbuf *) p->destructor_argument()))
		|| unlikely(p->data_packet() && DPDKDevice::is_dpdk_packet(p->data_packet()) && (mbuf = (struct rte_mbuf *) p->data_packet()->destructor_argument()))) {
        /* If the packet is an unshared DPDK packet, we can send
         *  the mbuf as it to DPDK*/
        rte_pktmbuf_pkt_len(mbuf) = p->length();
        rte_pktmbuf_data_len(mbuf) = p->length();
        mbuf->data_off = p->headroom();
        if (p->shared()) {
            /*Prevent DPDK from freeing the buffer. When all shared packet
             * are freed, DPDKDevice::free_pkt will effectively destroy it.*/
            rte_mbuf_refcnt_update(mbuf, 1);
        } else {
            //Reset buffer, let DPDK free the buffer when it wants
            p->reset_buffer();
        }
    } else {
        if (create) {
            /*The packet is not a DPDK packet.*/
            mbuf = DPDKDevice::get_pkt(_this_node);
            if (mbuf == 0) {
                click_chatter("Out of DPDK buffer ! Check your configuration for "
                        "packet leaks or increase the number of buffer with DPDKInfo().");
                return NULL;
            }
            memcpy((void*)rte_pktmbuf_mtod(mbuf, unsigned char *),p->data(),p->length());
            rte_pktmbuf_pkt_len(mbuf) = p->length();
            rte_pktmbuf_data_len(mbuf) = p->length();
        } else
            return NULL;
=======
inline void ToDPDKDevice::set_flush_timer(TXInternalQueue &iqueue) {
    if (_timeout >= 0) {
	if (iqueue.timeout.scheduled()) {
		//No more pending packets, remove timer
		if (iqueue.nr_pending == 0)
			iqueue.timeout.unschedule();
	} else {
			if (iqueue.nr_pending > 0)
				//Pending packets, set timeout to flush packets after a while even without burst
				if (_timeout == 0)
					iqueue.timeout.schedule_now();
				else
					iqueue.timeout.schedule_after_msec(_timeout);
	}
>>>>>>> c35c27a9
    }
}

void ToDPDKDevice::run_timer(Timer *)
{
    flush_internal_tx_queue(_iqueues.get());
}

/* Flush as much as possible packets from a given internal queue to the DPDK
 * device. */
void ToDPDKDevice::flush_internal_tx_queue(TXInternalQueue &iqueue) {
    unsigned sent = 0;
    unsigned r;
    /* sub_burst is the number of packets DPDK should send in one call if
     * there is no congestion, normally 32. If it sends less, it means
     * there is no more room in the output ring and we'll need to come
     * back later. Also, if we're wrapping around the ring, sub_burst
     * will be used to split the burst in two, as rte_eth_tx_burst needs a
     * contiguous buffer space.
     */
    unsigned sub_burst;

    lock();

    do {
        sub_burst = iqueue.nr_pending > 32 ? 32 : iqueue.nr_pending;
        if (iqueue.index + sub_burst >= _internal_tx_queue_size)
            // The sub_burst wraps around the ring
            sub_burst = _internal_tx_queue_size - iqueue.index;
        //Todo : if there is multiple queue assigned to this thread, send on all of them
        r = rte_eth_tx_burst(_port_id, queue_for_thisthread_begin(), &iqueue.pkts[iqueue.index],
                             sub_burst);
        iqueue.nr_pending -= r;
        iqueue.index += r;

        if (iqueue.index >= _internal_tx_queue_size) // Wrapping around the ring
            iqueue.index = 0;

        sent += r;
    } while (r == sub_burst && iqueue.nr_pending > 0);
    unlock();

    add_count(sent);

    // If ring is empty, reset the index to avoid wrap ups
    if (iqueue.nr_pending == 0)
        iqueue.index = 0;
}

void ToDPDKDevice::push_packet(int, Packet *p)
{
    // Get the thread-local internal queue
    TXInternalQueue &iqueue = _iqueues.get();

    bool congestioned;
    do {
        congestioned = false;

        if (iqueue.nr_pending == _internal_tx_queue_size) { // Internal queue is full
            /* We just set the congestion flag. If we're in blocking mode,
             * we'll loop, else we'll drop this packet.*/
            congestioned = true;
            if (!_blocking) {
                add_dropped(1);
                if (!_congestion_warning_printed) {
                    click_chatter("%s: packet dropped", name().c_str());
                    _congestion_warning_printed = true;
                }
            } else if (!_congestion_warning_printed) {
                click_chatter("%s: congestion warning", name().c_str());
                _congestion_warning_printed = true;
            }
        } else { // If there is space in the iqueue
            struct rte_mbuf* mbuf = DPDKDevice::get_mbuf(p, true, _this_node);
            if (mbuf != NULL) {
                iqueue.pkts[(iqueue.index + iqueue.nr_pending) % _internal_tx_queue_size] = mbuf;
                iqueue.nr_pending++;
            }
        }

        if ((int)iqueue.nr_pending >= _burst || congestioned) {
            flush_internal_tx_queue(iqueue);
        }
        set_flush_timer(iqueue); //We wait until burst for sending packets, so flushing timer is especially important here

        // If we're in blocking mode, we loop until we can put p in the iqueue
    } while (unlikely(_blocking && congestioned));

#if !CLICK_PACKET_USE_DPDK
	if (likely(is_fullpush()))
	    p->safe_kill();
	else
	    p->kill();
#endif
}


/**
 * push_batch seems more complex than in tonetmapdevice, but it's only because
 *  we have to place pointers in an array, and we don't want to keep a linked
 *  list plus an array (we could end up with packets which were not sent in the
 *  array, and packets in the list, it would be a mess). So we use an array as
 *  a ring.
 */
#if HAVE_BATCH
void ToDPDKDevice::push_batch(int, PacketBatch *head)
{
	// Get the thread-local internal queue
	TXInternalQueue &iqueue = _iqueues.get();

	Packet* p = head;
	Packet* next;

	//No recycling through click if we have DPDK-backed packets
	bool congestioned;
#if !CLICK_PACKET_USE_DPDK
    BATCH_RECYCLE_START();
#endif
	do {
		congestioned = false;
		//First, place the packets in the queue
        while (iqueue.nr_pending < _internal_tx_queue_size && p) { // Internal queue is full
            // While there is still place in the iqueue
            struct rte_mbuf* mbuf = DPDKDevice::get_mbuf(p, true, _this_node);
            if (mbuf != NULL) {
                iqueue.pkts[(iqueue.index + iqueue.nr_pending) % _internal_tx_queue_size] = mbuf;
                iqueue.nr_pending++;
            }
            next = p->next();
#if !CLICK_PACKET_USE_DPDK
        BATCH_RECYCLE_UNSAFE_PACKET(p);
#endif
            p = next;
        }

        if (p != 0) {
            congestioned = true;
            if (!_congestion_warning_printed) {
                if (!_blocking)
                    click_chatter("%s: packet dropped", name().c_str());
                else
                    click_chatter("%s: congestion warning", name().c_str());
                _congestion_warning_printed = true;
            }
        }

        //Flush the queue if we have pending packets
        if ((int)iqueue.nr_pending > 0) {
            flush_internal_tx_queue(iqueue);
        }
        set_flush_timer(iqueue);

        // If we're in blocking mode, we loop until we can put p in the iqueue
    } while (unlikely(_blocking && congestioned));

#if !CLICK_PACKET_USE_DPDK
	//If non-blocking, drop all packets that could not be sent
	while (p) {
		next = p->next();
        BATCH_RECYCLE_UNSAFE_PACKET(p);
        p = next;
        add_dropped(1);
	}
#endif

#if !CLICK_PACKET_USE_DPDK
	BATCH_RECYCLE_END();
#endif

}
#endif

CLICK_ENDDECLS
ELEMENT_REQUIRES(userlevel dpdk)
EXPORT_ELEMENT(ToDPDKDevice)
ELEMENT_MT_SAFE(ToDPDKDevice)<|MERGE_RESOLUTION|>--- conflicted
+++ resolved
@@ -119,42 +119,6 @@
     add_write_handler("reset_counts", reset_count_handler, 0, Handler::BUTTON);
 }
 
-<<<<<<< HEAD
-inline struct rte_mbuf* ToDPDKDevice::get_mbuf(Packet* p, bool create=true) {
-    struct rte_mbuf* mbuf;
-    #if CLICK_PACKET_USE_DPDK
-    mbuf = p->mb();
-    #else
-    if (likely(DPDKDevice::is_dpdk_packet(p) && (mbuf = (struct rte_mbuf *) p->destructor_argument()))
-		|| unlikely(p->data_packet() && DPDKDevice::is_dpdk_packet(p->data_packet()) && (mbuf = (struct rte_mbuf *) p->data_packet()->destructor_argument()))) {
-        /* If the packet is an unshared DPDK packet, we can send
-         *  the mbuf as it to DPDK*/
-        rte_pktmbuf_pkt_len(mbuf) = p->length();
-        rte_pktmbuf_data_len(mbuf) = p->length();
-        mbuf->data_off = p->headroom();
-        if (p->shared()) {
-            /*Prevent DPDK from freeing the buffer. When all shared packet
-             * are freed, DPDKDevice::free_pkt will effectively destroy it.*/
-            rte_mbuf_refcnt_update(mbuf, 1);
-        } else {
-            //Reset buffer, let DPDK free the buffer when it wants
-            p->reset_buffer();
-        }
-    } else {
-        if (create) {
-            /*The packet is not a DPDK packet.*/
-            mbuf = DPDKDevice::get_pkt(_this_node);
-            if (mbuf == 0) {
-                click_chatter("Out of DPDK buffer ! Check your configuration for "
-                        "packet leaks or increase the number of buffer with DPDKInfo().");
-                return NULL;
-            }
-            memcpy((void*)rte_pktmbuf_mtod(mbuf, unsigned char *),p->data(),p->length());
-            rte_pktmbuf_pkt_len(mbuf) = p->length();
-            rte_pktmbuf_data_len(mbuf) = p->length();
-        } else
-            return NULL;
-=======
 inline void ToDPDKDevice::set_flush_timer(TXInternalQueue &iqueue) {
     if (_timeout >= 0) {
 	if (iqueue.timeout.scheduled()) {
@@ -169,7 +133,6 @@
 				else
 					iqueue.timeout.schedule_after_msec(_timeout);
 	}
->>>>>>> c35c27a9
     }
 }
 
