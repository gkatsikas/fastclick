/*
 * todpdkdevice.{cc,hh} -- element sends packets to network via Intel's DPDK
 *
 * Copyright (c) 2014-2015 Cyril Soldani, University of Liège
 * Copyright (c) 2015 Tom Barbette, University of Liège
 *
 * Permission is hereby granted, free of charge, to any person obtaining a
 * copy of this software and associated documentation files (the "Software"),
 * to deal in the Software without restriction, subject to the conditions
 * listed in the Click LICENSE file. These conditions include: you must
 * preserve this copyright notice, and you cannot mention the copyright
 * holders in advertising related to the Software without their permission.
 * The Software is provided WITHOUT ANY WARRANTY, EXPRESS OR IMPLIED. This
 * notice is a summary of the Click LICENSE file; the license in that file is
 * legally binding.
 */

#include <click/config.h>

#include <click/args.hh>
#include <click/error.hh>

#include "todpdkdevice.hh"

CLICK_DECLS

ToDPDKDevice::ToDPDKDevice() :
    _iqueues(), _dev(0),
    _timeout(0), _congestion_warning_printed(false)
{
     _blocking = false;
     _burst = -1;
     _internal_tx_queue_size = 1024;
     ndesc = 256;
}

ToDPDKDevice::~ToDPDKDevice()
{
}

int ToDPDKDevice::configure(Vector<String> &conf, ErrorHandler *errh)
{
    int maxqueues = 128;
    String dev;

    if (parse(Args(conf, this, errh)
        .read_mp("PORT", dev), errh)
        .read("TIMEOUT", _timeout)
        .read("NDESC",ndesc)
        .complete() < 0)
            return -1;
    if (!DPDKDeviceArg::parse(dev, _dev)) {
        if (allow_nonexistent)
            return 0;
        else
            return errh->error("%s : Unknown or invalid PORT", dev.c_str());
    }

    //TODO : If user put multiple ToDPDKDevice with the same port and without the QUEUE parameter, try to share the available queues among them
    if (firstqueue == -1)
            firstqueue = 0;
    configure_tx(1,maxqueues,errh);
    return 0;
}

int ToDPDKDevice::initialize(ErrorHandler *errh)
{
    int ret;

    ret = initialize_tx(errh);
    if (ret != 0)
        return ret;

    for (int i = 0; i < n_queues; i++) {
        ret = _dev->add_tx_queue(i, ndesc , errh);
        if (ret != 0) return ret;    }

#if HAVE_BATCH
    if (batch_mode() == BATCH_MODE_YES) {
        if (_burst < 0)
            _burst = 1;
    } else
#endif
    {
        if (_burst < 0)
            _burst = 32;
    }

    if (ndesc > 0 && (unsigned)_burst > ndesc / 2 ) {
        errh->warning("BURST should not be upper than half the number of descriptor (%d)",ndesc);
    }

    if (_burst == 1) {
        _timeout = -1;
    }

    ret = initialize_tasks(false,errh);
    if (ret != 0)
        return ret;

    for (unsigned i = 0; i < _iqueues.weight();i++) {
        _iqueues.get_value(i).pkts = new struct rte_mbuf *[_internal_tx_queue_size];
        if (_timeout >= 0) {
            _iqueues.get_value(i).timeout.assign(this);
            _iqueues.get_value(i).timeout.initialize(this);
            _iqueues.get_value(i).timeout.move_thread(i);
        }
    }

    _this_node = DPDKDevice::get_port_numa_node(_dev->port_id);

    if (all_initialized()) {
        int ret =DPDKDevice::initialize(errh);
        if (ret != 0) return ret;
    }
    return 0;
}

void ToDPDKDevice::cleanup(CleanupStage)
{
    cleanup_tasks();
    for (unsigned i = 0; i < _iqueues.weight();i++) {
            delete[] _iqueues.get_value(i).pkts;
    }
}

void ToDPDKDevice::add_handlers()
{
    add_read_handler("n_sent", count_handler, 0);
    add_read_handler("n_dropped", dropped_handler, 0);
    add_write_handler("reset_counts", reset_count_handler, 0, Handler::BUTTON);
}

inline void ToDPDKDevice::set_flush_timer(TXInternalQueue &iqueue) {
<<<<<<< HEAD
    if (_timeout >= 0) {
=======
    if (_timeout >= 0 || iqueue.nr_pending) {
>>>>>>> 62db375f
        if (iqueue.timeout.scheduled()) {
            //No more pending packets, remove timer
            if (iqueue.nr_pending == 0)
                iqueue.timeout.unschedule();
        } else {
            if (iqueue.nr_pending > 0) {
                //Pending packets, set timeout to flush packets after a while even without burst
                if (_timeout <= 0)
                    iqueue.timeout.schedule_now();
                else
                    iqueue.timeout.schedule_after_msec(_timeout);
            }
        }
    }
}

void ToDPDKDevice::run_timer(Timer *)
{
    flush_internal_tx_queue(_iqueues.get());
}

/* Flush as much as possible packets from a given internal queue to the DPDK
 * device. */
void ToDPDKDevice::flush_internal_tx_queue(TXInternalQueue &iqueue) {
    unsigned sent = 0;
    unsigned r;
    /* sub_burst is the number of packets DPDK should send in one call if
     * there is no congestion, normally 32. If it sends less, it means
     * there is no more room in the output ring and we'll need to come
     * back later. Also, if we're wrapping around the ring, sub_burst
     * will be used to split the burst in two, as rte_eth_tx_burst needs a
     * contiguous buffer space.
     */
    unsigned sub_burst;

    lock();

    do {
        sub_burst = iqueue.nr_pending > 32 ? 32 : iqueue.nr_pending;
        if (iqueue.index + sub_burst >= _internal_tx_queue_size)
            // The sub_burst wraps around the ring
            sub_burst = _internal_tx_queue_size - iqueue.index;
        //Todo : if there is multiple queue assigned to this thread, send on all of them
        r = rte_eth_tx_burst(_dev->port_id, queue_for_thisthread_begin(), &iqueue.pkts[iqueue.index],
                             sub_burst);
        iqueue.nr_pending -= r;
        iqueue.index += r;

        if (iqueue.index >= _internal_tx_queue_size) // Wrapping around the ring
            iqueue.index = 0;

        sent += r;
    } while (r == sub_burst && iqueue.nr_pending > 0);
    unlock();

    add_count(sent);

    // If ring is empty, reset the index to avoid wrap ups
    if (iqueue.nr_pending == 0)
        iqueue.index = 0;
}

void ToDPDKDevice::push(int, Packet *p)
{
    // Get the thread-local internal queue
    TXInternalQueue &iqueue = _iqueues.get();

    bool congestioned;
    do {
        congestioned = false;

        if (iqueue.nr_pending == _internal_tx_queue_size) { // Internal queue is full
            /* We just set the congestion flag. If we're in blocking mode,
             * we'll loop, else we'll drop this packet.*/
            congestioned = true;
            if (!_blocking) {
                add_dropped(1);
                if (!_congestion_warning_printed) {
                    click_chatter("%s: packet dropped", name().c_str());
                    _congestion_warning_printed = true;
                }
            } else if (!_congestion_warning_printed) {
                click_chatter("%s: congestion warning", name().c_str());
                _congestion_warning_printed = true;
            }
        } else { // If there is space in the iqueue
            struct rte_mbuf* mbuf = DPDKDevice::get_mbuf(p, true, _this_node);
            if (mbuf != NULL) {
                iqueue.pkts[(iqueue.index + iqueue.nr_pending) % _internal_tx_queue_size] = mbuf;
                iqueue.nr_pending++;
            }
        }

        if ((int)iqueue.nr_pending >= _burst || congestioned) {
            flush_internal_tx_queue(iqueue);
        }
        set_flush_timer(iqueue); //We wait until burst for sending packets, so flushing timer is especially important here

        // If we're in blocking mode, we loop until we can put p in the iqueue
    } while (unlikely(_blocking && congestioned));

#if !CLICK_PACKET_USE_DPDK
//    if (likely(is_fullpush()))
//        p->safe_kill();
//    else
        p->kill();
#endif
}


/**
 * push_batch seems more complex than in tonetmapdevice, but it's only because
 *  we have to place pointers in an array, and we don't want to keep a linked
 *  list plus an array (we could end up with packets which were not sent in the
 *  array, and packets in the list, it would be a mess). So we use an array as
 *  a ring.
 */
#if HAVE_BATCH
void ToDPDKDevice::push_batch(int, PacketBatch *head)
{
    // Get the thread-local internal queue
    TXInternalQueue &iqueue = _iqueues.get();

    Packet* p = head;
    Packet* next;

    //No recycling through click if we have DPDK-backed packets
    bool congestioned;
#if !CLICK_PACKET_USE_DPDK
    BATCH_RECYCLE_START();
#endif
    do {
        congestioned = false;
        //First, place the packets in the queue
        while (iqueue.nr_pending < _internal_tx_queue_size && p) { // Internal queue is full
            // While there is still place in the iqueue
            struct rte_mbuf* mbuf = DPDKDevice::get_mbuf(p, true, _this_node);
            if (mbuf != NULL) {
                iqueue.pkts[(iqueue.index + iqueue.nr_pending) & (_internal_tx_queue_size - 1)] = mbuf;
                iqueue.nr_pending++;
            }
            next = p->next();
#if !CLICK_PACKET_USE_DPDK
        BATCH_RECYCLE_UNSAFE_PACKET(p);
#endif
            p = next;
        }

        if (p != 0) {
            congestioned = true;
            if (!_congestion_warning_printed) {
                if (!_blocking)
                    click_chatter("%s: packet dropped", name().c_str());
                else
                    click_chatter("%s: congestion warning", name().c_str());
                _congestion_warning_printed = true;
            }
        }

        //Flush the queue if we have pending packets
        if ((int)iqueue.nr_pending >= _burst || congestioned) {
            flush_internal_tx_queue(iqueue);
        }
        set_flush_timer(iqueue);

        // If we're in blocking mode, we loop until we can put p in the iqueue
    } while (unlikely(_blocking && congestioned));

#if !CLICK_PACKET_USE_DPDK
    //If non-blocking, drop all packets that could not be sent
    while (p) {
        next = p->next();
        BATCH_RECYCLE_UNSAFE_PACKET(p);
        p = next;
        add_dropped(1);
    }
#endif

#if !CLICK_PACKET_USE_DPDK
    BATCH_RECYCLE_END();
#endif

}
#endif

CLICK_ENDDECLS
ELEMENT_REQUIRES(userlevel dpdk)
EXPORT_ELEMENT(ToDPDKDevice)
ELEMENT_MT_SAFE(ToDPDKDevice)<|MERGE_RESOLUTION|>--- conflicted
+++ resolved
@@ -132,11 +132,7 @@
 }
 
 inline void ToDPDKDevice::set_flush_timer(TXInternalQueue &iqueue) {
-<<<<<<< HEAD
-    if (_timeout >= 0) {
-=======
     if (_timeout >= 0 || iqueue.nr_pending) {
->>>>>>> 62db375f
         if (iqueue.timeout.scheduled()) {
             //No more pending packets, remove timer
             if (iqueue.nr_pending == 0)
