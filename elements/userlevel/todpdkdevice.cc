/*
 * todpdkdevice.{cc,hh} -- element sends packets to network via Intel's DPDK
 *
 * Copyright (c) 2014-2015 Cyril Soldani, University of Liège
 * Copyright (c) 2015 Tom Barbette, University of Liège
 *
 * Permission is hereby granted, free of charge, to any person obtaining a
 * copy of this software and associated documentation files (the "Software"),
 * to deal in the Software without restriction, subject to the conditions
 * listed in the Click LICENSE file. These conditions include: you must
 * preserve this copyright notice, and you cannot mention the copyright
 * holders in advertising related to the Software without their permission.
 * The Software is provided WITHOUT ANY WARRANTY, EXPRESS OR IMPLIED. This
 * notice is a summary of the Click LICENSE file; the license in that file is
 * legally binding.
 */

#include <click/config.h>

#include <click/args.hh>
#include <click/error.hh>

#include "todpdkdevice.hh"

CLICK_DECLS

ToDPDKDevice::ToDPDKDevice() :
<<<<<<< HEAD
    _iqueues(), _port_id(0),
	_timeout(0), _congestion_warning_printed(false)
=======
    _iqueues(), _dev(0), _queue_id(0), _blocking(false),
    _iqueue_size(1024), _burst_size(32), _timeout(0), _n_sent(0),
    _n_dropped(0), _congestion_warning_printed(false)
>>>>>>> cfe73a5c
{
	 _blocking = false;
	 _burst = -1;
	 _internal_tx_queue_size = 1024;
}

ToDPDKDevice::~ToDPDKDevice()
{
}

int ToDPDKDevice::configure(Vector<String> &conf, ErrorHandler *errh)
{
<<<<<<< HEAD
    int maxthreads = -1;
    int maxqueues = 128;

    if (parse(Args(conf, this, errh)
        .read_mp("PORT", _port_id))
        .read("TIMEOUT", _timeout)
        .read("NDESC",ndesc)
        .complete() < 0)
            return -1;
    //TODO : If user put multiple ToDPDKDevice with the same port and without the QUEUE parameter, try to share the available queues among them
    if (firstqueue == -1)
            firstqueue = 0;
    configure_tx(1,maxqueues,errh);
    return 0;
=======
    int n_desc = -1;
	String dev;
	bool allow_nonexistent = false;

    if (Args(conf, this, errh)
        .read_mp("PORT", dev)
        .read_p("QUEUE", _queue_id)
        .read("IQUEUE", _iqueue_size)
        .read("BLOCKING", _blocking)
        .read("BURST", _burst_size)
        .read("TIMEOUT", _timeout)
        .read("NDESC",n_desc)
        .read("ALLOW_NONEXISTENT", allow_nonexistent)
        .complete() < 0)
        return -1;

    if (_iqueue_size < _burst_size) {
        _iqueue_size = _burst_size;
        click_chatter(
            "%s: IQUEUE cannot be smaller than BURST, IQUEUE has been set to "
            "match BURST, that is %d", name().c_str(), _iqueue_size);
    }

    if (!DPDKDeviceArg::parse(dev, _dev)) {
        if (allow_nonexistent)
            return 0;
        else
            return errh->error("%s : Unknown or invalid PORT", dev.c_str());
    }

    return _dev->add_tx_queue(_queue_id, (n_desc > 0) ? n_desc : 1024, errh);
>>>>>>> cfe73a5c
}

int ToDPDKDevice::initialize(ErrorHandler *errh)
{
<<<<<<< HEAD
    int ret;

    ret = initialize_tx(errh);
    if (ret != 0)
        return ret;

    for (int i = 0; i < n_queues; i++) {
        ret = DPDKDevice::add_tx_device(_port_id, i, ndesc , errh);
        if (ret != 0) return ret;    }

#if HAVE_BATCH
    if (batch_mode() == BATCH_MODE_YES) {
        if (_burst > 0)
            errh->warning("BURST is unused with batching !");
    } else
#endif
    {
		if (_burst < 0)
			_burst = 32;

		if (ndesc > 0 && (unsigned)_burst > ndesc / 2 ) {
			errh->warning("BURST should not be upper than half the number of descriptor (%d)",ndesc);
		}
    }
=======
    if (!_dev)
        return 0;

    _iqueues.resize(click_max_cpu_ids());
>>>>>>> cfe73a5c

    ret = initialize_tasks(false,errh);
    if (ret != 0)
        return ret;

    for (unsigned i = 0; i < _iqueues.size();i++) {
        _iqueues.get_value(i).pkts = new struct rte_mbuf *[_internal_tx_queue_size];
        if (_timeout >= 0) {
            _iqueues.get_value(i).timeout.assign(this);
            _iqueues.get_value(i).timeout.initialize(this);
            _iqueues.get_value(i).timeout.move_thread(i);
        }
    }

    _this_node = DPDKDevice::get_port_numa_node(_port_id);

    if (all_initialized()) {
        int ret =DPDKDevice::initialize(errh);
        if (ret != 0) return ret;
    }
    return 0;
}

void ToDPDKDevice::cleanup(CleanupStage stage)
{
	cleanup_tasks();
	for (unsigned i = 0; i < _iqueues.size();i++) {
			delete[] _iqueues.get_value(i).pkts;
	}
}

void ToDPDKDevice::add_handlers()
{
    add_read_handler("n_sent", count_handler, 0);
    add_read_handler("n_dropped", dropped_handler, 0);
    add_write_handler("reset_counts", reset_count_handler, 0, Handler::BUTTON);
}

inline void ToDPDKDevice::set_flush_timer(TXInternalQueue &iqueue) {
    if (_timeout >= 0) {
	if (iqueue.timeout.scheduled()) {
		//No more pending packets, remove timer
		if (iqueue.nr_pending == 0)
			iqueue.timeout.unschedule();
	} else {
			if (iqueue.nr_pending > 0)
				//Pending packets, set timeout to flush packets after a while even without burst
				if (_timeout == 0)
					iqueue.timeout.schedule_now();
				else
					iqueue.timeout.schedule_after_msec(_timeout);
	}
    }
}

void ToDPDKDevice::run_timer(Timer *)
{
    flush_internal_tx_queue(_iqueues.get());
}

/* Flush as much as possible packets from a given internal queue to the DPDK
 * device. */
void ToDPDKDevice::flush_internal_tx_queue(TXInternalQueue &iqueue) {
    unsigned sent = 0;
    unsigned r;
    /* sub_burst is the number of packets DPDK should send in one call if
     * there is no congestion, normally 32. If it sends less, it means
     * there is no more room in the output ring and we'll need to come
     * back later. Also, if we're wrapping around the ring, sub_burst
     * will be used to split the burst in two, as rte_eth_tx_burst needs a
     * contiguous buffer space.
     */
    unsigned sub_burst;

    lock();

    do {
        sub_burst = iqueue.nr_pending > 32 ? 32 : iqueue.nr_pending;
        if (iqueue.index + sub_burst >= _internal_tx_queue_size)
            // The sub_burst wraps around the ring
<<<<<<< HEAD
            sub_burst = _internal_tx_queue_size - iqueue.index;
        //Todo : if there is multiple queue assigned to this thread, send on all of them
        r = rte_eth_tx_burst(_port_id, queue_for_thisthread_begin(), &iqueue.pkts[iqueue.index],
=======
            sub_burst = _iqueue_size - iqueue.index;
        r = rte_eth_tx_burst(_dev->port_id, _queue_id, &iqueue.pkts[iqueue.index],
>>>>>>> cfe73a5c
                             sub_burst);
        iqueue.nr_pending -= r;
        iqueue.index += r;

        if (iqueue.index >= _internal_tx_queue_size) // Wrapping around the ring
            iqueue.index = 0;

        sent += r;
    } while (r == sub_burst && iqueue.nr_pending > 0);
    unlock();

    add_count(sent);

    // If ring is empty, reset the index to avoid wrap ups
    if (iqueue.nr_pending == 0)
        iqueue.index = 0;
}

void ToDPDKDevice::push_packet(int, Packet *p)
{
    if (!_dev)
        return;

    // Get the thread-local internal queue
    TXInternalQueue &iqueue = _iqueues.get();

    bool congestioned;
    do {
        congestioned = false;

        if (iqueue.nr_pending == _internal_tx_queue_size) { // Internal queue is full
            /* We just set the congestion flag. If we're in blocking mode,
             * we'll loop, else we'll drop this packet.*/
            congestioned = true;
            if (!_blocking) {
                add_dropped(1);
                if (!_congestion_warning_printed) {
                    click_chatter("%s: packet dropped", name().c_str());
                    _congestion_warning_printed = true;
                }
            } else if (!_congestion_warning_printed) {
                click_chatter("%s: congestion warning", name().c_str());
                _congestion_warning_printed = true;
            }
        } else { // If there is space in the iqueue
            struct rte_mbuf* mbuf = DPDKDevice::get_mbuf(p, true, _this_node);
            if (mbuf != NULL) {
                iqueue.pkts[(iqueue.index + iqueue.nr_pending) % _internal_tx_queue_size] = mbuf;
                iqueue.nr_pending++;
            }
        }

        if ((int)iqueue.nr_pending >= _burst || congestioned) {
            flush_internal_tx_queue(iqueue);
        }
        set_flush_timer(iqueue); //We wait until burst for sending packets, so flushing timer is especially important here

        // If we're in blocking mode, we loop until we can put p in the iqueue
    } while (unlikely(_blocking && congestioned));

#if !CLICK_PACKET_USE_DPDK
	if (likely(is_fullpush()))
	    p->safe_kill();
	else
	    p->kill();
#endif
}


/**
 * push_batch seems more complex than in tonetmapdevice, but it's only because
 *  we have to place pointers in an array, and we don't want to keep a linked
 *  list plus an array (we could end up with packets which were not sent in the
 *  array, and packets in the list, it would be a mess). So we use an array as
 *  a ring.
 */
#if HAVE_BATCH
void ToDPDKDevice::push_batch(int, PacketBatch *head)
{
	// Get the thread-local internal queue
	TXInternalQueue &iqueue = _iqueues.get();

	Packet* p = head;
	Packet* next;

	//No recycling through click if we have DPDK-backed packets
	bool congestioned;
#if !CLICK_PACKET_USE_DPDK
    BATCH_RECYCLE_START();
#endif
	do {
		congestioned = false;
		//First, place the packets in the queue
        while (iqueue.nr_pending < _internal_tx_queue_size && p) { // Internal queue is full
            // While there is still place in the iqueue
            struct rte_mbuf* mbuf = DPDKDevice::get_mbuf(p, true, _this_node);
            if (mbuf != NULL) {
                iqueue.pkts[(iqueue.index + iqueue.nr_pending) % _internal_tx_queue_size] = mbuf;
                iqueue.nr_pending++;
            }
            next = p->next();
#if !CLICK_PACKET_USE_DPDK
        BATCH_RECYCLE_UNSAFE_PACKET(p);
#endif
            p = next;
        }

        if (p != 0) {
            congestioned = true;
            if (!_congestion_warning_printed) {
                if (!_blocking)
                    click_chatter("%s: packet dropped", name().c_str());
                else
                    click_chatter("%s: congestion warning", name().c_str());
                _congestion_warning_printed = true;
            }
        }

        //Flush the queue if we have pending packets
        if ((int)iqueue.nr_pending > 0) {
            flush_internal_tx_queue(iqueue);
        }
        set_flush_timer(iqueue);

        // If we're in blocking mode, we loop until we can put p in the iqueue
    } while (unlikely(_blocking && congestioned));

#if !CLICK_PACKET_USE_DPDK
	//If non-blocking, drop all packets that could not be sent
	while (p) {
		next = p->next();
        BATCH_RECYCLE_UNSAFE_PACKET(p);
        p = next;
        add_dropped(1);
	}
#endif

#if !CLICK_PACKET_USE_DPDK
	BATCH_RECYCLE_END();
#endif

}
#endif

CLICK_ENDDECLS
ELEMENT_REQUIRES(userlevel dpdk)
EXPORT_ELEMENT(ToDPDKDevice)
ELEMENT_MT_SAFE(ToDPDKDevice)<|MERGE_RESOLUTION|>--- conflicted
+++ resolved
@@ -25,14 +25,8 @@
 CLICK_DECLS
 
 ToDPDKDevice::ToDPDKDevice() :
-<<<<<<< HEAD
-    _iqueues(), _port_id(0),
-	_timeout(0), _congestion_warning_printed(false)
-=======
-    _iqueues(), _dev(0), _queue_id(0), _blocking(false),
-    _iqueue_size(1024), _burst_size(32), _timeout(0), _n_sent(0),
-    _n_dropped(0), _congestion_warning_printed(false)
->>>>>>> cfe73a5c
+    _iqueues(), _dev(0),
+    _timeout(0), _congestion_warning_printed(false)
 {
 	 _blocking = false;
 	 _burst = -1;
@@ -45,59 +39,31 @@
 
 int ToDPDKDevice::configure(Vector<String> &conf, ErrorHandler *errh)
 {
-<<<<<<< HEAD
-    int maxthreads = -1;
     int maxqueues = 128;
+    String dev;
 
     if (parse(Args(conf, this, errh)
-        .read_mp("PORT", _port_id))
+        .read_mp("PORT", dev))
         .read("TIMEOUT", _timeout)
         .read("NDESC",ndesc)
         .complete() < 0)
             return -1;
+    if (!DPDKDeviceArg::parse(dev, _dev)) {
+        if (allow_nonexistent)
+            return 0;
+        else
+            return errh->error("%s : Unknown or invalid PORT", dev.c_str());
+    }
+
     //TODO : If user put multiple ToDPDKDevice with the same port and without the QUEUE parameter, try to share the available queues among them
     if (firstqueue == -1)
             firstqueue = 0;
     configure_tx(1,maxqueues,errh);
     return 0;
-=======
-    int n_desc = -1;
-	String dev;
-	bool allow_nonexistent = false;
-
-    if (Args(conf, this, errh)
-        .read_mp("PORT", dev)
-        .read_p("QUEUE", _queue_id)
-        .read("IQUEUE", _iqueue_size)
-        .read("BLOCKING", _blocking)
-        .read("BURST", _burst_size)
-        .read("TIMEOUT", _timeout)
-        .read("NDESC",n_desc)
-        .read("ALLOW_NONEXISTENT", allow_nonexistent)
-        .complete() < 0)
-        return -1;
-
-    if (_iqueue_size < _burst_size) {
-        _iqueue_size = _burst_size;
-        click_chatter(
-            "%s: IQUEUE cannot be smaller than BURST, IQUEUE has been set to "
-            "match BURST, that is %d", name().c_str(), _iqueue_size);
-    }
-
-    if (!DPDKDeviceArg::parse(dev, _dev)) {
-        if (allow_nonexistent)
-            return 0;
-        else
-            return errh->error("%s : Unknown or invalid PORT", dev.c_str());
-    }
-
-    return _dev->add_tx_queue(_queue_id, (n_desc > 0) ? n_desc : 1024, errh);
->>>>>>> cfe73a5c
 }
 
 int ToDPDKDevice::initialize(ErrorHandler *errh)
 {
-<<<<<<< HEAD
     int ret;
 
     ret = initialize_tx(errh);
@@ -105,7 +71,7 @@
         return ret;
 
     for (int i = 0; i < n_queues; i++) {
-        ret = DPDKDevice::add_tx_device(_port_id, i, ndesc , errh);
+        ret = _dev->add_tx_queue(i, ndesc , errh);
         if (ret != 0) return ret;    }
 
 #if HAVE_BATCH
@@ -122,12 +88,6 @@
 			errh->warning("BURST should not be upper than half the number of descriptor (%d)",ndesc);
 		}
     }
-=======
-    if (!_dev)
-        return 0;
-
-    _iqueues.resize(click_max_cpu_ids());
->>>>>>> cfe73a5c
 
     ret = initialize_tasks(false,errh);
     if (ret != 0)
@@ -142,7 +102,7 @@
         }
     }
 
-    _this_node = DPDKDevice::get_port_numa_node(_port_id);
+    _this_node = DPDKDevice::get_port_numa_node(_dev->port_id);
 
     if (all_initialized()) {
         int ret =DPDKDevice::initialize(errh);
@@ -151,7 +111,7 @@
     return 0;
 }
 
-void ToDPDKDevice::cleanup(CleanupStage stage)
+void ToDPDKDevice::cleanup(CleanupStage)
 {
 	cleanup_tasks();
 	for (unsigned i = 0; i < _iqueues.size();i++) {
@@ -173,12 +133,13 @@
 		if (iqueue.nr_pending == 0)
 			iqueue.timeout.unschedule();
 	} else {
-			if (iqueue.nr_pending > 0)
+			if (iqueue.nr_pending > 0) {
 				//Pending packets, set timeout to flush packets after a while even without burst
 				if (_timeout == 0)
 					iqueue.timeout.schedule_now();
 				else
 					iqueue.timeout.schedule_after_msec(_timeout);
+				}
 	}
     }
 }
@@ -208,14 +169,9 @@
         sub_burst = iqueue.nr_pending > 32 ? 32 : iqueue.nr_pending;
         if (iqueue.index + sub_burst >= _internal_tx_queue_size)
             // The sub_burst wraps around the ring
-<<<<<<< HEAD
             sub_burst = _internal_tx_queue_size - iqueue.index;
         //Todo : if there is multiple queue assigned to this thread, send on all of them
-        r = rte_eth_tx_burst(_port_id, queue_for_thisthread_begin(), &iqueue.pkts[iqueue.index],
-=======
-            sub_burst = _iqueue_size - iqueue.index;
-        r = rte_eth_tx_burst(_dev->port_id, _queue_id, &iqueue.pkts[iqueue.index],
->>>>>>> cfe73a5c
+        r = rte_eth_tx_burst(_dev->port_id, queue_for_thisthread_begin(), &iqueue.pkts[iqueue.index],
                              sub_burst);
         iqueue.nr_pending -= r;
         iqueue.index += r;
@@ -236,9 +192,6 @@
 
 void ToDPDKDevice::push_packet(int, Packet *p)
 {
-    if (!_dev)
-        return;
-
     // Get the thread-local internal queue
     TXInternalQueue &iqueue = _iqueues.get();
 
