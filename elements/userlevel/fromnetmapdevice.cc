// -*- c-basic-offset: 4; related-file-name: "fromnetmapdevice.hh" -*-
/*
 * fromnetmapdevice.{cc,hh} -- element reads packets live from network via
 * Intel's DPDK
 *
 * Copyright (c) 2014-2015 University of Liège
 * Copyright (c) 2014 Cyril Soldani
 * Copyright (c) 2015 Tom Barbette
 *
 * Permission is hereby granted, free of charge, to any person obtaining a
 * copy of this software and associated documentation files (the "Software"),
 * to deal in the Software without restriction, subject to the conditions
 * listed in the Click LICENSE file. These conditions include: you must
 * preserve this copyright notice, and you cannot mention the copyright
 * holders in advertising related to the Software without their permission.
 * The Software is provided WITHOUT ANY WARRANTY, EXPRESS OR IMPLIED. This
 * notice is a summary of the Click LICENSE file; the license in that file is
 * legally binding.
 */

#include <click/config.h>
#include "fromnetmapdevice.hh"
#include <click/args.hh>
#include <click/master.hh>
#include <click/error.hh>
#include <click/standard/scheduleinfo.hh>
#include <click/packet.hh>
#include <click/packet_anno.hh>
#include <vector>

CLICK_DECLS

FromNetmapDevice::FromNetmapDevice() : _device(NULL), _promisc(1),_blockant(false),_burst(32),_keephand(false), _set_rss_aggregate(0)
{
#if HAVE_BATCH
	in_batch_mode = BATCH_MODE_YES;
#endif
#if HAVE_ZEROCOPY
	NetmapDevice::global_alloc += 2048;
#endif
}

void *
FromNetmapDevice::cast(const char *n)
{
    if (strcmp(n, "FromNetmapDevice") == 0)
	return (Element *)this;
    return NULL;
}

int
FromNetmapDevice::configure(Vector<String> &conf, ErrorHandler *errh)
{

	String flow,ifname;
	int threadoffset = -1;
	int maxthreads = -1;
	int maxqueues = 128;
	bool numa = _numa;
	int thisnode = 0;

    if (Args(conf, this, errh)
    .read_mp("DEVNAME", ifname)
  	.read_p("PROMISC", _promisc)
  	.read_p("BURST", _burst)
  	.read("MAXTHREADS", maxthreads)
  	.read("THREADOFFSET", threadoffset)
  	.read("KEEPHAND",_keephand)
  	.read("MAXQUEUES",maxqueues)
	.read("RSS_AGGREGATE", _set_rss_aggregate)
  	.read("NUMA",numa)
	.read("VERBOSE",_verbose)

  	.complete() < 0)
    	return -1;
#if !HAVE_NUMA
    if (numa) {
    	click_chatter("Cannot use numa if --enable-numa wasn't set during compilation time !");
    }
    _numa = false;
#else
    _numa = numa;
    if (numa) {
    const char* device = ifname.c_str();
    thisnode = Numa::get_device_node(&device[7]);
    } else
        thisnode = 0;
#endif

#if !NETMAP_WITH_HASH
    if (_set_rss_aggregate)
        return errh->error("You have to use the modified netmap version to use RSS_AGGREGATE !");
#endif
    _device = NetmapDevice::open(ifname);
    if (!_device) {
        return errh->error("Could not initialize %s",ifname.c_str());
    }

    int r = configure_rx(thisnode,maxthreads,_device->n_queues,std::min(maxqueues,_device->n_queues),threadoffset,errh);
    if (r != 0) return r;

    return 0;
}


int
FromNetmapDevice::initialize(ErrorHandler *errh)
{
    int ret;

    ret = QueueDevice::initialize_rx(errh);
    if (ret != 0) return ret;

    ret = QueueDevice::initialize_tasks(false,errh);
    if (ret != 0) return ret;

	//IRQ
	char netinfo[100];
	sprintf(netinfo, "/sys/class/net/%s/device/msi_irqs", _device->parent_nmd->nifp->ni_name);
	DIR *dir;
	struct dirent *ent;

	int i =0;
	if ((dir = opendir (netinfo)) != NULL) {
	  /* print all the files and directories within directory */
	  while ((ent = readdir (dir)) != NULL) {
		int n = atoi(ent->d_name);
		if (n == 0) continue;


		char irqpath[100];
		int irq_n = n;

		sprintf(irqpath, "/proc/irq/%d/smp_affinity_list", irq_n);
		int fd = open(irqpath, O_WRONLY);
		if (fd <= 0)
			continue;
		sprintf(irqpath,"%d",thread_for_queue(i));
		click_chatter("echo %d > %d (%d)",thread_for_queue(i),irq_n,i);
		write(fd, irqpath, (size_t)strlen(irqpath));
		close(fd);
		i++;
		if (i == nqueues)
			break;

	  }
	  closedir (dir);
	}

	//Register select for all concerned threads
	_queue_for_fd.resize(_device->_maxfd + 1);
	for (int i = 0; i < nqueues; i++) {
	    int fd = _device->nmds[i]->fd;
	    _queue_for_fd[fd] = i;
	    for (int j = 0; j < queue_share;j++) {
	        master()->thread(thread_for_queue(i) - j)->select_set().add_select(fd,this,SELECT_READ);
	    }
	}

	return 0;
}

#if !HAVE_NETMAP_PACKET_POOL
PacketBatch*
FromNetmapDevice::pull_batch(int port, unsigned max) {
		click_chatter("PULL BATCH only supports netmap batch!");
		return 0;
}
#else
PacketBatch*
FromNetmapDevice::pull_batch(int port, unsigned max) {

	for (int i = queue_for_thread_begin(); i <= queue_for_thread_end(); i++) {
		lock();
		struct nm_desc* nmd = _device->nmds[i];
#ifdef SYNC_ON_IRQ
		ioctl(nmd->fd,NIOCRXSYNC,SYNC_ON_IRQ);
#else
		ioctl(nmd->fd,NIOCRXSYNC,0);
#endif
		struct netmap_ring *rxring = NETMAP_RXRING(nmd->nifp, i);

		u_int cur, n;

		cur = rxring->cur;

		n = nm_ring_space(rxring);
		if (max && n > max) {
			n = max;
		}

		if (n == 0) {
			unlock();
			continue;
		}

		Timestamp ts = Timestamp::make_usec(nmd->hdr.ts.tv_sec, nmd->hdr.ts.tv_usec);

		PacketBatch *batch_head = WritablePacket::make_netmap_batch(n,rxring,cur,_set_rss_aggregate);
		if (!batch_head) goto error;
		batch_head->set_timestamp_anno(ts);
		rxring->head = rxring->cur = cur;
		unlock();
		if (batch_head) {
			add_count(batch_head->count());
			return batch_head;
		}
	}
	return 0;
	error: //No more buffer
	click_chatter("No more buffers !");
	router()->master()->kill_router(router());
	return 0;
}
#endif

inline bool
FromNetmapDevice::receive_packets(Task* task, int begin, int end, bool fromtask) {
	unsigned nr_pending = 0;

	int sent = 0;

	for (int i = begin; i <= end; i++) {
		lock();

		struct nm_desc* nmd = _device->nmds[i];

		struct netmap_ring *rxring = NETMAP_RXRING(nmd->nifp, i);

		u_int cur, n;

		cur = rxring->cur;

		n = nm_ring_space(rxring);
		if (_burst && n > _burst) {
			nr_pending += n - _burst;
			n = _burst;
		}

		if (n == 0) {
			unlock();
			continue;
		}

		Timestamp ts = Timestamp::make_usec(nmd->hdr.ts.tv_sec, nmd->hdr.ts.tv_usec);

		sent+=n;

#if HAVE_NETMAP_PACKET_POOL && HAVE_BATCH
		PacketBatch *batch_head = WritablePacket::make_netmap_batch(n,rxring,cur,_set_rss_aggregate);
		if (!batch_head) goto error;
#else

# if HAVE_BATCH
		PacketBatch *batch_head = NULL;
		Packet* last = NULL;
		unsigned int count = n;
# endif
		while (n > 0) {

<<<<<<< HEAD
			struct netmap_slot* slot = &rxring->slot[cur];
=======
#endif
			rxring->head = rxring->cur = cur;
			unlock();
#if HAVE_BATCH
			batch_head->set_timestamp_anno(ts);
			output_push_batch(0,batch_head);
#endif
>>>>>>> 24a7556b

			unsigned char* data = (unsigned char*)NETMAP_BUF(rxring, slot->buf_idx);
			WritablePacket *p;
			if (slot->flags & NS_MOREFRAG) {
				click_chatter("Packets bigger than Netmap buffer size are not supported for now. Please set MTU lower and disable features like LRO and GRO.");
			    assert(false);
			}
# if HAVE_NETMAP_PACKET_POOL
			__builtin_prefetch(data);
			p = WritablePacket::make_netmap(data, rxring, slot,_set_rss_aggregate);
			if (unlikely(p == NULL)) goto error;
# else
#  if HAVE_ZEROCOPY
			uint32_t newbuffer;
			if (slot->len > 64 && (newbuffer = NetmapBufQ::local_pool()->extract()) != 0) {
				__builtin_prefetch(data);
				p = Packet::make( data, slot->len, NetmapBufQ::buffer_destructor,0);
				if (!p) goto error;
				slot->buf_idx = newbuffer;
				slot->flags = NS_BUF_CHANGED;
			} else
#  endif
			{
				p = Packet::make(data, slot->len);
				if (!p) goto error;
			}
# endif //HAVE_NETMAP_PACKET_POOL
#if NETMAP_WITH_HASH
			if (_set_rss_aggregate)
				SET_AGGREGATE_ANNO(p,slot->hash);
#endif

			p->set_packet_type_anno(Packet::HOST);
			p->set_mac_header(p->data());

# if HAVE_BATCH
			if (batch_head == NULL) {
				batch_head = PacketBatch::start_head(p);
			} else {
				last->set_next(p);
			}
			last = p;
# else
			p->set_timestamp_anno(ts);
			output(0).push(p);
# endif
			cur = nm_ring_next(rxring, cur);
			n--;
		}
# if HAVE_BATCH
	if (batch_head) {
		batch_head->make_tail(last,count);
	}
# endif

#endif //HAVE_NETMAP_PACKET_POOL && HAVE_BATCH
	rxring->head = rxring->cur = cur;
	unlock();
# if HAVE_BATCH
	batch_head->set_timestamp_anno(ts);
	output(0).push_batch(batch_head);
# endif
	}
	if (nr_pending > _burst) { //TODO size/4?
		if (fromtask) {
			task->fast_reschedule();
		} else {
	        task->reschedule();
	    }
	}

	add_count(sent);
  return sent;
  error: //No more buffer

  click_chatter("No more buffers !");
  router()->master()->kill_router(router());
  return 0;
}

void
FromNetmapDevice::selected(int fd, int)
{
	receive_packets(task_for_thread(),queue_for_fd(fd),queue_for_fd(fd),false);
}

void
FromNetmapDevice::cleanup(CleanupStage)
{
    cleanup_tasks();
    if (_device) _device->destroy();
}

bool
FromNetmapDevice::run_task(Task* t)
{
    return receive_packets(t,queue_for_thread_begin(),queue_for_thread_end(),true);

}

void FromNetmapDevice::add_handlers()
{
    add_read_handler("count", count_handler, 0);
    add_read_handler("dropped", dropped_handler, 0);
    add_write_handler("reset_counts", reset_count_handler, 0, Handler::BUTTON);
}



CLICK_ENDDECLS
ELEMENT_REQUIRES(userlevel netmap QueueDevice)
EXPORT_ELEMENT(FromNetmapDevice)
ELEMENT_MT_SAFE(FromNetmapDevice)<|MERGE_RESOLUTION|>--- conflicted
+++ resolved
@@ -258,17 +258,7 @@
 # endif
 		while (n > 0) {
 
-<<<<<<< HEAD
 			struct netmap_slot* slot = &rxring->slot[cur];
-=======
-#endif
-			rxring->head = rxring->cur = cur;
-			unlock();
-#if HAVE_BATCH
-			batch_head->set_timestamp_anno(ts);
-			output_push_batch(0,batch_head);
-#endif
->>>>>>> 24a7556b
 
 			unsigned char* data = (unsigned char*)NETMAP_BUF(rxring, slot->buf_idx);
 			WritablePacket *p;
