// -*- c-basic-offset: 4; related-file-name: "fromnetmapdevice.hh" -*-
/*
 * fromnetmapdevice.{cc,hh} -- element reads packets live from network via
 * Intel's DPDK
 *
 * Copyright (c) 2014-2015 University of Liège
 * Copyright (c) 2014 Cyril Soldani
 * Copyright (c) 2015 Tom Barbette
 *
 * Permission is hereby granted, free of charge, to any person obtaining a
 * copy of this software and associated documentation files (the "Software"),
 * to deal in the Software without restriction, subject to the conditions
 * listed in the Click LICENSE file. These conditions include: you must
 * preserve this copyright notice, and you cannot mention the copyright
 * holders in advertising related to the Software without their permission.
 * The Software is provided WITHOUT ANY WARRANTY, EXPRESS OR IMPLIED. This
 * notice is a summary of the Click LICENSE file; the license in that file is
 * legally binding.
 */

#include <click/config.h>
#include "fromnetmapdevice.hh"
#include <click/args.hh>
#include <click/master.hh>
#include <click/error.hh>
#include <click/standard/scheduleinfo.hh>
#include <click/packet.hh>
#include <click/packet_anno.hh>
#include <vector>

CLICK_DECLS

<<<<<<< HEAD
FromNetmapDevice::FromNetmapDevice() : _device(NULL), _promisc(1),_blockant(false),_burst(32),_keephand(false), _set_rss_aggregate(0)
=======
FromNetmapDevice::FromNetmapDevice() : _device(NULL),_keephand(false)
>>>>>>> c35c27a9
{
#if HAVE_BATCH
	in_batch_mode = BATCH_MODE_YES;
#endif
#if HAVE_ZEROCOPY
	NetmapDevice::global_alloc += 2048;
#endif
	_burst = 32;
}

void *
FromNetmapDevice::cast(const char *n)
{
    if (strcmp(n, "FromNetmapDevice") == 0)
	return (Element *)this;
    return NULL;
}

int
FromNetmapDevice::configure(Vector<String> &conf, ErrorHandler *errh)
{

	String flow,ifname;

	int thisnode = 0;

    if (parse(Args(conf, this, errh)
    .read_mp("DEVNAME", ifname))
  	.read("KEEPHAND",_keephand)
<<<<<<< HEAD
  	.read("MAXQUEUES",maxqueues)
	.read("RSS_AGGREGATE", _set_rss_aggregate)
  	.read("NUMA",numa)
	.read("VERBOSE",_verbose)

=======
>>>>>>> c35c27a9
  	.complete() < 0)
    	return -1;
#if HAVE_NUMA
    if (_use_numa) {
    const char* device = ifname.c_str();
    thisnode = Numa::get_device_node(&device[7]);
    } else
        thisnode = 0;
#endif

#if !NETMAP_WITH_HASH
    if (_set_rss_aggregate)
        return errh->error("You have to use the modified netmap version to use RSS_AGGREGATE !");
#endif
    _device = NetmapDevice::open(ifname);
    if (!_device) {
        return errh->error("Could not initialize %s",ifname.c_str());
    }

    int r;
    if (n_queues == -1) {
	if (firstqueue == -1) {
		firstqueue = 0;
		//By default with Netmap, use all available queues (RSS is enabled by default)
		 r = configure_rx(thisnode,_device->n_queues,_device->n_queues,errh);
	} else {
		//If a queue number is setted, user probably want only one queue
		r = configure_rx(thisnode,1,1,errh);
	}
    } else {
        if (firstqueue == -1)
            firstqueue = 0;
        if (firstqueue + n_queues > _device->n_queues)
            return errh->error("You asked for %d queues after queue %d but device only have %d.",n_queues,firstqueue,_device->n_queues);
        r = configure_rx(thisnode,n_queues,n_queues,errh);
    }


    if (r != 0) return r;

    return 0;
}


int
FromNetmapDevice::initialize(ErrorHandler *errh)
{
    int ret;

    ret = initialize_rx(errh);
    if (ret != 0) return ret;

    ret = initialize_tasks(false,errh);
    if (ret != 0) return ret;

	if (_verbose > 0 && thread_per_queues() > 2) {
	errh->warning("Using 3 or more threads per NIC's hardware queue is "
				"discouraged : use more hardware-queue or less threads, or they "
				"will spin to lock the same hardware queue and do nothing usefull.");
	}

	if (_verbose > 0 && queue_per_threads > 3) {
		errh->warning(((usable_threads.weight()==1?String("The thread handling"):
				String("Each thread of")) + String(
						" %s will loop through %d hardware queues. Having "
						"more than 3 queues per thread is useless. Consider limiting the "
						"number of hardware queue of %s (via ethtool -L %s combined X "
						"on Linux), or use MAXQUEUES N argument to only use the first N queues and "
						"prevent traffic from going to the last queues by limiting RSS "
						"on %s (via ethtool -X %s equal N).")).c_str(),name().c_str(), queue_per_threads,_device->nmds[0]->nifp->ni_name,_device->nmds[0]->nifp->ni_name,_device->nmds[0]->nifp->ni_name,_device->nmds[0]->nifp->ni_name);
	}

	//IRQ
	char netinfo[100];
	sprintf(netinfo, "/sys/class/net/%s/device/msi_irqs", _device->ifname.c_str() + 7);
	DIR *dir;
	struct dirent *ent;

	int i =0;
	if ((dir = opendir (netinfo)) != NULL) {
	  while ((ent = readdir (dir)) != NULL && i < firstqueue + n_queues) {
		int n = atoi(ent->d_name);
		if (n == 0) continue;
		if (i < firstqueue) continue;

		char irqpath[100];
		int irq_n = n;

		sprintf(irqpath, "/proc/irq/%d/smp_affinity_list", irq_n);
		int fd = open(irqpath, O_WRONLY);
		if (fd <= 0)
			continue;
		sprintf(irqpath,"%d",thread_for_queue(i));
		if (_verbose > 1)
			click_chatter("Pinning IRQ %d (queue %d) to thread %d",irq_n,i,thread_for_queue(i));
		write(fd, irqpath, (size_t)strlen(irqpath));
		close(fd);
		i++;
	  }
	  closedir (dir);
	}

	//Map fd to queues to allow select handler to quickly check the right ring
	_queue_for_fd.resize(_device->_maxfd + 1);
	for (int i = firstqueue; i < n_queues + firstqueue; i++) {
	    int fd = _device->nmds[i]->fd;
	    _queue_for_fd[fd] = i;
	}

	//Register selects for threads
	for (int i = 0; i < usable_threads.size();i++) {
		if (!usable_threads[i])
			continue;
		for (int j = queue_for_thread_begin(i); j <= queue_for_thread_end(i); j++)
			master()->thread(i)->select_set().add_select(_device->nmds[j]->fd,this,SELECT_READ);
	}

	return 0;
}

#if !HAVE_NETMAP_PACKET_POOL
PacketBatch*
FromNetmapDevice::pull_batch(int port, unsigned max) {
		click_chatter("PULL BATCH only supports netmap batch!");
		return 0;
}
#else
PacketBatch*
FromNetmapDevice::pull_batch(int port, unsigned max) {

	for (int i = queue_for_thisthread_begin(); i <= queue_for_thisthread_end(); i++) {
		lock();
		struct nm_desc* nmd = _device->nmds[i];
#ifdef SYNC_ON_IRQ
		ioctl(nmd->fd,NIOCRXSYNC,SYNC_ON_IRQ);
#else
		ioctl(nmd->fd,NIOCRXSYNC,0);
#endif
		struct netmap_ring *rxring = NETMAP_RXRING(nmd->nifp, i);

		u_int cur, n;

		cur = rxring->cur;

		n = nm_ring_space(rxring);
		if (max && n > max) {
			n = max;
		}

		if (n == 0) {
			unlock();
			continue;
		}

		Timestamp ts = Timestamp::make_usec(nmd->hdr.ts.tv_sec, nmd->hdr.ts.tv_usec);

		PacketBatch *batch_head = WritablePacket::make_netmap_batch(n,rxring,cur,_set_rss_aggregate);
		if (!batch_head) goto error;
		batch_head->set_timestamp_anno(ts);
		rxring->head = rxring->cur = cur;
		unlock();
		if (batch_head) {
			add_count(batch_head->count());
			return batch_head;
		}
	}
	return 0;
	error: //No more buffer
	click_chatter("No more buffers !");
	router()->master()->kill_router(router());
	return 0;
}
#endif

inline bool
FromNetmapDevice::receive_packets(Task* task, int begin, int end, bool fromtask) {
	unsigned nr_pending = 0;

	int sent = 0;

	for (int i = begin; i <= end; i++) {
		lock();

		struct nm_desc* nmd = _device->nmds[i];

		struct netmap_ring *rxring = NETMAP_RXRING(nmd->nifp, i);

		u_int cur, n;

		cur = rxring->cur;

<<<<<<< HEAD
		n = nm_ring_space(rxring);
		if (_burst && n > _burst) {
			nr_pending += n - _burst;
			n = _burst;
		}
=======
			n = nm_ring_space(rxring);
			if (_burst > 0 && n > (int)_burst) {
			    nr_pending += n - (int)_burst;
				n = _burst;
			}
>>>>>>> c35c27a9

		if (n == 0) {
			unlock();
			continue;
		}

		Timestamp ts = Timestamp::make_usec(nmd->hdr.ts.tv_sec, nmd->hdr.ts.tv_usec);

		sent+=n;

#if HAVE_NETMAP_PACKET_POOL && HAVE_BATCH
		PacketBatch *batch_head = WritablePacket::make_netmap_batch(n,rxring,cur,_set_rss_aggregate);
		if (!batch_head) goto error;
#else

# if HAVE_BATCH
		PacketBatch *batch_head = NULL;
		Packet* last = NULL;
		unsigned int count = n;
# endif
		while (n > 0) {

			struct netmap_slot* slot = &rxring->slot[cur];

			unsigned char* data = (unsigned char*)NETMAP_BUF(rxring, slot->buf_idx);
			WritablePacket *p;
			if (slot->flags & NS_MOREFRAG) {
				click_chatter("Packets bigger than Netmap buffer size are not supported for now. Please set MTU lower and disable features like LRO and GRO.");
			    assert(false);
			}
# if HAVE_NETMAP_PACKET_POOL
			__builtin_prefetch(data);
			p = WritablePacket::make_netmap(data, rxring, slot,_set_rss_aggregate);
			if (unlikely(p == NULL)) goto error;
# else
#  if HAVE_ZEROCOPY
			uint32_t newbuffer;
			if (slot->len > 64 && (newbuffer = NetmapBufQ::local_pool()->extract()) != 0) {
				__builtin_prefetch(data);
				p = Packet::make( data, slot->len, NetmapBufQ::buffer_destructor,0);
				if (!p) goto error;
				slot->buf_idx = newbuffer;
				slot->flags = NS_BUF_CHANGED;
			} else
#  endif
			{
				p = Packet::make(data, slot->len);
				if (!p) goto error;
			}
# endif //HAVE_NETMAP_PACKET_POOL
#if NETMAP_WITH_HASH
			if (_set_rss_aggregate)
				SET_AGGREGATE_ANNO(p,slot->hash);
#endif

<<<<<<< HEAD
			p->set_packet_type_anno(Packet::HOST);
			p->set_mac_header(p->data());
=======
	if ((int)nr_pending > _burst) { //TODO size/4 or something
	    if (fromtask) {
	            task->fast_reschedule();
	    } else {
>>>>>>> c35c27a9

# if HAVE_BATCH
			if (batch_head == NULL) {
				batch_head = PacketBatch::start_head(p);
			} else {
				last->set_next(p);
			}
			last = p;
# else
			p->set_timestamp_anno(ts);
			output(0).push(p);
# endif
			cur = nm_ring_next(rxring, cur);
			n--;
		}
# if HAVE_BATCH
	if (batch_head) {
		batch_head->make_tail(last,count);
	}
# endif

#endif //HAVE_NETMAP_PACKET_POOL && HAVE_BATCH
	rxring->head = rxring->cur = cur;
	unlock();
# if HAVE_BATCH
	batch_head->set_timestamp_anno(ts);
	output_push_batch(0,batch_head);
# endif
	}
	if (nr_pending > _burst) { //TODO size/4?
		if (fromtask) {
			task->fast_reschedule();
		} else {
	        task->reschedule();
	    }
	}

	add_count(sent);
  return sent;
  error: //No more buffer

  click_chatter("No more buffers !");
  router()->master()->kill_router(router());
  return 0;
}

void
FromNetmapDevice::selected(int fd, int)
{
	receive_packets(task_for_thread(),queue_for_fd(fd),queue_for_fd(fd),false);
}

void
FromNetmapDevice::cleanup(CleanupStage)
{
    cleanup_tasks();
    if (_device) _device->destroy();
}

bool
FromNetmapDevice::run_task(Task* t)
{
    return receive_packets(t,queue_for_thisthread_begin(),queue_for_thisthread_end(),true);

}

void FromNetmapDevice::add_handlers()
{
    add_read_handler("count", count_handler, 0);
    add_read_handler("dropped", dropped_handler, 0);
    add_write_handler("reset_counts", reset_count_handler, 0, Handler::BUTTON);
}



CLICK_ENDDECLS
ELEMENT_REQUIRES(userlevel netmap QueueDevice)
EXPORT_ELEMENT(FromNetmapDevice)
ELEMENT_MT_SAFE(FromNetmapDevice)<|MERGE_RESOLUTION|>--- conflicted
+++ resolved
@@ -30,11 +30,7 @@
 
 CLICK_DECLS
 
-<<<<<<< HEAD
-FromNetmapDevice::FromNetmapDevice() : _device(NULL), _promisc(1),_blockant(false),_burst(32),_keephand(false), _set_rss_aggregate(0)
-=======
 FromNetmapDevice::FromNetmapDevice() : _device(NULL),_keephand(false)
->>>>>>> c35c27a9
 {
 #if HAVE_BATCH
 	in_batch_mode = BATCH_MODE_YES;
@@ -64,14 +60,6 @@
     if (parse(Args(conf, this, errh)
     .read_mp("DEVNAME", ifname))
   	.read("KEEPHAND",_keephand)
-<<<<<<< HEAD
-  	.read("MAXQUEUES",maxqueues)
-	.read("RSS_AGGREGATE", _set_rss_aggregate)
-  	.read("NUMA",numa)
-	.read("VERBOSE",_verbose)
-
-=======
->>>>>>> c35c27a9
   	.complete() < 0)
     	return -1;
 #if HAVE_NUMA
@@ -82,10 +70,6 @@
         thisnode = 0;
 #endif
 
-#if !NETMAP_WITH_HASH
-    if (_set_rss_aggregate)
-        return errh->error("You have to use the modified netmap version to use RSS_AGGREGATE !");
-#endif
     _device = NetmapDevice::open(ifname);
     if (!_device) {
         return errh->error("Could not initialize %s",ifname.c_str());
@@ -248,131 +232,118 @@
 
 inline bool
 FromNetmapDevice::receive_packets(Task* task, int begin, int end, bool fromtask) {
-	unsigned nr_pending = 0;
-
-	int sent = 0;
-
-	for (int i = begin; i <= end; i++) {
-		lock();
-
-		struct nm_desc* nmd = _device->nmds[i];
-
-		struct netmap_ring *rxring = NETMAP_RXRING(nmd->nifp, i);
-
-		u_int cur, n;
-
-		cur = rxring->cur;
-
-<<<<<<< HEAD
-		n = nm_ring_space(rxring);
-		if (_burst && n > _burst) {
-			nr_pending += n - _burst;
-			n = _burst;
-		}
-=======
+		unsigned nr_pending = 0;
+
+		int sent = 0;
+
+		for (int i = begin; i <= end; i++) {
+			lock();
+
+			struct nm_desc* nmd = _device->nmds[i];
+
+			struct netmap_ring *rxring = NETMAP_RXRING(nmd->nifp, i);
+
+			u_int cur, n;
+
+			cur = rxring->cur;
+
 			n = nm_ring_space(rxring);
 			if (_burst > 0 && n > (int)_burst) {
 			    nr_pending += n - (int)_burst;
 				n = _burst;
 			}
->>>>>>> c35c27a9
-
-		if (n == 0) {
+
+			if (n == 0) {
+			    unlock();
+				continue;
+			}
+
+			Timestamp ts = Timestamp::make_usec(nmd->hdr.ts.tv_sec, nmd->hdr.ts.tv_usec);
+
+			sent+=n;
+
+#if HAVE_NETMAP_PACKET_POOL && HAVE_BATCH
+			PacketBatch *batch_head = WritablePacket::make_netmap_batch(n,rxring,cur);
+			if (!batch_head) goto error;
+#else
+
+	#if HAVE_BATCH
+			PacketBatch *batch_head = NULL;
+			Packet* last = NULL;
+			unsigned int count = n;
+	#endif
+				while (n > 0) {
+
+					struct netmap_slot* slot = &rxring->slot[cur];
+
+					unsigned char* data = (unsigned char*)NETMAP_BUF(rxring, slot->buf_idx);
+					WritablePacket *p;
+			#if HAVE_NETMAP_PACKET_POOL
+					if (slot->flags & NS_MOREFRAG) {
+						click_chatter("Packets bigger than Netmap buffer size are not supported while compiled with Netmap Packet Pool. Please disable this feature.");
+						assert(false);
+					}
+					__builtin_prefetch(data);
+					p = WritablePacket::make_netmap(data, rxring, slot);
+					if (unlikely(p == NULL)) goto error;
+			#else
+                #if HAVE_ZEROCOPY
+					uint32_t new_buf = 0;
+                    if (slot->len > 64 && !(slot->flags & NS_MOREFRAG) && (new_buf = NetmapBufQ::local_pool()->extract())) {
+                        __builtin_prefetch(data);
+                        p = Packet::make( data, slot->len, NetmapBufQ::buffer_destructor,0);
+                        if (!p) goto error;
+                        slot->buf_idx = new_buf;
+                        slot->flags = NS_BUF_CHANGED;
+                    } else
+                #endif
+                    {
+                            if (slot->flags & NS_MOREFRAG) {
+                                click_chatter("Packets bigger than Netmap buffer size are not supported for now. Please set MTU lower and disable features like LRO and GRO.");
+                                assert(false);
+                            }
+                        p = Packet::make(data, slot->len);
+                        if (!p) goto error;
+                    }
+            #endif
+				p->set_packet_type_anno(Packet::HOST);
+				p->set_mac_header(p->data());
+
+	#if HAVE_BATCH
+					if (batch_head == NULL) {
+						batch_head = PacketBatch::start_head(p);
+					} else {
+						last->set_next(p);
+					}
+					last = p;
+	#else
+					p->set_timestamp_anno(ts);
+					output(0).push(p);
+    #endif
+					cur = nm_ring_next(rxring, cur);
+					n--;
+				}
+#if HAVE_BATCH
+				if (batch_head) {
+					batch_head->make_tail(last,count);
+				}
+#endif
+
+#endif
+			rxring->head = rxring->cur = cur;
 			unlock();
-			continue;
+#if HAVE_BATCH
+			batch_head->set_timestamp_anno(ts);
+			output_push_batch(0,batch_head);
+#endif
+
 		}
 
-		Timestamp ts = Timestamp::make_usec(nmd->hdr.ts.tv_sec, nmd->hdr.ts.tv_usec);
-
-		sent+=n;
-
-#if HAVE_NETMAP_PACKET_POOL && HAVE_BATCH
-		PacketBatch *batch_head = WritablePacket::make_netmap_batch(n,rxring,cur,_set_rss_aggregate);
-		if (!batch_head) goto error;
-#else
-
-# if HAVE_BATCH
-		PacketBatch *batch_head = NULL;
-		Packet* last = NULL;
-		unsigned int count = n;
-# endif
-		while (n > 0) {
-
-			struct netmap_slot* slot = &rxring->slot[cur];
-
-			unsigned char* data = (unsigned char*)NETMAP_BUF(rxring, slot->buf_idx);
-			WritablePacket *p;
-			if (slot->flags & NS_MOREFRAG) {
-				click_chatter("Packets bigger than Netmap buffer size are not supported for now. Please set MTU lower and disable features like LRO and GRO.");
-			    assert(false);
-			}
-# if HAVE_NETMAP_PACKET_POOL
-			__builtin_prefetch(data);
-			p = WritablePacket::make_netmap(data, rxring, slot,_set_rss_aggregate);
-			if (unlikely(p == NULL)) goto error;
-# else
-#  if HAVE_ZEROCOPY
-			uint32_t newbuffer;
-			if (slot->len > 64 && (newbuffer = NetmapBufQ::local_pool()->extract()) != 0) {
-				__builtin_prefetch(data);
-				p = Packet::make( data, slot->len, NetmapBufQ::buffer_destructor,0);
-				if (!p) goto error;
-				slot->buf_idx = newbuffer;
-				slot->flags = NS_BUF_CHANGED;
-			} else
-#  endif
-			{
-				p = Packet::make(data, slot->len);
-				if (!p) goto error;
-			}
-# endif //HAVE_NETMAP_PACKET_POOL
-#if NETMAP_WITH_HASH
-			if (_set_rss_aggregate)
-				SET_AGGREGATE_ANNO(p,slot->hash);
-#endif
-
-<<<<<<< HEAD
-			p->set_packet_type_anno(Packet::HOST);
-			p->set_mac_header(p->data());
-=======
 	if ((int)nr_pending > _burst) { //TODO size/4 or something
 	    if (fromtask) {
 	            task->fast_reschedule();
 	    } else {
->>>>>>> c35c27a9
-
-# if HAVE_BATCH
-			if (batch_head == NULL) {
-				batch_head = PacketBatch::start_head(p);
-			} else {
-				last->set_next(p);
-			}
-			last = p;
-# else
-			p->set_timestamp_anno(ts);
-			output(0).push(p);
-# endif
-			cur = nm_ring_next(rxring, cur);
-			n--;
-		}
-# if HAVE_BATCH
-	if (batch_head) {
-		batch_head->make_tail(last,count);
-	}
-# endif
-
-#endif //HAVE_NETMAP_PACKET_POOL && HAVE_BATCH
-	rxring->head = rxring->cur = cur;
-	unlock();
-# if HAVE_BATCH
-	batch_head->set_timestamp_anno(ts);
-	output_push_batch(0,batch_head);
-# endif
-	}
-	if (nr_pending > _burst) { //TODO size/4?
-		if (fromtask) {
-			task->fast_reschedule();
-		} else {
+
 	        task->reschedule();
 	    }
 	}
@@ -384,6 +355,8 @@
   click_chatter("No more buffers !");
   router()->master()->kill_router(router());
   return 0;
+
+
 }
 
 void
