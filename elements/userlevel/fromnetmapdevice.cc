--- conflicted
+++ resolved
@@ -82,10 +82,6 @@
         thisnode = 0;
 #endif
 
-#if !NETMAP_WITH_HASH
-    if (_set_rss_aggregate)
-        return errh->error("You have to use the modified netmap version to use RSS_AGGREGATE !");
-#endif
     _device = NetmapDevice::open(ifname);
     if (!_device) {
         return errh->error("Could not initialize %s",ifname.c_str());
@@ -164,7 +160,11 @@
 	for (int i = queue_for_thread_begin(); i <= queue_for_thread_end(); i++) {
 		lock();
 		struct nm_desc* nmd = _device->nmds[i];
-		ioctl(nmd->fd,NIOCTXSYNC,SYNC_ON_IRQ);
+#ifdef SYNC_ON_IRQ
+		ioctl(nmd->fd,NIOCRXSYNC,SYNC_ON_IRQ);
+#else
+		ioctl(nmd->fd,NIOCRXSYNC,0);
+#endif
 		struct netmap_ring *rxring = NETMAP_RXRING(nmd->nifp, i);
 
 		u_int cur, n;
@@ -207,144 +207,131 @@
 
 inline bool
 FromNetmapDevice::receive_packets(Task* task, int begin, int end, bool fromtask) {
-		unsigned nr_pending = 0;
-
-		int sent = 0;
-
-		for (int i = begin; i <= end; i++) {
-		    lock();
-
-			struct nm_desc* nmd = _device->nmds[i];
-
-			struct netmap_ring *rxring = NETMAP_RXRING(nmd->nifp, i);
-
-			u_int cur, n;
-
-			cur = rxring->cur;
-
-			n = nm_ring_space(rxring);
-			if (_burst && n > _burst) {
-			    nr_pending += n - _burst;
-				n = _burst;
+	unsigned nr_pending = 0;
+
+	int sent = 0;
+
+	for (int i = begin; i <= end; i++) {
+		lock();
+
+		struct nm_desc* nmd = _device->nmds[i];
+
+		struct netmap_ring *rxring = NETMAP_RXRING(nmd->nifp, i);
+
+		u_int cur, n;
+
+		cur = rxring->cur;
+
+		n = nm_ring_space(rxring);
+		if (_burst && n > _burst) {
+			nr_pending += n - _burst;
+			n = _burst;
+		}
+
+		if (n == 0) {
+			unlock();
+			continue;
+		}
+
+		Timestamp ts = Timestamp::make_usec(nmd->hdr.ts.tv_sec, nmd->hdr.ts.tv_usec);
+
+		sent+=n;
+
+#if HAVE_NETMAP_PACKET_POOL && HAVE_BATCH
+		PacketBatch *batch_head = WritablePacket::make_netmap_batch(n,rxring,cur,_set_rss_aggregate);
+		if (!batch_head) goto error;
+#else
+
+# if HAVE_BATCH
+		PacketBatch *batch_head = NULL;
+		Packet* last = NULL;
+		unsigned int count = n;
+# endif
+		while (n > 0) {
+
+			struct netmap_slot* slot = &rxring->slot[cur];
+
+			unsigned char* data = (unsigned char*)NETMAP_BUF(rxring, slot->buf_idx);
+			WritablePacket *p;
+# if HAVE_NETMAP_PACKET_POOL
+			if (slot->flags & NS_MOREFRAG) {
+				click_chatter("Packets bigger than Netmap buffer size are not supported while compiled with Netmap Packet Pool. Please disable this feature.");
+				assert(false);
 			}
-
-			if (n == 0) {
-			    unlock();
-				continue;
+			__builtin_prefetch(data);
+			p = WritablePacket::make_netmap(data, rxring, slot,_set_rss_aggregate);
+			if (unlikely(p == NULL)) goto error;
+# else
+#  if HAVE_ZEROCOPY
+			uint32_t newbuffer;
+			if (slot->len > 64 && (newbuffer = NetmapBufQ::get_local_pool()->extract()) != 0) {
+				__builtin_prefetch(data);
+				p = Packet::make( data, slot->len, NetmapBufQ::buffer_destructor,NetmapBufQ::get_local_pool());
+				if (!p) goto error;
+				slot->buf_idx = newbuffer;
+				slot->flags |= NS_BUF_CHANGED;
+			} else
+#  endif
+			{
+				if (slot->flags & NS_MOREFRAG) {
+					click_chatter("Packets bigger than Netmap buffer size are not supported for now. Please set MTU lower and disable features like LRO and GRO.");
+					assert(false);
+				}
+				p = Packet::make(data, slot->len);
+				if (!p) goto error;
 			}
-
-			Timestamp ts = Timestamp::make_usec(nmd->hdr.ts.tv_sec, nmd->hdr.ts.tv_usec);
-
-			sent+=n;
-
-#if HAVE_NETMAP_PACKET_POOL && HAVE_BATCH
-			PacketBatch *batch_head = WritablePacket::make_netmap_batch(n,rxring,cur,_set_rss_aggregate);
-			if (!batch_head) goto error;
-#else
-
-	#if HAVE_BATCH
-			PacketBatch *batch_head = NULL;
-			Packet* last = NULL;
-			unsigned int count = n;
-	#endif
-				while (n > 0) {
-
-					struct netmap_slot* slot = &rxring->slot[cur];
-
-					unsigned char* data = (unsigned char*)NETMAP_BUF(rxring, slot->buf_idx);
-					WritablePacket *p;
-			#if HAVE_NETMAP_PACKET_POOL
-					if (slot->flags & NS_MOREFRAG) {
-						click_chatter("Packets bigger than Netmap buffer size are not supported while compiled with Netmap Packet Pool. Please disable this feature.");
-						assert(false);
-					}
-					__builtin_prefetch(data);
-					p = WritablePacket::make_netmap(data, rxring, slot);
-					if (unlikely(p == NULL)) goto error;
-			#else
-                #if HAVE_ZEROCOPY
-<<<<<<< HEAD
-					unsigned char* newbuffer;
-                    if (slot->len > 64 && (newbuffer = NetmapBufQ::get_local_pool()->extract()) != 0) {
-                        __builtin_prefetch(data);
-                        p = Packet::make( data, slot->len, NetmapBufQ::buffer_destructor,NetmapBufQ::get_local_pool());
-                        if (!p) goto error;
-                        slot->buf_idx = newbuffer;
-=======
-                    if (slot->len > 64 && !(slot->flags & NS_MOREFRAG)) {
-                        __builtin_prefetch(data);
-                        p = Packet::make( data, slot->len, NetmapBufQ::buffer_destructor,NetmapBufQ::get_local_pool());
-                        if (!p) goto error;
-                        slot->buf_idx = NetmapBufQ::get_local_pool()->extract();
-                        slot->flags = NS_BUF_CHANGED;
->>>>>>> 41adf027
-                    } else
-                #endif
-                    {
-                            if (slot->flags & NS_MOREFRAG) {
-                                click_chatter("Packets bigger than Netmap buffer size are not supported for now. Please set MTU lower and disable features like LRO and GRO.");
-                                assert(false);
-                            }
-                        p = Packet::make(data, slot->len);
-                        if (!p) goto error;
-                    }
-            #endif
-#if NETMAP_WITH_HASH
-               if (_set_rss_aggregate)
-                   SET_AGGREGATE_ANNO(p,slot->hash)
+# endif
+			#if NETMAP_WITH_HASH
+			if (_set_rss_aggregate)
+				SET_AGGREGATE_ANNO(p,slot->hash)
+			#endif
+
+			p->set_packet_type_anno(Packet::HOST);
+
+# if HAVE_BATCH
+			if (batch_head == NULL) {
+				batch_head = PacketBatch::start_head(p);
+			} else {
+				last->set_next(p);
+			}
+			last = p;
+# else
+			p->set_timestamp_anno(ts);
+			output(0).push(p);
+# endif
+			cur = nm_ring_next(rxring, cur);
+			n--;
+		}
+# if HAVE_BATCH
+	if (batch_head) {
+		batch_head->make_tail(last,count);
+	}
+# endif
+
 #endif
-				p->set_packet_type_anno(Packet::HOST);
-
-	#if HAVE_BATCH
-					if (batch_head == NULL) {
-						batch_head = PacketBatch::start_head(p);
-					} else {
-						last->set_next(p);
-					}
-					last = p;
-	#else
-					p->set_timestamp_anno(ts);
-					output(0).push(p);
-    #endif
-					cur = nm_ring_next(rxring, cur);
-					n--;
-				}
-#if HAVE_BATCH
-				if (batch_head) {
-					batch_head->make_tail(last,count);
-				}
-#endif
-
-#endif
-			rxring->head = rxring->cur = cur;
-			unlock();
-#if HAVE_BATCH
-			batch_head->set_timestamp_anno(ts);
-			output(0).push_batch(batch_head);
-#endif
-		}
+	rxring->head = rxring->cur = cur;
+	unlock();
+# if HAVE_BATCH
+	batch_head->set_timestamp_anno(ts);
+	output(0).push_batch(batch_head);
+# endif
+	}
 
 	if (nr_pending > _burst) { //TODO size/4
-	    if (fromtask) {
-<<<<<<< HEAD
-	        task->fast_reschedule();
-=======
-	            task->fast_reschedule();
->>>>>>> 41adf027
-	    } else {
-	        task->reschedule();
-	    }
+		if (fromtask) {
+			task->fast_reschedule();
+		} else {
+			task->reschedule();
+		}
 	}
 
 	add_count(sent);
-  return sent;
-  error: //No more buffer
-
-  click_chatter("No more buffers !");
-  router()->master()->kill_router(router());
-  return 0;
-
-
+	return sent;
+	error: //No more buffer
+
+	click_chatter("No more buffers !");
+	router()->master()->kill_router(router());
+	return 0;
 }
 
 void
