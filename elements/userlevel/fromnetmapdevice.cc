--- conflicted
+++ resolved
@@ -62,19 +62,8 @@
   	.read("KEEPHAND",_keephand)
   	.complete() < 0)
     	return -1;
-<<<<<<< HEAD
-#if !HAVE_NUMA
-    if (numa == true) {
-    	click_chatter("Cannot use numa if --enable-numa wasn't set during compilation time !");
-    }
-    _numa = false;
-#else
-    _numa = numa;
-    if (numa) {
-=======
 #if HAVE_NUMA
     if (_use_numa) {
->>>>>>> 4c7a958e
     const char* device = ifname.c_str();
     thisnode = Numa::get_device_node(&device[7]);
     } else
