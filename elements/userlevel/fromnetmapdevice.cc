// -*- c-basic-offset: 4; related-file-name: "fromnetmapdevice.hh" -*-
/*
 * fromnetmapdevice.{cc,hh} -- element reads packets live from network via
 * Intel's DPDK
 *
 * Copyright (c) 2014-2015 University of Liège
 * Copyright (c) 2014 Cyril Soldani
 * Copyright (c) 2015 Tom Barbette
 *
 * Permission is hereby granted, free of charge, to any person obtaining a
 * copy of this software and associated documentation files (the "Software"),
 * to deal in the Software without restriction, subject to the conditions
 * listed in the Click LICENSE file. These conditions include: you must
 * preserve this copyright notice, and you cannot mention the copyright
 * holders in advertising related to the Software without their permission.
 * The Software is provided WITHOUT ANY WARRANTY, EXPRESS OR IMPLIED. This
 * notice is a summary of the Click LICENSE file; the license in that file is
 * legally binding.
 */

#include <click/config.h>
#include "fromnetmapdevice.hh"
#include <click/args.hh>
#include <click/master.hh>
#include <click/error.hh>
#include <click/standard/scheduleinfo.hh>
#include <click/packet.hh>
#include <click/packet_anno.hh>
#include <vector>

CLICK_DECLS

FromNetmapDevice::FromNetmapDevice() : _device(NULL), _promisc(1),_blockant(false),_burst(32),_keephand(false), _set_rss_aggregate(0)
{
#if HAVE_BATCH
	in_batch_mode = BATCH_MODE_YES;
#endif
	NetmapDevice::global_alloc += 2048;
}

void *
FromNetmapDevice::cast(const char *n)
{
    if (strcmp(n, "FromNetmapDevice") == 0)
	return (Element *)this;
    return NULL;
}

int
FromNetmapDevice::configure(Vector<String> &conf, ErrorHandler *errh)
{

	String flow,ifname;
	int threadoffset = -1;
	int maxthreads = -1;
	int maxqueues = 128;
	bool numa = _numa;
	int thisnode = 0;

    if (Args(conf, this, errh)
    .read_mp("DEVNAME", ifname)
  	.read_p("PROMISC", _promisc)
  	.read_p("BURST", _burst)
  	.read("MAXTHREADS", maxthreads)
  	.read("THREADOFFSET", threadoffset)
  	.read("KEEPHAND",_keephand)
  	.read("MAXQUEUES",maxqueues)
	.read("RSS_AGGREGATE", _set_rss_aggregate)
  	.read("NUMA",numa)

  	.complete() < 0)
    	return -1;
#if !HAVE_NUMA
    if (numa) {
    	click_chatter("Cannot use numa if --enable-numa wasn't set during compilation time !");
    }
    _numa = false;
#else
    _numa = numa;
    if (numa) {
    const char* device = ifname.c_str();
    thisnode = Numa::get_device_node(&device[7]);
    } else
        thisnode = 0;
#endif

#if !NETMAP_WITH_HASH
    if (_set_rss_aggregate)
        return errh->error("You have to use the modified netmap version to use RSS_AGGREGATE !");
#endif
    _device = NetmapDevice::open(ifname);
    if (!_device) {
        return errh->error("Could not initialize %s",ifname.c_str());
    }
    int r = configure_rx(thisnode,maxthreads,_device->n_queues,std::min(maxqueues,_device->n_queues),threadoffset,errh);
    if (r != 0) return r;

    return 0;
}


int
FromNetmapDevice::initialize(ErrorHandler *errh)
{
    int ret;

    ret = QueueDevice::initialize_rx(errh);
    if (ret != 0) return ret;

    ret = QueueDevice::initialize_tasks(false,errh);
    if (ret != 0) return ret;

	//IRQ
	char netinfo[100];
	sprintf(netinfo, "/sys/class/net/%s/device/msi_irqs", _device->parent_nmd->nifp->ni_name);
	DIR *dir;
	struct dirent *ent;

	int i =0;
	if ((dir = opendir (netinfo)) != NULL) {
	  /* print all the files and directories within directory */
	  while ((ent = readdir (dir)) != NULL) {
		int n = atoi(ent->d_name);
		if (n == 0) continue;


		char irqpath[100];
		int irq_n = n;

		sprintf(irqpath, "/proc/irq/%d/smp_affinity_list", irq_n);
		int fd = open(irqpath, O_WRONLY);
		if (fd <= 0)
			continue;
		sprintf(irqpath,"%d",thread_for_queue(i));
		click_chatter("echo %d > %d (%d)",thread_for_queue(i),irq_n,i);
		write(fd, irqpath, (size_t)strlen(irqpath));
		close(fd);
		i++;
		if (i == nqueues)
			break;

	  }
	  closedir (dir);
	}

	//Register select for all concerned threads
	_queue_for_fd.resize(_device->_maxfd + 1);
	for (int i = 0; i < nqueues; i++) {
	    int fd = _device->nmds[i]->fd;
	    _queue_for_fd[fd] = i;
	    for (int j = 0; j < queue_share;j++) {
	        master()->thread(thread_for_queue(i) - j)->select_set().add_select(fd,this,SELECT_READ);
	    }
	}

	return 0;
}

#if !HAVE_NETMAP_PACKET_POOL
PacketBatch*
FromNetmapDevice::pull_batch(int port, unsigned max) {
		click_chatter("PULL BATCH only supports netmap batch!");
		return 0;
}
#else
PacketBatch*
FromNetmapDevice::pull_batch(int port, unsigned max) {

	for (int i = queue_for_thread_begin(); i <= queue_for_thread_end(); i++) {
		lock();
		struct nm_desc* nmd = _device->nmds[i];
#ifdef SYNC_ON_IRQ
		ioctl(nmd->fd,NIOCRXSYNC,SYNC_ON_IRQ);
#else
		ioctl(nmd->fd,NIOCRXSYNC,0);
#endif
		struct netmap_ring *rxring = NETMAP_RXRING(nmd->nifp, i);

		u_int cur, n;

		cur = rxring->cur;

		n = nm_ring_space(rxring);
		if (max && n > max) {
			n = max;
		}

		if (n == 0) {
			unlock();
			continue;
		}

		Timestamp ts = Timestamp::make_usec(nmd->hdr.ts.tv_sec, nmd->hdr.ts.tv_usec);

		PacketBatch *batch_head = WritablePacket::make_netmap_batch(n,rxring,cur,_set_rss_aggregate);
		if (!batch_head) goto error;
		batch_head->set_timestamp_anno(ts);
		rxring->head = rxring->cur = cur;
		unlock();
		if (batch_head) {
			add_count(batch_head->count());
			return batch_head;
		}
	}
	return 0;
	error: //No more buffer
	click_chatter("No more buffers !");
	router()->master()->kill_router(router());
	return 0;
}
#endif

inline bool
FromNetmapDevice::receive_packets(Task* task, int begin, int end, bool fromtask) {
	unsigned nr_pending = 0;

	int sent = 0;

	for (int i = begin; i <= end; i++) {
		lock();

		struct nm_desc* nmd = _device->nmds[i];

		struct netmap_ring *rxring = NETMAP_RXRING(nmd->nifp, i);

		u_int cur, n;

		cur = rxring->cur;

		n = nm_ring_space(rxring);
		if (_burst && n > _burst) {
			nr_pending += n - _burst;
			n = _burst;
		}

		if (n == 0) {
			unlock();
			continue;
		}

		Timestamp ts = Timestamp::make_usec(nmd->hdr.ts.tv_sec, nmd->hdr.ts.tv_usec);

		sent+=n;

#if HAVE_NETMAP_PACKET_POOL && HAVE_BATCH
<<<<<<< HEAD
		PacketBatch *batch_head = WritablePacket::make_netmap_batch(n,rxring,cur,_set_rss_aggregate);
		if (!batch_head) goto error;
#else

# if HAVE_BATCH
		PacketBatch *batch_head = NULL;
		Packet* last = NULL;
		unsigned int count = n;
# endif
		while (n > 0) {

			struct netmap_slot* slot = &rxring->slot[cur];

			unsigned char* data = (unsigned char*)NETMAP_BUF(rxring, slot->buf_idx);
			WritablePacket *p;
# if HAVE_NETMAP_PACKET_POOL
			if (slot->flags & NS_MOREFRAG) {
				click_chatter("Packets bigger than Netmap buffer size are not supported while compiled with Netmap Packet Pool. Please disable this feature.");
				assert(false);
			}
			__builtin_prefetch(data);
			p = WritablePacket::make_netmap(data, rxring, slot,_set_rss_aggregate);
			if (unlikely(p == NULL)) goto error;
# else
#  if HAVE_ZEROCOPY
			uint32_t newbuffer;
			if (slot->len > 64 && (newbuffer = NetmapBufQ::get_local_pool()->extract()) != 0) {
				__builtin_prefetch(data);
				p = Packet::make( data, slot->len, NetmapBufQ::buffer_destructor,NetmapBufQ::get_local_pool());
				if (!p) goto error;
				slot->buf_idx = newbuffer;
				slot->flags |= NS_BUF_CHANGED;
			} else
#  endif
			{
				if (slot->flags & NS_MOREFRAG) {
					click_chatter("Packets bigger than Netmap buffer size are not supported for now. Please set MTU lower and disable features like LRO and GRO.");
					assert(false);
=======
			PacketBatch *batch_head = WritablePacket::make_netmap_batch(n,rxring,cur,_set_rss_aggregate);
			if (!batch_head) goto error;
#else

	#if HAVE_BATCH
			PacketBatch *batch_head = NULL;
			Packet* last = NULL;
			unsigned int count = n;
	#endif
				while (n > 0) {

					struct netmap_slot* slot = &rxring->slot[cur];

					unsigned char* data = (unsigned char*)NETMAP_BUF(rxring, slot->buf_idx);
					WritablePacket *p;
			#if HAVE_NETMAP_PACKET_POOL
					if (slot->flags & NS_MOREFRAG) {
						click_chatter("Packets bigger than Netmap buffer size are not supported while compiled with Netmap Packet Pool. Please disable this feature.");
						assert(false);
					}
					__builtin_prefetch(data);
					p = WritablePacket::make_netmap(data, rxring, slot);
					if (unlikely(p == NULL)) goto error;
			#else
                #if HAVE_ZEROCOPY
                    if (slot->len > 64 && !(slot->flags & NS_MOREFRAG)) {
                        __builtin_prefetch(data);
                        p = Packet::make( data, slot->len, NetmapBufQ::buffer_destructor,NetmapBufQ::local_pool());
                        if (!p) goto error;
                        slot->buf_idx = NetmapBufQ::local_pool()->extract();
                        slot->flags = NS_BUF_CHANGED;
                    } else
                #endif
                    {
                            if (slot->flags & NS_MOREFRAG) {
                                click_chatter("Packets bigger than Netmap buffer size are not supported for now. Please set MTU lower and disable features like LRO and GRO.");
                                assert(false);
                            }
                        p = Packet::make(data, slot->len);
                        if (!p) goto error;
                    }
            #endif
#if NETMAP_WITH_HASH
               if (_set_rss_aggregate)
                   SET_AGGREGATE_ANNO(p,slot->hash)
#endif
				p->set_packet_type_anno(Packet::HOST);

	#if HAVE_BATCH
					if (batch_head == NULL) {
						batch_head = PacketBatch::start_head(p);
					} else {
						last->set_next(p);
					}
					last = p;
	#else
					p->set_timestamp_anno(ts);
					output(0).push(p);
    #endif
					cur = nm_ring_next(rxring, cur);
					n--;
				}
#if HAVE_BATCH
				if (batch_head) {
					batch_head->make_tail(last,count);
>>>>>>> f8f1b2e9
				}
				p = Packet::make(data, slot->len);
				if (!p) goto error;
			}
# endif
			#if NETMAP_WITH_HASH
			if (_set_rss_aggregate)
				SET_AGGREGATE_ANNO(p,slot->hash)
			#endif

			p->set_packet_type_anno(Packet::HOST);

# if HAVE_BATCH
			if (batch_head == NULL) {
				batch_head = PacketBatch::start_head(p);
			} else {
				last->set_next(p);
			}
			last = p;
# else
			p->set_timestamp_anno(ts);
			output(0).push(p);
# endif
			cur = nm_ring_next(rxring, cur);
			n--;
		}
# if HAVE_BATCH
	if (batch_head) {
		batch_head->make_tail(last,count);
	}
# endif

#endif
	rxring->head = rxring->cur = cur;
	unlock();
# if HAVE_BATCH
	batch_head->set_timestamp_anno(ts);
	output(0).push_batch(batch_head);
# endif
	}

	if (nr_pending > _burst) { //TODO size/4
		if (fromtask) {
			task->fast_reschedule();
		} else {
			task->reschedule();
		}
	}

	add_count(sent);
	return sent;
	error: //No more buffer

	click_chatter("No more buffers !");
	router()->master()->kill_router(router());
	return 0;
}

void
FromNetmapDevice::selected(int fd, int)
{
	receive_packets(task_for_thread(),queue_for_fd(fd),queue_for_fd(fd),false);
}

void
FromNetmapDevice::cleanup(CleanupStage)
{
    cleanup_tasks();
    if (_device) _device->destroy();
}

bool
FromNetmapDevice::run_task(Task* t)
{
    return receive_packets(t,queue_for_thread_begin(),queue_for_thread_end(),true);

}

void FromNetmapDevice::add_handlers()
{
    add_read_handler("count", count_handler, 0);
    add_write_handler("reset_counts", reset_count_handler, 0, Handler::BUTTON);
}



CLICK_ENDDECLS
ELEMENT_REQUIRES(userlevel netmap QueueDevice)
EXPORT_ELEMENT(FromNetmapDevice)
ELEMENT_MT_SAFE(FromNetmapDevice)<|MERGE_RESOLUTION|>--- conflicted
+++ resolved
@@ -35,7 +35,9 @@
 #if HAVE_BATCH
 	in_batch_mode = BATCH_MODE_YES;
 #endif
+#if HAVE_ZEROCOPY
 	NetmapDevice::global_alloc += 2048;
+#endif
 }
 
 void *
@@ -243,7 +245,6 @@
 		sent+=n;
 
 #if HAVE_NETMAP_PACKET_POOL && HAVE_BATCH
-<<<<<<< HEAD
 		PacketBatch *batch_head = WritablePacket::make_netmap_batch(n,rxring,cur,_set_rss_aggregate);
 		if (!batch_head) goto error;
 #else
@@ -259,105 +260,34 @@
 
 			unsigned char* data = (unsigned char*)NETMAP_BUF(rxring, slot->buf_idx);
 			WritablePacket *p;
+			if (slot->flags & NS_MOREFRAG) {
+				click_chatter("Packets bigger than Netmap buffer size are not supported for now. Please set MTU lower and disable features like LRO and GRO.");
+			    assert(false);
+			}
 # if HAVE_NETMAP_PACKET_POOL
-			if (slot->flags & NS_MOREFRAG) {
-				click_chatter("Packets bigger than Netmap buffer size are not supported while compiled with Netmap Packet Pool. Please disable this feature.");
-				assert(false);
-			}
 			__builtin_prefetch(data);
 			p = WritablePacket::make_netmap(data, rxring, slot,_set_rss_aggregate);
 			if (unlikely(p == NULL)) goto error;
 # else
 #  if HAVE_ZEROCOPY
 			uint32_t newbuffer;
-			if (slot->len > 64 && (newbuffer = NetmapBufQ::get_local_pool()->extract()) != 0) {
+			if (slot->len > 64 && (newbuffer = NetmapBufQ::local_pool()->extract()) != 0) {
 				__builtin_prefetch(data);
-				p = Packet::make( data, slot->len, NetmapBufQ::buffer_destructor,NetmapBufQ::get_local_pool());
+				p = Packet::make( data, slot->len, NetmapBufQ::buffer_destructor,0);
 				if (!p) goto error;
 				slot->buf_idx = newbuffer;
-				slot->flags |= NS_BUF_CHANGED;
+				slot->flags = NS_BUF_CHANGED;
 			} else
 #  endif
 			{
-				if (slot->flags & NS_MOREFRAG) {
-					click_chatter("Packets bigger than Netmap buffer size are not supported for now. Please set MTU lower and disable features like LRO and GRO.");
-					assert(false);
-=======
-			PacketBatch *batch_head = WritablePacket::make_netmap_batch(n,rxring,cur,_set_rss_aggregate);
-			if (!batch_head) goto error;
-#else
-
-	#if HAVE_BATCH
-			PacketBatch *batch_head = NULL;
-			Packet* last = NULL;
-			unsigned int count = n;
-	#endif
-				while (n > 0) {
-
-					struct netmap_slot* slot = &rxring->slot[cur];
-
-					unsigned char* data = (unsigned char*)NETMAP_BUF(rxring, slot->buf_idx);
-					WritablePacket *p;
-			#if HAVE_NETMAP_PACKET_POOL
-					if (slot->flags & NS_MOREFRAG) {
-						click_chatter("Packets bigger than Netmap buffer size are not supported while compiled with Netmap Packet Pool. Please disable this feature.");
-						assert(false);
-					}
-					__builtin_prefetch(data);
-					p = WritablePacket::make_netmap(data, rxring, slot);
-					if (unlikely(p == NULL)) goto error;
-			#else
-                #if HAVE_ZEROCOPY
-                    if (slot->len > 64 && !(slot->flags & NS_MOREFRAG)) {
-                        __builtin_prefetch(data);
-                        p = Packet::make( data, slot->len, NetmapBufQ::buffer_destructor,NetmapBufQ::local_pool());
-                        if (!p) goto error;
-                        slot->buf_idx = NetmapBufQ::local_pool()->extract();
-                        slot->flags = NS_BUF_CHANGED;
-                    } else
-                #endif
-                    {
-                            if (slot->flags & NS_MOREFRAG) {
-                                click_chatter("Packets bigger than Netmap buffer size are not supported for now. Please set MTU lower and disable features like LRO and GRO.");
-                                assert(false);
-                            }
-                        p = Packet::make(data, slot->len);
-                        if (!p) goto error;
-                    }
-            #endif
-#if NETMAP_WITH_HASH
-               if (_set_rss_aggregate)
-                   SET_AGGREGATE_ANNO(p,slot->hash)
-#endif
-				p->set_packet_type_anno(Packet::HOST);
-
-	#if HAVE_BATCH
-					if (batch_head == NULL) {
-						batch_head = PacketBatch::start_head(p);
-					} else {
-						last->set_next(p);
-					}
-					last = p;
-	#else
-					p->set_timestamp_anno(ts);
-					output(0).push(p);
-    #endif
-					cur = nm_ring_next(rxring, cur);
-					n--;
-				}
-#if HAVE_BATCH
-				if (batch_head) {
-					batch_head->make_tail(last,count);
->>>>>>> f8f1b2e9
-				}
 				p = Packet::make(data, slot->len);
 				if (!p) goto error;
 			}
-# endif
-			#if NETMAP_WITH_HASH
+# endif //HAVE_NETMAP_PACKET_POOL
+#if NETMAP_WITH_HASH
 			if (_set_rss_aggregate)
 				SET_AGGREGATE_ANNO(p,slot->hash)
-			#endif
+#endif
 
 			p->set_packet_type_anno(Packet::HOST);
 
@@ -381,7 +311,7 @@
 	}
 # endif
 
-#endif
+#endif //HAVE_NETMAP_PACKET_POOL && HAVE_BATCH
 	rxring->head = rxring->cur = cur;
 	unlock();
 # if HAVE_BATCH
@@ -389,22 +319,21 @@
 	output(0).push_batch(batch_head);
 # endif
 	}
-
-	if (nr_pending > _burst) { //TODO size/4
+	if (nr_pending > _burst) { //TODO size/4?
 		if (fromtask) {
 			task->fast_reschedule();
 		} else {
-			task->reschedule();
-		}
+	        task->reschedule();
+	    }
 	}
 
 	add_count(sent);
-	return sent;
-	error: //No more buffer
-
-	click_chatter("No more buffers !");
-	router()->master()->kill_router(router());
-	return 0;
+  return sent;
+  error: //No more buffer
+
+  click_chatter("No more buffers !");
+  router()->master()->kill_router(router());
+  return 0;
 }
 
 void
