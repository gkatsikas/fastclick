--- conflicted
+++ resolved
@@ -33,11 +33,7 @@
     int queue_share;
     unsigned ndesc;
     bool _numa;
-<<<<<<< HEAD
-    bool _verbose;
-=======
     int _verbose;
->>>>>>> 2e7c9f0f
 private :
     int _maxthreads;
     int _minqueues;
@@ -183,56 +179,7 @@
         return n_elements == n_initialized;
     }
 
-<<<<<<< HEAD
-    int initialize_tasks(bool schedule, ErrorHandler *errh) {
-        _tasks.resize(usable_threads.weight());
-        _locks.resize(usable_threads.weight());
-        _thread_to_queue.resize(master()->nthreads());
-        _queue_to_thread.resize(nqueues);
-
-        int th_num = 0;
-
-        int share_idx = 0;
-        for (int th_id = 0; th_id < master()->nthreads(); th_id++) {
-
-            if (!usable_threads[th_id]) {
-                continue;
-            }
-            if (share_idx % thread_share != 0) {
-                --th_num;
-                if (_locks[th_num] == NO_LOCK) {
-                    _locks[th_num] = 0;
-                }
-            } else {
-                _tasks[th_num] = (new Task(this));
-                ScheduleInfo::initialize_task(this, _tasks[th_num], schedule, errh);
-                _tasks[th_num]->move_thread(th_id);
-                _locks[th_num] = NO_LOCK;
-            }
-            share_idx++;
-
-            _thread_to_queue[th_id] = (th_num * queue_per_threads) / queue_share;
-
-            for (int j = 0; j < queue_per_threads; j++) {
-                if (_verbose)
-                    click_chatter("Queue %d handled by th %d",((th_num * queue_per_threads) + j) / queue_share,th_id);
-                _queue_to_thread[((th_num * queue_per_threads) + j) / queue_share] = th_id;
-            }
-
-            if (queue_share > 1) {
-                _locks[th_num] = 0;
-            }
-
-            ++th_num;
-
-        }
-
-        return 0;
-
-    }
-=======
     int initialize_tasks(bool schedule, ErrorHandler *errh);
->>>>>>> 2e7c9f0f
 
     void cleanup_tasks() {
         for (int i = 0; i < usable_threads.weight(); i++) {
