#ifndef CLICK_QUEUEDEVICE_HH
#define CLICK_QUEUEDEVICE_HH

#include <click/error.hh>
#include <click/batchelement.hh>
#include <click/vector.hh>
#include <click/bitvector.hh>
#include <click/sync.hh>
#include <click/master.hh>
#include <click/multithread.hh>
#include <click/standard/scheduleinfo.hh>
#include <click/args.hh>
#if HAVE_NUMA
#include <click/numa.hh>
#endif

class RXQueueDevice;
class TXQueueDevice;
class QueueDevice : public BatchElement {

public:

    QueueDevice() CLICK_COLD;

    static void static_initialize();

private :
    /* Those two are only used during configurations. On runtime, the final
     * n_queues choice is used.*/
    int _minqueues;
    int _maxqueues;
    friend RXQueueDevice;
    friend TXQueueDevice;
protected:

	int _burst; //Max size of burst


    #define NO_LOCK 2
    /**
     * Per-queue data structure. Have a lock per queue, when multiple thread
     * can access the same queue, and a reference to a thread id serving this
     * queue.
     */
    struct QueueInfo {
        QueueInfo() : thread_id(-1) {
            lock = NO_LOCK;
        }
        atomic_uint32_t lock;
        unsigned thread_id;
    } CLICK_CACHE_ALIGN;
    Vector<QueueInfo,CLICK_CACHE_LINE_SIZE> _q_infos;

    Bitvector usable_threads;
    int queue_per_threads;
    int queue_share;
    unsigned ndesc;
    int _verbose;
    bool allow_nonexistent;

    int _maxthreads;
    int _minthreads;
    int firstqueue;
    int lastqueue;

    // n_queues will be the final choice in [_minqueues, _maxqueues].
    int n_queues;

    //Number of queues per threads, normally 1
    int thread_share;

    static int n_initialized; //Number of total elements configured
    static int n_elements; //Number of total elements heriting from QueueDevice
    static int n_inputs; //Number of total input
    static int use_nodes; //Number of numa nodes used

    static Vector<int> inputs_count; //Number of inputs per numa node

    static Vector<int> shared_offset; //Thread offset for each node

    /**
     * Per-thread state. Holds statistics, pointer to the per-thread task and id of the first queue
     * to be served by this thread
     */
    class ThreadState {
        public:
<<<<<<< HEAD
        ThreadState() : _count(0), _useful(0), _useless(0), _dropped(0), first_queue_id(-1) {};
=======
        ThreadState() : _count(0), _useful(0), _useless(0), _dropped(0), task(0), first_queue_id(-1) {};
>>>>>>> 6583cf7d
        long long unsigned _count;
        long long unsigned _useful;
        long long unsigned _useless;
        long long unsigned _dropped;
        Task*       task;
        unsigned    first_queue_id;
    };
    per_thread<ThreadState> _thread_state;

    int _this_node; // Numa node index

    bool _active; // Is this element active

    /**
     * Attempt to take the per-queue lock
     * @return true if taken
     */
    inline bool lock_attempt() {
        if (_q_infos[id_for_thread()].lock.nonatomic_value() != NO_LOCK) {
            if (_q_infos[id_for_thread()].lock.swap((uint32_t)1) == (uint32_t)0)
                return true;
            else
                return false;
        }
        else {
            return true;
        }
    }

    /**
     * Takes the per-queue lock
     */
    inline void lock() {
        if (_q_infos[id_for_thread()].lock.nonatomic_value() != NO_LOCK) {
            while (_q_infos[id_for_thread()].lock.swap((uint32_t)1) != (uint32_t)0)
                    do {
                    click_relax_fence();
                    } while ( _q_infos[id_for_thread()].lock != (uint32_t)0);
        }
    }

    /**
     * Release the per-queue lock
     */
    inline void unlock() {
        if (_q_infos[id_for_thread()].lock.nonatomic_value() != NO_LOCK) {
            _q_infos[id_for_thread()].lock = (uint32_t)0;
        }
    }

    enum {h_count,h_useful,h_useless};

    unsigned long long n_count();
    unsigned long long n_useful();
    unsigned long long n_useless();
    unsigned long long n_dropped();
    void reset_count();
    static String count_handler(Element *e, void *user_data);
    static String dropped_handler(Element *e, void *);

    static int reset_count_handler(const String &, Element *e, void *,
                                    ErrorHandler *);

    inline void add_count(unsigned int n) {
        _thread_state->_count += n;
    }

    inline void set_dropped(long long unsigned n) {
        _thread_state->_dropped = n;
    }

    inline void add_dropped(unsigned int n) {
        _thread_state->_dropped += n;
    }

    bool get_spawning_threads(Bitvector& bmk, bool isoutput, int port);

    /**
     * Common parsing for all kind of QueueDevice
     */
    int parse(Vector<String> &conf, ErrorHandler *errh);


    bool all_initialized() {
        return n_elements == n_initialized;
    }

    int initialize_tasks(bool schedule, ErrorHandler *errh);

    void cleanup_tasks();

    inline int queue_for_thread_begin(int tid) {
        return _thread_state.get_value_for_thread(tid).first_queue_id;
    }

    inline int queue_for_thread_end(int tid) {
        int q =  _thread_state.get_value_for_thread(tid).first_queue_id + queue_per_threads - 1;
        if (unlikely(q > lastqueue))
            return lastqueue;
        return q;

    }

    inline int queue_for_thisthread_begin() {
        return queue_for_thread_begin(click_current_cpu_id());
    }

    inline int queue_for_thisthread_end() {
        return queue_for_thread_end(click_current_cpu_id());
    }

    inline int id_for_thread(int tid) {
        if (likely(queue_per_threads == 1))
            return queue_for_thread_begin(tid) - firstqueue;
        else
            return (queue_for_thread_begin(tid) - firstqueue) / queue_per_threads;
    }

    inline int id_for_thread() {
        return id_for_thread(click_current_cpu_id());
    }

    inline Task* task_for_thread() {
        return _thread_state->task;
    }

    inline Task* task_for_thread(int tid) {
        return _thread_state.get_value_for_thread(tid).task;
    }

    inline int thread_for_queue(int queue) {
        return _q_infos[queue].thread_id;
    }

    int thread_per_queues() {
        return queue_share;
    }
};


class RXQueueDevice : public QueueDevice {
protected:
    bool _promisc;
    bool _vlan_filter;
    bool _vlan_strip;
    bool _vlan_extend;
    bool _lro;
    bool _jumbo;
    bool _set_rss_aggregate;
    bool _set_paint_anno;
    int _threadoffset;
    bool _use_numa;
    int _numa_node_override;
    bool _scale_parallel;

    /**
     * Common parsing for all RXQueueDevice
     */
    int parse(Vector<String> &conf, ErrorHandler *errh);

    /*
     * Configure a RX side of a queuedevice. Take cares of setting user max
     *  threads, queues and offset and registering this rx device for later
     *  sharing.
     * numa should be set.
     */
    int configure_rx(int numa_node, int minqueues, int maxqueues, ErrorHandler *errh);
    int initialize_rx(ErrorHandler *errh);

};

class TXQueueDevice : public QueueDevice {
protected:
    bool _blocking;
    int _internal_tx_queue_size;

    /**
     * Common parsing for all RXQueueDevice
     */
    int parse(Vector<String> &conf, ErrorHandler *errh);

    int configure_tx(int hardminqueues, int hardmaxqueues, ErrorHandler *errh);
    int initialize_tx(ErrorHandler *errh);
};

CLICK_ENDDECLS
#endif<|MERGE_RESOLUTION|>--- conflicted
+++ resolved
@@ -84,11 +84,7 @@
      */
     class ThreadState {
         public:
-<<<<<<< HEAD
-        ThreadState() : _count(0), _useful(0), _useless(0), _dropped(0), first_queue_id(-1) {};
-=======
         ThreadState() : _count(0), _useful(0), _useless(0), _dropped(0), task(0), first_queue_id(-1) {};
->>>>>>> 6583cf7d
         long long unsigned _count;
         long long unsigned _useful;
         long long unsigned _useless;
