#ifndef CLICK_QUEUEDEVICE_HH
#define CLICK_QUEUEDEVICE_HH

#include <click/error.hh>
#include <click/batchelement.hh>
#include <click/vector.hh>
#include <click/bitvector.hh>
#include <click/sync.hh>
#include <click/master.hh>
#include <click/multithread.hh>
#include <click/standard/scheduleinfo.hh>
#include <click/args.hh>
#if HAVE_NUMA
#include <click/numa.hh>
#endif

class RXQueueDevice;
class TXQueueDevice;
class QueueDevice : public BatchElement {

public:

    QueueDevice() CLICK_COLD;

    static void static_initialize();

private :
    /* Those two are only used during configurations. On runtime, the final
     * n_queues choice is used.*/
    int _minqueues;
    int _maxqueues;
    friend RXQueueDevice;
    friend TXQueueDevice;
protected:

	int _burst; //Max size of burst
    Vector<Task*> _tasks;
    Vector<atomic_uint32_t> _locks;
#define NO_LOCK 2

    Bitvector usable_threads;
    int queue_per_threads;
    int queue_share;
    unsigned ndesc;
    int _verbose;
    bool allow_nonexistent;

    int _maxthreads;
    int firstqueue;
    int lastqueue;

    // n_queues will be the final choice in [_minqueues, _maxqueues].
    int n_queues;

    int thread_share;

    Vector<int> _thread_to_firstqueue;
    Vector<int> _queue_to_thread;

    static int n_initialized; //Number of total elements configured
    static int n_elements; //Number of total elements heriting from QueueDevice
    static int n_inputs; //Number of total input
    static int use_nodes; //Number of numa nodes used

    static Vector<int> inputs_count; //Number of inputs per numa node

    static Vector<int> shared_offset; //Thread offset for each node

    class ThreadState {
        public:
        ThreadState() : _count(0), _dropped(0) {};
        long long unsigned _count;
        long long unsigned _dropped;
    };
    per_thread<ThreadState> thread_state;

    int _this_node; //Numa node index
    bool _active;

    bool _active;

    inline bool lock_attempt() {
        if (_locks[id_for_thread()] != NO_LOCK) {
            if (_locks[id_for_thread()].swap((uint32_t)1) == (uint32_t)0)
                return true;
            else
                return false;
        }
        else {
            return true;
        }
    }

    inline void lock() {
        if (_locks[id_for_thread()] != NO_LOCK) {
            while ( _locks[id_for_thread()].swap((uint32_t)1) != (uint32_t)0)
                    do {
                    click_relax_fence();
                    } while ( _locks[id_for_thread()] != (uint32_t)0);
        }
    }

    inline void unlock() {
        if (_locks[id_for_thread()] != NO_LOCK)
            _locks[id_for_thread()] = (uint32_t)0;
    }

    enum {h_count};

    unsigned long long n_count();
    unsigned long long n_dropped();
    void reset_count();
    static String count_handler(Element *e, void *user_data);
    static String dropped_handler(Element *e, void *);

    static int reset_count_handler(const String &, Element *e, void *,
                                    ErrorHandler *);

    inline void add_count(unsigned int n) {
        thread_state->_count += n;
    }

    inline void set_dropped(long long unsigned n) {
        thread_state->_dropped = n;
    }

    inline void add_dropped(unsigned int n) {
        thread_state->_dropped += n;
    }

    bool get_spawning_threads(Bitvector& bmk, bool)
    {
    	if (noutputs()) { //RX
<<<<<<< HEAD
            if (_active && _tasks.size() == 0) {
                click_chatter("Cannot call thread initialize before initialization is actually done !");
                abort();
            }

		for (int i = 0; i < n_queues; i++) {
    			for (int j = 0; j < queue_share; j++) {
    				bmk[thread_for_queue(i) - j] = 1;
    			}
    		}
    		return true;
    	} else { //TX
		if (input_is_pull(0)) { //This path can be called before init is done
    			bmk[router()->home_thread_id(this)] = 1;
    		}
=======
            if (_active) {
                assert(thread_for_queue_available());
                for (int i = 0; i < n_queues; i++) {
                    for (int j = 0; j < queue_share; j++) {
                        bmk[thread_for_queue(i) - j] = 1;
                    }
                }
            }
            return true;
    	} else { //TX
            if (_active) {
                if (input_is_pull(0)) {
                    bmk[router()->home_thread_id(this)] = 1;
                }
            }
>>>>>>> ff11fe2f
    		return true;
    	}
    }

    /**
     * Common parsing for all kind of QueueDevice
     */
    Args& parse(Args &args);


    bool all_initialized() {
        return n_elements == n_initialized;
    }

    int initialize_tasks(bool schedule, ErrorHandler *errh);

    void cleanup_tasks() {
        for (int i = 0; i < usable_threads.weight(); i++) {
            if (_tasks[i])
                delete _tasks[i];
        }
    }

    inline int queue_for_thread_begin(int tid) {
        return _thread_to_firstqueue[tid];
    }

    inline int queue_for_thread_end(int tid) {
        int q =  _thread_to_firstqueue[tid] + queue_per_threads - 1;
        if (unlikely(q > lastqueue))
            return lastqueue;
        return q;

    }

    inline int queue_for_thisthread_begin() {
        return queue_for_thread_begin(click_current_cpu_id());
    }

    inline int queue_for_thisthread_end() {
        return queue_for_thread_end(click_current_cpu_id());
    }

    inline int id_for_thread(int tid) {
        if (likely(queue_per_threads == 1))
            return _thread_to_firstqueue[tid] - firstqueue;
        else
            return (_thread_to_firstqueue[tid] - firstqueue) / queue_per_threads;
    }

    inline int id_for_thread() {
        return id_for_thread(click_current_cpu_id());
    }

    inline Task* task_for_thread() {
        return _tasks[id_for_thread()];
    }

    inline Task* task_for_thread(int tid) {
        return _tasks[id_for_thread(tid)];
    }

    inline bool thread_for_queue_available() {
        return !_queue_to_thread.empty();
    }

    inline int thread_for_queue(int queue) {
        return _queue_to_thread[queue];
    }

    int thread_per_queues() {
        return queue_share;
    }
};


class RXQueueDevice : public QueueDevice {
protected:
	bool _promisc;
	bool _set_rss_aggregate;
<<<<<<< HEAD
	bool _set_timestamp;
=======
	bool _set_paint_anno;
>>>>>>> ff11fe2f
	int _threadoffset;
	bool _use_numa;

    /**
     * Common parsing for all RXQueueDevice
     */
    Args& parse(Args &args);

    /*
     * Configure a RX side of a queuedevice. Take cares of setting user max
     *  threads, queues and offset and registering this rx device for later
     *  sharing.
     * numa should be set.
     */
    int configure_rx(int numa_node, int minqueues, int maxqueues, ErrorHandler *errh);
    int initialize_rx(ErrorHandler *errh);

};

class TXQueueDevice : public QueueDevice {
protected:
	bool _blocking;
	int _internal_tx_queue_size;

    /**
     * Common parsing for all RXQueueDevice
     */
    Args& parse(Args &args, ErrorHandler* errh);

    int configure_tx(int hardminqueues, int hardmaxqueues, ErrorHandler *errh);
    int initialize_tx(ErrorHandler *errh);
};

CLICK_ENDDECLS
#endif<|MERGE_RESOLUTION|>--- conflicted
+++ resolved
@@ -75,7 +75,6 @@
     per_thread<ThreadState> thread_state;
 
     int _this_node; //Numa node index
-    bool _active;
 
     bool _active;
 
@@ -131,23 +130,6 @@
     bool get_spawning_threads(Bitvector& bmk, bool)
     {
     	if (noutputs()) { //RX
-<<<<<<< HEAD
-            if (_active && _tasks.size() == 0) {
-                click_chatter("Cannot call thread initialize before initialization is actually done !");
-                abort();
-            }
-
-		for (int i = 0; i < n_queues; i++) {
-    			for (int j = 0; j < queue_share; j++) {
-    				bmk[thread_for_queue(i) - j] = 1;
-    			}
-    		}
-    		return true;
-    	} else { //TX
-		if (input_is_pull(0)) { //This path can be called before init is done
-    			bmk[router()->home_thread_id(this)] = 1;
-    		}
-=======
             if (_active) {
                 assert(thread_for_queue_available());
                 for (int i = 0; i < n_queues; i++) {
@@ -163,7 +145,6 @@
                     bmk[router()->home_thread_id(this)] = 1;
                 }
             }
->>>>>>> ff11fe2f
     		return true;
     	}
     }
@@ -244,11 +225,8 @@
 protected:
 	bool _promisc;
 	bool _set_rss_aggregate;
-<<<<<<< HEAD
+	bool _set_paint_anno;
 	bool _set_timestamp;
-=======
-	bool _set_paint_anno;
->>>>>>> ff11fe2f
 	int _threadoffset;
 	bool _use_numa;
 
