--- conflicted
+++ resolved
@@ -24,13 +24,14 @@
 CLICK_DECLS
 
 ToDPDKRing::ToDPDKRing() :
-    _iqueue(),
-    _internal_tx_queue_size(1024),
-     _timeout(0),
+    _message_pool(0), _send_ring(0), _iqueue(),
+    _numa_zone(0), _internal_tx_queue_size(1024),
+    _burst_size(0), _timeout(0),
     _blocking(false), _congestion_warning_printed(false),
-    _dropped(0)
+    _n_sent(0), _n_dropped(0)
 {
     _ndesc = DPDKDevice::DEF_RING_NDESC;
+    _def_burst_size = DPDKDevice::DEF_BURST_SIZE;
 }
 
 ToDPDKRing::~ToDPDKRing()
@@ -40,17 +41,48 @@
 int
 ToDPDKRing::configure(Vector<String> &conf, ErrorHandler *errh)
 {
-    Args args(conf, this, errh);
-    if (DPDKRing::parse(&args) != 0)
-            return -1;
-
-    if (args
+    if ( Args(conf, this, errh)
+        .read_mp("MEM_POOL",  _MEM_POOL)
+        .read_mp("FROM_PROC", _origin)
+        .read_mp("TO_PROC",   _destination)
         .read("IQUEUE",       _internal_tx_queue_size)
         .read("BLOCKING",     _blocking)
+        .read("BURST",        _burst_size)
+        .read("NDESC",        _ndesc)
         .read("TIMEOUT",      _timeout)
+        .read("NUMA_ZONE",    _numa_zone)
         .complete() < 0)
             return -1;
 
+    if ( _MEM_POOL.empty() || (_MEM_POOL.length() == 0) ) {
+        return errh->error("[%s] Enter FROM_PROC and TO_PROC names", name().c_str());
+    }
+
+    if ( _origin.empty() || _destination.empty() ) {
+        return errh->error("[%s] Enter FROM_PROC and TO_PROC names", name().c_str());
+    }
+
+    if ( _ndesc == 0 ) {
+        _ndesc = DPDKDevice::DEF_RING_NDESC;
+        click_chatter("[%s] Default number of descriptors is set (%d)\n",
+                        name().c_str(), _ndesc);
+    }
+
+    _MEM_POOL = DPDKDevice::MEMPOOL_PREFIX + _MEM_POOL;
+
+    // If user does not specify the port number
+    // we assume that the process belongs to the
+    // memory zone of device 0.
+    // TODO: Search the Click DAG to find a FromDPDKDevice, take its' port_id
+    //       and use _numa_zone = DPDKDevice::get_port_numa_node(_port_id);
+    if ( _numa_zone < 0 ) {
+        click_chatter("[%s] Assuming NUMA zone 0\n");
+        _numa_zone = 0;
+    }
+
+    _PROC_1 = _origin+"_2_"+_destination;
+    _PROC_2 = _destination+"_2_"+_origin;
+
     return 0;
 }
 
@@ -58,14 +90,14 @@
 ToDPDKRing::initialize(ErrorHandler *errh)
 {
 #if HAVE_BATCH
-    if (in_batch_mode == BATCH_MODE_YES) {
+    if (batch_mode() == BATCH_MODE_YES) {
         if ( _burst_size > 0 )
             errh->warning("[%s] BURST is unused with batching!", name().c_str());
     } else
 #endif
     {
         if ( _burst_size == 0 ) {
-            _burst_size = DPDKDevice::DEF_BURST_SIZE;
+            _burst_size = _def_burst_size;
             click_chatter("[%s] Non-positive BURST number. Setting default (%d) \n",
                     name().c_str(), _burst_size);
         }
@@ -75,22 +107,19 @@
                     name().c_str(), _ndesc);
         }
     }
-
-    if (DPDKDevice::initialize(errh) != 0)
-        return -1;
 
     // If primary process, create the ring buffer and memory pool.
     // The primary process is responsible for managing the memory
     // and acting as a bridge to interconnect various secondary processes
     if ( rte_eal_process_type() == RTE_PROC_PRIMARY ){
-        _ring = rte_ring_create(
+        _send_ring = rte_ring_create(
             _PROC_1.c_str(), DPDKDevice::RING_SIZE,
-            rte_socket_id(), _flags
+            rte_socket_id(), DPDKDevice::RING_FLAGS
         );
     }
     // If secondary process, search for the appropriate memory and attach to it.
     else {
-        _ring    = rte_ring_lookup   (_PROC_2.c_str());
+        _send_ring    = rte_ring_lookup   (_PROC_2.c_str());
     }
 
     _message_pool = rte_mempool_lookup(_MEM_POOL.c_str());
@@ -102,11 +131,11 @@
             DPDKDevice::RING_POOL_CACHE_SIZE,
             DPDKDevice::RING_PRIV_DATA_SIZE,
             NULL, NULL, NULL, NULL,
-            rte_socket_id(), _flags
+            rte_socket_id(), DPDKDevice::RING_FLAGS
         );
     }
 
-    if ( !_ring )
+    if ( !_send_ring )
         return errh->error("[%s] Problem getting Tx ring. "
                     "Make sure that the process attached to this element has the right ring configuration\n",
                     name().c_str());
@@ -122,6 +151,19 @@
         _iqueue.timeout.initialize (this);
         _iqueue.timeout.move_thread(click_current_cpu_id());
     }
+
+    /*
+    click_chatter("[%s] Initialized with the following options: \n", name().c_str());
+    click_chatter("|->  MEM_POOL: %s \n", _MEM_POOL.c_str());
+    click_chatter("|-> FROM_PROC: %s \n", _origin.c_str());
+    click_chatter("|->   TO_PROC: %s \n", _destination.c_str());
+    click_chatter("|-> NUMA ZONE: %d \n", _numa_zone);
+    click_chatter("|->    IQUEUE: %d \n", _internal_tx_queue_size);
+    click_chatter("|->     BURST: %d \n", _burst_size);
+    click_chatter("|-> DEF BURST: %d \n", _def_burst_size);
+    click_chatter("|->     NDESC: %d \n", _ndesc);
+    click_chatter("|->   TIMEOUT: %d \n", _timeout);
+    */
 
     return 0;
 }
@@ -177,37 +219,25 @@
     unsigned sub_burst;
 
     do {
-        sub_burst = iqueue.nr_pending > DPDKDevice::DEF_BURST_SIZE ?
-                DPDKDevice::DEF_BURST_SIZE : iqueue.nr_pending;
+        sub_burst = iqueue.nr_pending > _def_burst_size ?
+            _def_burst_size : iqueue.nr_pending;
 
         // The sub_burst wraps around the ring
         if (iqueue.index + sub_burst >= _internal_tx_queue_size)
             sub_burst = _internal_tx_queue_size - iqueue.index;
 
 #if RTE_VERSION >= RTE_VERSION_NUM(17,5,0,0)
-<<<<<<< HEAD
         n = rte_ring_enqueue_burst(
             _send_ring, (void* const*)(&iqueue.pkts[iqueue.index]),
             sub_burst,
             0
         );
 #else
-=======
->>>>>>> ecb8473e
         n = rte_ring_enqueue_burst(
-            _ring, (void* const*)(&iqueue.pkts[iqueue.index]),
-            sub_burst, 0
-        );
-#else
-        n = rte_ring_enqueue_burst(
-            _ring, (void* const*)(&iqueue.pkts[iqueue.index]),
+            _send_ring, (void* const*)(&iqueue.pkts[iqueue.index]),
             sub_burst
         );
 #endif
-<<<<<<< HEAD
-=======
-
->>>>>>> ecb8473e
         iqueue.nr_pending -= n;
         iqueue.index      += n;
 
@@ -218,7 +248,7 @@
         sent += n;
     } while ( (n == sub_burst) && (iqueue.nr_pending > 0) );
 
-    _count += sent;
+    _n_sent += sent;
 
     // If ring is empty, reset the index to avoid wrap ups
     if (iqueue.nr_pending == 0)
@@ -242,7 +272,7 @@
             congestioned = true;
 
             if ( !_blocking ) {
-                ++_dropped;
+                ++_n_dropped;
 
                 if ( !_congestion_warning_printed )
                     click_chatter("[%s] Packet dropped", name().c_str());
@@ -276,9 +306,9 @@
     } while ( unlikely(_blocking && congestioned) );
 
 #if !CLICK_PACKET_USE_DPDK
-    if ( likely(is_fullpush()) )
-        p->kill_nonatomic();
-    else
+//    if ( likely(is_fullpush()) )
+//        p->safe_kill();
+//    else
         p->kill();
 #endif
 
@@ -313,7 +343,7 @@
             next = p->next();
 
         #if !CLICK_PACKET_USE_DPDK
-            BATCH_RECYCLE_PACKET_CONTEXT(p);
+            BATCH_RECYCLE_UNKNOWN_PACKET(p);
         #endif
 
             p = next;
@@ -344,9 +374,9 @@
     // If non-blocking, drop all packets that could not be sent
     while (p) {
         next = p->next();
-        BATCH_RECYCLE_PACKET_CONTEXT(p);
+        BATCH_RECYCLE_UNKNOWN_PACKET(p);
         p = next;
-        ++_dropped;
+        ++_n_dropped;
     }
 #endif
 
@@ -363,9 +393,9 @@
     ToDPDKRing *tr = static_cast<ToDPDKRing*>(e);
 
     if ( thunk == (void *) 0 )
-        return String(tr->_count);
+        return String(tr->_n_sent);
     else
-        return String(tr->_dropped);
+        return String(tr->_n_dropped);
 }
 
 void
