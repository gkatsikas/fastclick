--- conflicted
+++ resolved
@@ -90,12 +90,9 @@
     ret = initialize_tasks(true,errh);
     if (ret != 0) return ret;
 
-<<<<<<< HEAD
-=======
     if (queue_share > 1)
         return errh->error("Sharing queue between multiple threads is not yet supported by FromDPDKDevice. Raise the number using N_QUEUES of queues or limit the number of threads using MAXTHREADS");
 
->>>>>>> c35c27a9
     if (all_initialized()) {
         ret = DPDKDevice::initialize(errh);
         if (ret != 0) return ret;
@@ -120,20 +117,12 @@
     struct rte_mbuf *pkts[_burst];
     int ret = 0;
 
-<<<<<<< HEAD
-    PacketBatch* head = NULL;
-	WritablePacket *last = NULL;
-
-    for (int iqueue = queue_for_thisthread_begin(); iqueue<=queue_for_thisthread_end();iqueue++) {
-        unsigned n = rte_eth_rx_burst(_port_id, iqueue, pkts, _burst_size);
-=======
     for (int iqueue = queue_for_thisthread_begin(); iqueue<=queue_for_thisthread_end();iqueue++) {
 #if HAVE_BATCH
 	 PacketBatch* head = 0;
      WritablePacket *last;
 #endif
         unsigned n = rte_eth_rx_burst(_port_id, iqueue, pkts, _burst);
->>>>>>> c35c27a9
         for (unsigned i = 0; i < n; ++i) {
 #if CLICK_PACKET_USE_DPDK
             rte_prefetch0(rte_pktmbuf_mtod(pkts[i], void *));
@@ -153,24 +142,28 @@
             rte_pktmbuf_free(pkts[i]);
 #endif
             p->set_packet_type_anno(Packet::HOST);
-
             if (_set_rss_aggregate)
 #if RTE_VER_YEAR ||  RTE_VER_MAJOR > 1 || RTE_VER_MINOR > 7
                 SET_AGGREGATE_ANNO(p,pkts[i]->hash.rss);
 #else
                 SET_AGGREGATE_ANNO(p,pkts[i]->pkt.hash.rss);
 #endif
+#if HAVE_BATCH
             if (head == NULL)
                 head = PacketBatch::start_head(p);
             else
                 last->set_next(p);
             last = p;
-
+#else
+             output(0).push(p);
+#endif
         }
+#if HAVE_BATCH
         if (head) {
             head->make_tail(last,n);
             output_push_batch(0,head);
         }
+#endif
         if (n) {
             add_count(n);
             ret = 1;
