--- conflicted
+++ resolved
@@ -33,13 +33,8 @@
 #include "../json/json.hh"
 #endif
 
-<<<<<<< HEAD
 #if RTE_VERSION >= RTE_VERSION_NUM(17,5,0,0)
-    #include <click/flowdispatcher.hh>
-=======
-#if RTE_VERSION >= RTE_VERSION_NUM(20,2,0,0)
     #include <click/flowrulemanager.hh>
->>>>>>> a4220cb6
 #endif
 
 CLICK_DECLS
@@ -169,13 +164,8 @@
     if (has_rss)
         _dev->set_init_rss_max(max_rss);
 
-<<<<<<< HEAD
 #if RTE_VERSION >= RTE_VERSION_NUM(17,5,0,0)
-    if ((mode == FlowDispatcher::DISPATCHING_MODE) && (flow_rules_filename.empty())) {
-=======
-#if RTE_VERSION >= RTE_VERSION_NUM(20,2,0,0)
     if ((mode == FlowRuleManager::DISPATCHING_MODE) && (flow_rules_filename.empty())) {
->>>>>>> a4220cb6
         errh->warning(
             "DPDK Flow Rule Manager (port %s): FLOW_RULES_FILE is not set, "
             "hence this NIC can only be configured by the handlers",
@@ -890,17 +880,10 @@
     set_handler("queue_count", Handler::f_read | Handler::f_read_param, xstats_handler, h_queue_count);
     set_handler("queue_packets", Handler::f_read | Handler::f_read_param, xstats_handler, h_stats_packets);
     set_handler("queue_bytes", Handler::f_read | Handler::f_read_param, xstats_handler, h_stats_bytes);
-<<<<<<< HEAD
 #if RTE_VERSION >= RTE_VERSION_NUM(17,5,0,0)
-    set_handler(FlowDispatcher::FLOW_RULE_PACKET_HITS, Handler::f_read | Handler::f_read_param, xstats_handler, h_rule_packet_hits);
-    set_handler(FlowDispatcher::FLOW_RULE_BYTE_COUNT,  Handler::f_read | Handler::f_read_param, xstats_handler, h_rule_byte_count);
-    set_handler(FlowDispatcher::FLOW_RULE_AGGR_STATS,  Handler::f_read | Handler::f_read_param, xstats_handler, h_rules_aggr_stats);
-=======
-#if RTE_VERSION >= RTE_VERSION_NUM(20,2,0,0)
     set_handler(FlowRuleManager::FLOW_RULE_PACKET_HITS, Handler::f_read | Handler::f_read_param, xstats_handler, h_rule_packet_hits);
     set_handler(FlowRuleManager::FLOW_RULE_BYTE_COUNT,  Handler::f_read | Handler::f_read_param, xstats_handler, h_rule_byte_count);
     set_handler(FlowRuleManager::FLOW_RULE_AGGR_STATS,  Handler::f_read | Handler::f_read_param, xstats_handler, h_rules_aggr_stats);
->>>>>>> a4220cb6
 #endif
 
     add_read_handler("active", read_handler, h_active);
@@ -931,21 +914,7 @@
     add_read_handler("hw_errors",statistics_handler, h_ierrors);
     add_read_handler("nombufs",statistics_handler, h_nombufs);
 
-<<<<<<< HEAD
 #if RTE_VERSION >= RTE_VERSION_NUM(17,5,0,0)
-    add_write_handler(FlowDispatcher::FLOW_RULE_ADD,     flow_handler, h_rule_add,    0);
-    add_write_handler(FlowDispatcher::FLOW_RULE_DEL,     flow_handler, h_rules_del,   0);
-    add_write_handler(FlowDispatcher::FLOW_RULE_ISOLATE, flow_handler, h_rules_isolate, 0);
-    add_write_handler(FlowDispatcher::FLOW_RULE_FLUSH,   flow_handler, h_rules_flush, 0);
-    add_read_handler (FlowDispatcher::FLOW_RULE_IDS_GLB,         statistics_handler, h_rules_ids_global);
-    add_read_handler (FlowDispatcher::FLOW_RULE_IDS_INT,         statistics_handler, h_rules_ids_internal);
-    add_read_handler (FlowDispatcher::FLOW_RULE_LIST,            statistics_handler, h_rules_list);
-    add_read_handler (FlowDispatcher::FLOW_RULE_LIST_WITH_HITS,  statistics_handler, h_rules_list_with_hits);
-    add_read_handler (FlowDispatcher::FLOW_RULE_COUNT,           statistics_handler, h_rules_count);
-    add_read_handler (FlowDispatcher::FLOW_RULE_COUNT_WITH_HITS, statistics_handler, h_rules_count_with_hits);
-    add_read_handler (FlowDispatcher::FLOW_RULE_ISOLATE,         statistics_handler, h_rules_isolate);
-=======
-#if RTE_VERSION >= RTE_VERSION_NUM(20,2,0,0)
     add_write_handler(FlowRuleManager::FLOW_RULE_ADD,     flow_handler, h_rule_add,    0);
     add_write_handler(FlowRuleManager::FLOW_RULE_DEL,     flow_handler, h_rules_del,   0);
     add_write_handler(FlowRuleManager::FLOW_RULE_ISOLATE, flow_handler, h_rules_isolate, 0);
@@ -957,7 +926,6 @@
     add_read_handler (FlowRuleManager::FLOW_RULE_COUNT,           statistics_handler, h_rules_count);
     add_read_handler (FlowRuleManager::FLOW_RULE_COUNT_WITH_HITS, statistics_handler, h_rules_count_with_hits);
     add_read_handler (FlowRuleManager::FLOW_RULE_ISOLATE,         statistics_handler, h_rules_isolate);
->>>>>>> a4220cb6
 #endif
 
     add_read_handler("mtu",read_handler, h_mtu);
