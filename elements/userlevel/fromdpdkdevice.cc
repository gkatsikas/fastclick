--- conflicted
+++ resolved
@@ -363,11 +363,8 @@
             return String(fd->_dev->nbRXQueues());
         case h_nb_tx_queues:
             return String(fd->_dev->nbTXQueues());
-<<<<<<< HEAD
         case h_nb_vf_pools:
             return String(fd->_dev->nbVFPools());
-=======
->>>>>>> b62fb351
         case h_mac: {
             if (!fd->_dev)
                 return String::make_empty();
@@ -478,7 +475,7 @@
     switch((uintptr_t) thunk) {
         case h_add_mac: {
             EtherAddress mac;
-            int pool = 2;
+            int pool = 0;
             int ret;
             if (!EtherAddressArg().parse(input, mac)) {
                 return errh->error("Invalid MAC address %s",input.c_str());
@@ -675,10 +672,7 @@
 
     add_read_handler("nb_rx_queues",read_handler, h_nb_rx_queues);
     add_read_handler("nb_tx_queues",read_handler, h_nb_tx_queues);
-<<<<<<< HEAD
     add_read_handler("nb_vf_pools",read_handler, h_nb_vf_pools);
-=======
->>>>>>> b62fb351
 
     add_read_handler("mac",read_handler, h_mac);
     add_read_handler("vendor", read_handler, h_vendor);
