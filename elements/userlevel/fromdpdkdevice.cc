--- conflicted
+++ resolved
@@ -33,11 +33,7 @@
 #include "../json/json.hh"
 #endif
 
-<<<<<<< HEAD
 #if RTE_VERSION >= RTE_VERSION_NUM(17,5,0,0)
-=======
-#if RTE_VERSION >= RTE_VERSION_NUM(20,2,0,0)
->>>>>>> 6583cf7d
     #include <click/flowdispatcher.hh>
 #endif
 
@@ -76,11 +72,7 @@
     Vector<int> vf_vlan;
     int max_rss = 0;
     bool has_rss = false;
-<<<<<<< HEAD
 #if RTE_VERSION >= RTE_VERSION_NUM(17,5,0,0)
-=======
-#if RTE_VERSION >= RTE_VERSION_NUM(20,2,0,0)
->>>>>>> 6583cf7d
     String flow_rules_filename;
     bool flow_isolate = false;
 #endif
@@ -97,11 +89,7 @@
         .read("MAC", mac).read_status(has_mac)
         .read("MTU", mtu).read_status(has_mtu)
         .read("MODE", mode)
-<<<<<<< HEAD
     #if RTE_VERSION >= RTE_VERSION_NUM(17,5,0,0)
-=======
-    #if RTE_VERSION >= RTE_VERSION_NUM(20,2,0,0)
->>>>>>> 6583cf7d
         .read("FLOW_RULES_FILE", flow_rules_filename)
         .read("FLOW_ISOLATE", flow_isolate)
     #endif
@@ -169,11 +157,7 @@
     if (has_rss)
         _dev->set_init_rss_max(max_rss);
 
-<<<<<<< HEAD
 #if RTE_VERSION >= RTE_VERSION_NUM(17,5,0,0)
-=======
-#if RTE_VERSION >= RTE_VERSION_NUM(20,2,0,0)
->>>>>>> 6583cf7d
     if ((mode == FlowDispatcher::DISPATCHING_MODE) && (flow_rules_filename.empty())) {
         errh->warning(
             "Flow Dispatcher (port %s): FLOW_RULES_FILE is not set, "
@@ -264,10 +248,7 @@
     }
 
     if (_rx_intr >= 0) {
-<<<<<<< HEAD
-=======
     #if HAVE_DPDK_INTERRUPT
->>>>>>> 6583cf7d
         for (int i = firstqueue; i <= lastqueue; i++) {
             uint64_t data = _dev->port_id << CHAR_BIT | i;
             ret = rte_eth_dev_rx_intr_ctl_q(_dev->port_id, i,
@@ -280,10 +261,7 @@
                 );
             }
         }
-<<<<<<< HEAD
-=======
     #endif
->>>>>>> 6583cf7d
     }
 
     for (int q = firstqueue; q <= lastqueue; q++) {
@@ -398,10 +376,7 @@
 
     if (ret == 0) {
         if (_rx_intr >= 0) {
-<<<<<<< HEAD
-=======
         #if HAVE_DPDK_INTERRUPT
->>>>>>> 6583cf7d
            for (int iqueue = queue_for_thisthread_begin();
                 iqueue<=queue_for_thisthread_end(); iqueue++) {
                if (rte_eth_dev_rx_intr_enable(_dev->port_id, iqueue) != 0) {
@@ -421,10 +396,7 @@
                    assert(port_id == _dev->port_id);
            }
            this->selected(0, SELECT_READ);
-<<<<<<< HEAD
-=======
         #endif
->>>>>>> 6583cf7d
        }
 /*
         if (_fdstate->useful > 0)
@@ -438,7 +410,6 @@
         t->fast_reschedule();
         return (ret);
     }
-<<<<<<< HEAD
 }
 
 void FromDPDKDevice::run_timer(Timer* t) {
@@ -459,6 +430,7 @@
     _fdstate->timer->reschedule_after_msec(1);
 }
 
+#if HAVE_DPDK_INTERRUPT
 void FromDPDKDevice::selected(int fd, int mask) {
     for (int iqueue = queue_for_thisthread_begin();
             iqueue<=queue_for_thisthread_end(); iqueue++) {
@@ -469,6 +441,7 @@
     }
     task_for_thread()->reschedule();
 }
+#endif
 
 ToDPDKDevice *
 FromDPDKDevice::find_output_element() {
@@ -500,41 +473,6 @@
     #endif
 };
 
-=======
-}
-
-void FromDPDKDevice::run_timer(Timer* t) {
-
-    int u = _fdstate->useful;
-    if (u > LOAD_UNIT)
-        u = LOAD_UNIT;
-
-    _thread_state->_useful += u;
-    _thread_state->_useless += LOAD_UNIT - u;
-    _fdstate->useful = 0;
-
-    if (_fdstate->mustresched == 1) {
-        _fdstate->mustresched = 0;
-        task_for_thread()->reschedule();
-    }
-
-    _fdstate->timer->reschedule_after_msec(1);
-}
-
-#if HAVE_DPDK_INTERRUPT
-void FromDPDKDevice::selected(int fd, int mask) {
-    for (int iqueue = queue_for_thisthread_begin();
-            iqueue<=queue_for_thisthread_end(); iqueue++) {
-        if (rte_eth_dev_rx_intr_disable(_dev->port_id, iqueue) != 0) {
-            click_chatter("Could not disable interrupts");
-            return;
-        }
-    }
-    task_for_thread()->reschedule();
-}
-#endif
-
->>>>>>> 6583cf7d
 String FromDPDKDevice::read_handler(Element *e, void * thunk)
 {
     FromDPDKDevice *fd = static_cast<FromDPDKDevice *>(e);
@@ -660,11 +598,7 @@
             return String(stats.imissed);
         case h_ierrors:
             return String(stats.ierrors);
-<<<<<<< HEAD
     #if RTE_VERSION >= RTE_VERSION_NUM(17,5,0,0)
-=======
-    #if RTE_VERSION >= RTE_VERSION_NUM(20,2,0,0)
->>>>>>> 6583cf7d
         case h_rules_list: {
             portid_t port_id = fd->get_device()->get_port_id();
             return FlowDispatcher::get_flow_dispatcher(port_id)->flow_rules_list();
@@ -768,21 +702,13 @@
             int max;
             if (!IntArg().parse<int>(input,max))
                 return errh->error("Not a valid integer");
-<<<<<<< HEAD
             return fd->_dev->dpdk_set_rss_max(max);
-=======
-            return fd->_dev->set_rss_max(max);
->>>>>>> 6583cf7d
         }
     }
     return -1;
 }
 
-<<<<<<< HEAD
 #if RTE_VERSION >= RTE_VERSION_NUM(17,5,0,0)
-=======
-#if RTE_VERSION >= RTE_VERSION_NUM(20,2,0,0)
->>>>>>> 6583cf7d
 int FromDPDKDevice::flow_handler(
         const String &input, Element *e, void *thunk, ErrorHandler *errh)
 {
@@ -792,13 +718,8 @@
     }
 
     portid_t port_id = fd->get_device()->get_port_id();
-<<<<<<< HEAD
-    FlowDispatcher *flow_dir = FlowDispatcher::get_flow_dispatcher(port_id, errh);
-    assert(flow_dir);
-=======
     FlowDispatcher *flow_disp = FlowDispatcher::get_flow_dispatcher(port_id, errh);
     assert(flow_disp);
->>>>>>> 6583cf7d
 
     switch((uintptr_t) thunk) {
         case h_rule_add: {
@@ -822,13 +743,8 @@
             String queue_index_str = FlowDispatcher::fetch_token_after_keyword((char *) rule.c_str(), "queue index");
             int core_id = atoi(queue_index_str.c_str());
 
-<<<<<<< HEAD
-            const uint32_t int_rule_id = flow_dir->get_flow_cache()->next_internal_rule_id();
-            if (flow_dir->flow_rule_install(int_rule_id, (long) int_rule_id, core_id, rule) != 0) {
-=======
             const uint32_t int_rule_id = flow_disp->get_flow_cache()->next_internal_rule_id();
             if (flow_disp->flow_rule_install(int_rule_id, (long) int_rule_id, core_id, rule) != 0) {
->>>>>>> 6583cf7d
                 return -1;
             }
 
@@ -855,11 +771,7 @@
             }
 
             // Batch deletion
-<<<<<<< HEAD
-            return flow_dir->flow_rules_delete((uint32_t *) rule_ids, rules_nb);
-=======
             return flow_disp->flow_rules_delete((uint32_t *) rule_ids, rules_nb);
->>>>>>> 6583cf7d
         }
         case h_rules_isolate: {
             if (input.empty()) {
@@ -870,11 +782,7 @@
             return 0;
         }
         case h_rules_flush: {
-<<<<<<< HEAD
-            return flow_dir->flow_rules_flush();
-=======
             return flow_disp->flow_rules_flush();
->>>>>>> 6583cf7d
         }
     }
 
@@ -933,11 +841,7 @@
                 StringAccum acc;
                 for (uint16_t i = 0; i < fd->_dev->nb_rx_queues(); i++) {
                     int v = rte_eth_rx_queue_count(fd->_dev->get_port_id(), i);
-<<<<<<< HEAD
                     acc << i << " = " << v << "\n";
-=======
-                    acc << "Queue " << i << ": " << v << "\n";
->>>>>>> 6583cf7d
                 }
                 input = acc.take_string();
             } else {
@@ -945,32 +849,19 @@
                 input = String(v);
             }
             return 0;
-<<<<<<< HEAD
     #if RTE_VERSION >= RTE_VERSION_NUM(17,5,0,0)
-        case h_rule_byte_count:
-        case h_rule_packet_hits: {
-            portid_t port_id = fd->get_device()->get_port_id();
-            FlowDispatcher *flow_dir = FlowDispatcher::get_flow_dispatcher(port_id, errh);
-            assert(flow_dir);
-=======
-    #if RTE_VERSION >= RTE_VERSION_NUM(20,2,0,0)
         case h_rule_byte_count:
         case h_rule_packet_hits: {
             portid_t port_id = fd->get_device()->get_port_id();
             FlowDispatcher *flow_disp = FlowDispatcher::get_flow_dispatcher(port_id, errh);
             assert(flow_disp);
->>>>>>> 6583cf7d
             if (input == "") {
                 return errh->error("Aggregate flow rule counters are not supported. Please specify a rule number to query");
             } else {
                 const uint32_t rule_id = atoi(input.c_str());
                 int64_t matched_pkts = -1;
                 int64_t matched_bytes = -1;
-<<<<<<< HEAD
-                flow_dir->flow_rule_query(rule_id, matched_pkts, matched_bytes);
-=======
                 flow_disp->flow_rule_query(rule_id, matched_pkts, matched_bytes);
->>>>>>> 6583cf7d
                 if (op == (int) h_rule_packet_hits) {
                     input = String(matched_pkts);
                 } else {
@@ -981,15 +872,9 @@
         }
         case h_rules_aggr_stats: {
             portid_t port_id = fd->get_device()->get_port_id();
-<<<<<<< HEAD
-            FlowDispatcher *flow_dir = FlowDispatcher::get_flow_dispatcher(port_id, errh);
-            assert(flow_dir);
-            input = flow_dir->flow_rule_aggregate_stats();
-=======
             FlowDispatcher *flow_disp = FlowDispatcher::get_flow_dispatcher(port_id, errh);
             assert(flow_disp);
             input = flow_disp->flow_rule_aggregate_stats();
->>>>>>> 6583cf7d
             return 0;
         }
     #endif
@@ -1043,11 +928,7 @@
     set_handler("queue_count", Handler::f_read | Handler::f_read_param, xstats_handler, h_queue_count);
     set_handler("queue_packets", Handler::f_read | Handler::f_read_param, xstats_handler, h_stats_packets);
     set_handler("queue_bytes", Handler::f_read | Handler::f_read_param, xstats_handler, h_stats_bytes);
-<<<<<<< HEAD
 #if RTE_VERSION >= RTE_VERSION_NUM(17,5,0,0)
-=======
-#if RTE_VERSION >= RTE_VERSION_NUM(20,2,0,0)
->>>>>>> 6583cf7d
     set_handler(FlowDispatcher::FLOW_RULE_PACKET_HITS, Handler::f_read | Handler::f_read_param, xstats_handler, h_rule_packet_hits);
     set_handler(FlowDispatcher::FLOW_RULE_BYTE_COUNT,  Handler::f_read | Handler::f_read_param, xstats_handler, h_rule_byte_count);
     set_handler(FlowDispatcher::FLOW_RULE_AGGR_STATS,  Handler::f_read | Handler::f_read_param, xstats_handler, h_rules_aggr_stats);
@@ -1075,11 +956,8 @@
     add_read_handler("vf_mac_addr",read_handler, h_vf_mac);
 
     add_write_handler("max_rss", write_handler, h_rss, 0);
-<<<<<<< HEAD
     add_read_handler("rss_reta",read_handler, h_rss_reta);
     add_read_handler("rss_reta_size",read_handler, h_rss_reta_size);
-=======
->>>>>>> 6583cf7d
 
     add_read_handler("hw_count",statistics_handler, h_ipackets);
     add_read_handler("hw_bytes",statistics_handler, h_ibytes);
@@ -1087,11 +965,7 @@
     add_read_handler("hw_errors",statistics_handler, h_ierrors);
     add_read_handler("nombufs",statistics_handler, h_nombufs);
 
-<<<<<<< HEAD
 #if RTE_VERSION >= RTE_VERSION_NUM(17,5,0,0)
-=======
-#if RTE_VERSION >= RTE_VERSION_NUM(20,2,0,0)
->>>>>>> 6583cf7d
     add_write_handler(FlowDispatcher::FLOW_RULE_ADD,     flow_handler, h_rule_add,    0);
     add_write_handler(FlowDispatcher::FLOW_RULE_DEL,     flow_handler, h_rules_del,   0);
     add_write_handler(FlowDispatcher::FLOW_RULE_ISOLATE, flow_handler, h_rules_isolate, 0);
