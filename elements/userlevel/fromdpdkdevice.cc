// -*- c-basic-offset: 4; related-file-name: "fromdpdkdevice.hh" -*-
/*
 * fromdpdkdevice.{cc,hh} -- element reads packets live from network via
 * the DPDK. Configures DPDK-based NICs via DPDK's Flow API.
 *
 * Copyright (c) 2014-2015 Cyril Soldani, University of Liège
 * Copyright (c) 2016-2017 Tom Barbette, University of Liège
 * Copyright (c) 2017 Georgios Katsikas, RISE SICS
 *
 * Permission is hereby granted, free of charge, to any person obtaining a
 * copy of this software and associated documentation files (the "Software"),
 * to deal in the Software without restriction, subject to the conditions
 * listed in the Click LICENSE file. These conditions include: you must
 * preserve this copyright notice, and you cannot mention the copyright
 * holders in advertising related to the Software without their permission.
 * The Software is provided WITHOUT ANY WARRANTY, EXPRESS OR IMPLIED. This
 * notice is a summary of the Click LICENSE file; the license in that file is
 * legally binding.
 */

#include <click/config.h>

#include <click/args.hh>
#include <click/error.hh>
#include <click/standard/scheduleinfo.hh>
#include <click/etheraddress.hh>
#include <click/straccum.hh>

#include "fromdpdkdevice.hh"
#include "todpdkdevice.hh"
#if HAVE_JSON
#include "../json/json.hh"
#endif

#if RTE_VERSION >= RTE_VERSION_NUM(17,5,0,0)
    #include <click/flowdirector.hh>
#endif

CLICK_DECLS

#define LOAD_UNIT 10

FromDPDKDevice::FromDPDKDevice() :
    _dev(0), _rx_intr(-1)
{
#if HAVE_BATCH
    in_batch_mode = BATCH_MODE_YES;
#endif
    _burst = 32;
    ndesc = 0;
}

FromDPDKDevice::~FromDPDKDevice()
{
}

int FromDPDKDevice::configure(Vector<String> &conf, ErrorHandler *errh)
{
    //Default parameters
    int numa_node = 0;
    int maxqueues = 128;
    String dev;
    EtherAddress mac;
    uint16_t mtu = 0;
    bool has_mac = false;
    bool has_mtu = false;
    FlowControlMode fc_mode(FC_UNSET);
    String mode = "";
    int num_pools = 0;
    Vector<int> vf_vlan;
    int max_rss = 0;
    bool has_rss = false;
#if RTE_VERSION >= RTE_VERSION_NUM(17,5,0,0)
    String rules_filename;
#endif

    if (parse(Args(conf, this, errh)
        .read_mp("PORT", dev))
        .read("NDESC", ndesc)
        .read("MAC", mac).read_status(has_mac)
        .read("MTU", mtu).read_status(has_mtu)
        .read("MODE", mode)
    #if RTE_VERSION >= RTE_VERSION_NUM(17,5,0,0)
        .read("FLOW_DIR_RULES_FILE", rules_filename)
    #endif
        .read("VF_POOLS", num_pools)
        .read_all("VF_VLAN", vf_vlan)
        .read("MAXQUEUES",maxqueues)
        .read("RX_INTR", _rx_intr)
        .read("MAX_RSS", max_rss).read_status(has_rss)
        .read("PAUSE", fc_mode)
        .complete() < 0)
        return -1;

    if (!DPDKDeviceArg::parse(dev, _dev)) {
        if (allow_nonexistent)
            return 0;
        else
            return errh->error("%s: Unknown or invalid PORT", dev.c_str());
    }

    if (_use_numa) {
        numa_node = DPDKDevice::get_port_numa_node(_dev->port_id);
    }

    int r;
    if (n_queues == -1) {
    if (firstqueue == -1) {
        firstqueue = 0;
        // With DPDK we'll take as many queues as available threads
        r = configure_rx(numa_node, 1, maxqueues, errh);
    } else {
        // If a queue number is set, user probably wants only one queue
        r = configure_rx(numa_node, 1, 1, errh);
    }
    } else {
        if (firstqueue == -1)
            firstqueue = 0;
        r = configure_rx(numa_node, n_queues, n_queues, errh);
    }
    if (r != 0)
        return r;

    if (has_mac)
        _dev->set_init_mac(mac);

    if (has_mtu)
        _dev->set_init_mtu(mtu);

    if (fc_mode != FC_UNSET)
        _dev->set_init_fc_mode(fc_mode);

    if (has_rss)
        _dev->set_init_rss_max(max_rss);

#if RTE_VERSION >= RTE_VERSION_NUM(17,5,0,0)
    if ((mode == FlowDirector::FLOW_DIR_MODE) && (rules_filename.empty())) {
        errh->warning(
            "Flow Director (port %s): FLOW_DIR_RULES_FILE is not set, "
            "hence this NIC can only be configured by the handlers",
            dev.c_str()
        );
    }

    r = _dev->set_mode(mode, num_pools, vf_vlan, rules_filename, errh);
#else
    r = _dev->set_mode(mode, num_pools, vf_vlan, errh);
#endif

    return r;
}

int FromDPDKDevice::initialize(ErrorHandler *errh)
{
    int ret;

    if (!_dev)
        return 0;

    ret = initialize_rx(errh);
    if (ret != 0) return ret;

    for (unsigned i = (unsigned)firstqueue; i <= (unsigned)lastqueue; i++) {
        ret = _dev->add_rx_queue(i , _promisc, ndesc, errh);
        if (ret != 0) return ret;
    }

    ret = initialize_tasks(_active,errh);
    if (ret != 0) return ret;

    if (queue_share > 1)
        return errh->error(
            "Sharing queue between multiple threads is not "
            "yet supported by FromDPDKDevice. "
            "Raise the number using N_QUEUES of queues or "
            "limit the number of threads using MAXTHREADS"
        );

    if (all_initialized()) {
        ret = DPDKDevice::initialize(errh);
        if (ret != 0) return ret;
    }

    if (_rx_intr >= 0) {
        for (int i = firstqueue; i <= lastqueue; i++) {
            uint64_t data = _dev->port_id << CHAR_BIT | i;
            ret = rte_eth_dev_rx_intr_ctl_q(_dev->port_id, i,
                                            RTE_EPOLL_PER_THREAD,
                                            RTE_INTR_EVENT_ADD,
                                            (void *)((uintptr_t)data));
            if (ret != 0) {
                return errh->error(
                    "Cannot initialize RX interrupt on this device"
                );
            }
        }
    }

    for (int q = firstqueue; q <= lastqueue; q++) {
        int i = thread_for_queue(q);
        if (_fdstate.get_value(i).timer != 0)
            continue;
        _fdstate.get_value(i).timer = new Timer(this);
        _fdstate.get_value(i).timer->initialize(this);
        _fdstate.get_value(i).timer->move_thread(_fdstate.get_mapping(i));
        if (_active)
            _fdstate.get_value(i).timer->schedule_after_msec(1);
    }

    return ret;
}

void FromDPDKDevice::cleanup(CleanupStage)
{
    DPDKDevice::cleanup(ErrorHandler::default_handler());
    cleanup_tasks();
}

bool FromDPDKDevice::run_task(Task *t)
{
    struct rte_mbuf *pkts[_burst];
    int ret = 0;

    for (int iqueue = queue_for_thisthread_begin();
            iqueue<=queue_for_thisthread_end(); iqueue++) {
#if HAVE_BATCH
         PacketBatch* head = 0;
         WritablePacket *last;
#endif
        unsigned n = rte_eth_rx_burst(_dev->port_id, iqueue, pkts, _burst);
        for (unsigned i = 0; i < n; ++i) {
            unsigned char* data = rte_pktmbuf_mtod(pkts[i], unsigned char *);
            rte_prefetch0(data);
#if CLICK_PACKET_USE_DPDK
            WritablePacket *p = static_cast<WritablePacket*>(Packet::make(pkts[i]));
#elif HAVE_ZEROCOPY
            WritablePacket *p = Packet::make(data,
                     rte_pktmbuf_data_len(pkts[i]),
                     DPDKDevice::free_pkt,
                     pkts[i],
                     rte_pktmbuf_headroom(pkts[i]),
                     rte_pktmbuf_tailroom(pkts[i])
                     );
#else
            WritablePacket *p = Packet::make(data,
                                     (uint32_t)rte_pktmbuf_pkt_len(pkts[i]));
            rte_pktmbuf_free(pkts[i]);
            data = p->data();
#endif
            p->set_packet_type_anno(Packet::HOST);
            p->set_mac_header(data);
            if (_set_rss_aggregate)
#if RTE_VERSION > RTE_VERSION_NUM(1,7,0,0)
                SET_AGGREGATE_ANNO(p,pkts[i]->hash.rss);
#else
                SET_AGGREGATE_ANNO(p,pkts[i]->pkt.hash.rss);
#endif
            if (_set_paint_anno) {
                SET_PAINT_ANNO(p, iqueue);
            }
#if HAVE_BATCH
            if (head == NULL)
                head = PacketBatch::start_head(p);
            else
                last->set_next(p);
            last = p;
#else
            output(0).push(p);
#endif
        }
#if HAVE_BATCH
        if (head) {
            head->make_tail(last,n);
            output_push_batch(0,head);
        }
#endif
        if (n) {
            add_count(n);
            ret = 1;
        }
    }

    if (ret == 0) {
        if (_rx_intr >= 0) {
           for (int iqueue = queue_for_thisthread_begin();
                iqueue<=queue_for_thisthread_end(); iqueue++) {
               if (rte_eth_dev_rx_intr_enable(_dev->port_id, iqueue) != 0) {
                   click_chatter("Could not enable interrupts");
                   t->fast_reschedule();
                   return 0;
               }
           }
           struct rte_epoll_event event[queue_per_threads];
           int n, i;
           uint8_t port_id, queue_id;
           void *data;
           n = rte_epoll_wait(RTE_EPOLL_PER_THREAD, event, queue_per_threads, -1);
           for (i = 0; i < n; i++) {
                   data = event[i].epdata.data;
                   port_id = ((uintptr_t)data) >> CHAR_BIT;
                   assert(port_id == _dev->port_id);
           }
           this->selected(0, SELECT_READ);
       }
/*
        if (_fdstate->useful > 0)
            t->fast_reschedule();
        else
            _fdstate->mustresched = 1;*/
        t->fast_reschedule();
       return (ret);
    } else {
        _fdstate->useful++;
        t->fast_reschedule();
        return (ret);
    }
}

void FromDPDKDevice::run_timer(Timer* t) {

    int u = _fdstate->useful;
    if (u > LOAD_UNIT)
        u = LOAD_UNIT;

    thread_state->_useful += u;
    thread_state->_useless += LOAD_UNIT - u;
    _fdstate->useful = 0;

    if (_fdstate->mustresched == 1) {
        _fdstate->mustresched = 0;
        task_for_thread()->reschedule();
    }

    _fdstate->timer->reschedule_after_msec(1);
}

void FromDPDKDevice::selected(int fd, int mask) {
    for (int iqueue = queue_for_thisthread_begin();
            iqueue<=queue_for_thisthread_end(); iqueue++) {
        if (rte_eth_dev_rx_intr_disable(_dev->port_id, iqueue) != 0) {
            click_chatter("Could not disable interrupts");
            return;
        }
    }
    task_for_thread()->reschedule();
}

ToDPDKDevice* FromDPDKDevice::findOutputElement() {
    for (auto e : router()->elements()) {
        ToDPDKDevice* td = dynamic_cast<ToDPDKDevice*>(e);
        if (td != 0 && td->_dev->port_id == _dev->port_id) {
            return td;
        }
    }
    return 0;
}

String FromDPDKDevice::read_handler(Element *e, void * thunk)
{
    FromDPDKDevice *fd = static_cast<FromDPDKDevice *>(e);

    switch((uintptr_t) thunk) {
        case h_active:
              if (!fd->_dev)
                  return "false";
              else
                  return String(fd->_active);
        case h_device:
              if (!fd->_dev)
                  return "undefined";
              else
                  return String((int) fd->_dev->port_id);
        case h_nb_rx_queues:
            return String(fd->_dev->nbRXQueues());
        case h_nb_tx_queues:
            return String(fd->_dev->nbTXQueues());
        case h_nb_vf_pools:
            return String(fd->_dev->nbVFPools());
        case h_mac: {
            if (!fd->_dev)
                return String::make_empty();
            struct ether_addr mac_addr;
            rte_eth_macaddr_get(fd->_dev->port_id, &mac_addr);
            return EtherAddress((unsigned char*)&mac_addr).unparse_colon();
        }
        case h_vf_mac: {
#if HAVE_JSON
            Json jaddr = Json::make_array();
            for (int i = 0; i < fd->_dev->nbVFPools(); i++) {
                struct ether_addr mac = fd->_dev->gen_mac(fd->_dev->port_id, i);
                jaddr.push_back(
                    EtherAddress(
                        reinterpret_cast<unsigned char *>(&mac)
                    ).unparse_colon());
            }
            return jaddr.unparse();
#else
            String s = "";
            for (int i = 0; i < fd->_dev->nbVFPools(); i++) {
                struct ether_addr mac = fd->_dev->gen_mac(fd->_dev->port_id, i);
                s += EtherAddress(
                        reinterpret_cast<unsigned char *>(&mac)
                    ).unparse_colon() + ";";
            }
            return s;
#endif
        }
        case h_vendor:
            return fd->_dev->get_device_vendor_name();
        case h_driver:
            return String(fd->_dev->get_device_driver());
    }

    return 0;
}

String FromDPDKDevice::status_handler(Element *e, void * thunk)
{
    FromDPDKDevice *fd = static_cast<FromDPDKDevice *>(e);
    struct rte_eth_link link;
    if (!fd->_dev) {
        return "0";
    }

    rte_eth_link_get_nowait(fd->_dev->port_id, &link);
#ifndef ETH_LINK_UP
    #define ETH_LINK_UP 1
#endif
    switch((uintptr_t) thunk) {
      case h_carrier:
          return (link.link_status == ETH_LINK_UP ? "1" : "0");
      case h_duplex:
          return (link.link_status == ETH_LINK_UP ?
            (link.link_duplex == ETH_LINK_FULL_DUPLEX ? "1" : "0") : "-1");
#if RTE_VERSION >= RTE_VERSION_NUM(16,04,0,0)
      case h_autoneg:
          return String(link.link_autoneg);
#endif
      case h_speed:
          return String(link.link_speed);
      case h_type:
          //TODO
          return String("fiber");
    }
    return 0;
}

String FromDPDKDevice::statistics_handler(Element *e, void *thunk)
{
    FromDPDKDevice *fd = static_cast<FromDPDKDevice *>(e);
    struct rte_eth_stats stats;
    if (!fd->_dev) {
        return "0";
    }

    if (rte_eth_stats_get(fd->_dev->port_id, &stats))
        return String::make_empty();

    switch((uintptr_t) thunk) {
        case h_ipackets:
            return String(stats.ipackets);
        case h_ibytes:
            return String(stats.ibytes);
        case h_imissed:
            return String(stats.imissed);
        case h_ierrors:
            return String(stats.ierrors);
<<<<<<< HEAD
    #if RTE_VERSION >= RTE_VERSION_NUM(17,5,0,0)
        case h_count_rules: {
            portid_t port_id = fd->get_device()->get_port_id();
            return String(FlowDirector::get_flow_director(port_id)->flow_rules_count_explicit());
        }
    #endif
=======
        case h_nombufs:
            return String(stats.rx_nombuf);
>>>>>>> 77843ba0
        default:
            return "<unknown>";
    }
}

int FromDPDKDevice::write_handler(
        const String &input, Element *e, void *thunk, ErrorHandler *errh) {
    FromDPDKDevice *fd = static_cast<FromDPDKDevice *>(e);
    if (!fd->_dev) {
        return -1;
    }

    switch((uintptr_t) thunk) {
        case h_add_mac: {
            EtherAddress mac;
            int pool = 0;
            int ret;
            if (!EtherAddressArg().parse(input, mac)) {
                return errh->error("Invalid MAC address %s",input.c_str());
            }

            ret = rte_eth_dev_mac_addr_add(
                fd->_dev->port_id,
                reinterpret_cast<ether_addr*>(mac.data()), pool
            );
            if (ret != 0) {
                return errh->error("Could not add mac address!");
            }
            return 0;
        }
        case h_active: {
            bool active;
            if (!BoolArg::parse(input,active))
                return errh->error("Not a valid boolean");
            if (fd->_active != active) {
                fd->_active = active;
                fd->trigger_thread_reconfiguration(THREAD_RECONFIGURE_PRE);
                if (fd->_active) {
                    for (int i = 0; i < fd->usable_threads.weight(); i++) {
                        fd->_tasks[i]->reschedule();
                    }
                    for (int q = fd->firstqueue; q <= fd->lastqueue; q++) {
                        int i = fd->thread_for_queue(q);
                        if (!fd->_fdstate.get_value(i).timer->scheduled())
                            fd->_fdstate.get_value(i).timer->schedule_after_msec(1);
                    }
                } else {
                    for (int i = 0; i < fd->usable_threads.weight(); i++) {
                        fd->_tasks[i]->unschedule();
                    }
                    for (int q = fd->firstqueue; q <= fd->lastqueue; q++) {
                        int i = fd->thread_for_queue(q);
                        if (fd->_fdstate.get_value(i).timer->scheduled())
                            fd->_fdstate.get_value(i).timer->unschedule();
                    }
                }
                fd->trigger_thread_reconfiguration(THREAD_RECONFIGURE_POST);
            }
            return 0;
        }
        case h_rss: {
            int max;
            if (!IntArg().parse<int>(input,max))
                return errh->error("Not a valid integer");
            return fd->_dev->set_rss_max(max);
        }
    }
    return -1;
}

#if RTE_VERSION >= RTE_VERSION_NUM(17,5,0,0)
int FromDPDKDevice::flow_handler(
        const String &input, Element *e, void *thunk, ErrorHandler *errh)
{
    FromDPDKDevice *fd = static_cast<FromDPDKDevice *>(e);
    if (!fd->get_device()) {
        return -1;
    }

    portid_t port_id = fd->get_device()->get_port_id();
    FlowDirector *flow_dir = FlowDirector::get_flow_director(port_id, errh);
    assert(flow_dir);

    switch((uintptr_t) thunk) {
        case h_add_rule: {
            String rule = input;

            // A '\n' must be appended at the end of this rule, if not there
            int eor_pos = rule.find_right('\n');
            if ((eor_pos < 0) || (eor_pos != rule.length() - 1)) {
                rule += "\n";
            }

            const uint32_t rule_id = flow_dir->next_unique_rule_id();
            if (flow_dir->flow_rule_install(rule_id, rule) != FlowDirector::SUCCESS) {
                return -1;
            }

            return static_cast<int>(rule_id);
        }
        case h_del_rule: {
            const uint32_t rule_id = atoi(input.c_str());
            return flow_dir->flow_rule_delete(rule_id);
        }
        case h_flush_rules: {
            flow_dir->flow_rules_flush();
            return 0;
        }
    }

    return -1;
}

/**
 * Interact with flow director by calling its write handlers.
 */
int FromDPDKDevice::flow_director_write(const String &h, const String &flow) {
    const Handler *hC = Router::handler(this, h);

    if (hC && hC->visible()) {
        return hC->call_write(flow, this, ErrorHandler::default_handler());
    }

    click_chatter(
        "Handler '%s' is unavailable for flow: %s",
        h.c_str(), flow.c_str()
    );

    return -1;
}

/**
 * Interact with flow director by calling its read handlers.
 */
String FromDPDKDevice::flow_director_read(const String &h) {
    const Handler *hC = Router::handler(this, h);

    if (hC && hC->visible()) {
        return hC->call_read(this, ErrorHandler::default_handler());
    }

    return String::make_empty();
}
#endif

int FromDPDKDevice::xstats_handler(
        int operation, String &input, Element *e,
        const Handler *handler, ErrorHandler *errh) {
    FromDPDKDevice *fd = static_cast<FromDPDKDevice *>(e);
    if (!fd->_dev)
        return -1;

<<<<<<< HEAD
    switch ((intptr_t)handler->read_user_data()) {
        case h_xstats: {

        struct rte_eth_xstat_name* names;
    #if RTE_VERSION >= RTE_VERSION_NUM(16,07,0,0)
        int len = rte_eth_xstats_get_names(fd->_dev->port_id, 0, 0);
        names = static_cast<struct rte_eth_xstat_name*>(
            malloc(sizeof(struct rte_eth_xstat_name) * len)
        );
        rte_eth_xstats_get_names(fd->_dev->port_id,names,len);
        struct rte_eth_xstat* xstats;
        xstats = static_cast<struct rte_eth_xstat*>(malloc(
            sizeof(struct rte_eth_xstat) * len)
        );
        rte_eth_xstats_get(fd->_dev->port_id,xstats,len);
        if (input == "") {
            StringAccum acc;
            for (int i = 0; i < len; i++) {
                acc << names[i].name << "["<<
                xstats[i].id << "] = " <<
                xstats[i].value << "\n";
            }
=======
    struct rte_eth_xstat_name *names;
#if RTE_VERSION >= RTE_VERSION_NUM(16,07,0,0)
    int len = rte_eth_xstats_get_names(fd->_dev->port_id, 0, 0);
    names = static_cast<struct rte_eth_xstat_name *>(
        malloc(sizeof(struct rte_eth_xstat_name) * len)
    );
    rte_eth_xstats_get_names(fd->_dev->port_id,names,len);
    struct rte_eth_xstat *xstats;
    xstats = static_cast<struct rte_eth_xstat *>(malloc(
        sizeof(struct rte_eth_xstat) * len)
    );
    rte_eth_xstats_get(fd->_dev->port_id,xstats,len);
    if (input == "") {
        StringAccum acc;
        for (int i = 0; i < len; i++) {
            acc << names[i].name << "["<<
            xstats[i].id << "] = " <<
            xstats[i].value << "\n";
        }
>>>>>>> 77843ba0

        input = acc.take_string();
    } else {
        for (int i = 0; i < len; i++) {
            if (strcmp(names[i].name,input.c_str()) == 0) {
                input = String(xstats[i].value);
                return 0;
            }
        }
<<<<<<< HEAD
        return 0;
    #else
        input = "unsupported with DPDK < 16.07";
        return -1;
    #endif
        }
    case h_queue_count:
        if (input == "") {
            StringAccum acc;
            for (uint16_t i = 0; i < fd->_dev->nbRXQueues(); i++) {
                int v = rte_eth_rx_queue_count(fd->_dev->get_port_id(), i);
                acc << i << " = " <<
                v << "\n";
            }
            input = acc.take_string();
        } else {
            int v = rte_eth_rx_queue_count(fd->_dev->get_port_id(), atoi(input.c_str()));
            input = String(v);
            return 0;
        }
    }
    return -1;
=======
        return -1;
    }
#else
    input = "unsupported with DPDK < 16.07";
    return -1;
#endif
    return 0;
>>>>>>> 77843ba0
}

void FromDPDKDevice::add_handlers()
{
    add_read_handler("device",read_handler, h_device);

    add_read_handler("duplex",status_handler, h_duplex);
#if RTE_VERSION >= RTE_VERSION_NUM(16,04,0,0)
    add_read_handler("autoneg",status_handler, h_autoneg);
#endif
    add_read_handler("speed",status_handler, h_speed);
    add_read_handler("carrier",status_handler, h_carrier);
    add_read_handler("type",status_handler, h_type);

    set_handler("xstats", Handler::f_read | Handler::f_read_param, xstats_handler, h_xstats);
    set_handler("queue_count", Handler::f_read | Handler::f_read_param, xstats_handler, h_queue_count);


    add_read_handler("active", read_handler, h_active);
    add_write_handler("active", write_handler, h_active);
    add_read_handler("count", count_handler, h_count);
    add_read_handler("useful", count_handler, h_useful);
    add_read_handler("useless", count_handler, h_useless);
    add_write_handler("reset_counts", reset_count_handler, 0, Handler::BUTTON);

    add_read_handler("nb_rx_queues",read_handler, h_nb_rx_queues);
    add_read_handler("nb_tx_queues",read_handler, h_nb_tx_queues);
    add_read_handler("nb_vf_pools",read_handler, h_nb_vf_pools);
    add_data_handlers("nb_rx_desc", Handler::h_read, &ndesc);

    add_read_handler("mac",read_handler, h_mac);
    add_read_handler("vendor", read_handler, h_vendor);
    add_read_handler("driver", read_handler, h_driver);
    add_write_handler("add_mac",write_handler, h_add_mac, 0);
    add_write_handler("remove_mac",write_handler, h_remove_mac, 0);
    add_read_handler("vf_mac_addr",read_handler, h_vf_mac);

    add_write_handler("max_rss", write_handler, h_rss, 0);

    add_read_handler("hw_count",statistics_handler, h_ipackets);
    add_read_handler("hw_bytes",statistics_handler, h_ibytes);
    add_read_handler("hw_dropped",statistics_handler, h_imissed);
    add_read_handler("hw_errors",statistics_handler, h_ierrors);
    add_read_handler("nombufs",statistics_handler, h_nombufs);

#if RTE_VERSION >= RTE_VERSION_NUM(17,5,0,0)
    add_read_handler (FlowDirector::FLOW_RULE_LIST,  statistics_handler, h_count_rules);
    add_write_handler(FlowDirector::FLOW_RULE_ADD,   flow_handler, h_add_rule,    0);
    add_write_handler(FlowDirector::FLOW_RULE_DEL,   flow_handler, h_del_rule,    0);
    add_write_handler(FlowDirector::FLOW_RULE_FLUSH, flow_handler, h_flush_rules, 0);
#endif

    add_data_handlers("burst", Handler::h_read | Handler::h_write, &_burst);
}

CLICK_ENDDECLS
ELEMENT_REQUIRES(userlevel dpdk QueueDevice)
EXPORT_ELEMENT(FromDPDKDevice)
ELEMENT_MT_SAFE(FromDPDKDevice)<|MERGE_RESOLUTION|>--- conflicted
+++ resolved
@@ -465,17 +465,14 @@
             return String(stats.imissed);
         case h_ierrors:
             return String(stats.ierrors);
-<<<<<<< HEAD
     #if RTE_VERSION >= RTE_VERSION_NUM(17,5,0,0)
         case h_count_rules: {
             portid_t port_id = fd->get_device()->get_port_id();
             return String(FlowDirector::get_flow_director(port_id)->flow_rules_count_explicit());
         }
     #endif
-=======
         case h_nombufs:
             return String(stats.rx_nombuf);
->>>>>>> 77843ba0
         default:
             return "<unknown>";
     }
@@ -628,92 +625,62 @@
     if (!fd->_dev)
         return -1;
 
-<<<<<<< HEAD
     switch ((intptr_t)handler->read_user_data()) {
         case h_xstats: {
-
-        struct rte_eth_xstat_name* names;
-    #if RTE_VERSION >= RTE_VERSION_NUM(16,07,0,0)
-        int len = rte_eth_xstats_get_names(fd->_dev->port_id, 0, 0);
-        names = static_cast<struct rte_eth_xstat_name*>(
-            malloc(sizeof(struct rte_eth_xstat_name) * len)
-        );
-        rte_eth_xstats_get_names(fd->_dev->port_id,names,len);
-        struct rte_eth_xstat* xstats;
-        xstats = static_cast<struct rte_eth_xstat*>(malloc(
-            sizeof(struct rte_eth_xstat) * len)
-        );
-        rte_eth_xstats_get(fd->_dev->port_id,xstats,len);
-        if (input == "") {
-            StringAccum acc;
-            for (int i = 0; i < len; i++) {
-                acc << names[i].name << "["<<
-                xstats[i].id << "] = " <<
-                xstats[i].value << "\n";
-            }
-=======
-    struct rte_eth_xstat_name *names;
-#if RTE_VERSION >= RTE_VERSION_NUM(16,07,0,0)
-    int len = rte_eth_xstats_get_names(fd->_dev->port_id, 0, 0);
-    names = static_cast<struct rte_eth_xstat_name *>(
-        malloc(sizeof(struct rte_eth_xstat_name) * len)
-    );
-    rte_eth_xstats_get_names(fd->_dev->port_id,names,len);
-    struct rte_eth_xstat *xstats;
-    xstats = static_cast<struct rte_eth_xstat *>(malloc(
-        sizeof(struct rte_eth_xstat) * len)
-    );
-    rte_eth_xstats_get(fd->_dev->port_id,xstats,len);
-    if (input == "") {
-        StringAccum acc;
-        for (int i = 0; i < len; i++) {
-            acc << names[i].name << "["<<
-            xstats[i].id << "] = " <<
-            xstats[i].value << "\n";
-        }
->>>>>>> 77843ba0
-
-        input = acc.take_string();
-    } else {
-        for (int i = 0; i < len; i++) {
-            if (strcmp(names[i].name,input.c_str()) == 0) {
-                input = String(xstats[i].value);
+            struct rte_eth_xstat_name *names;
+        #if RTE_VERSION >= RTE_VERSION_NUM(16,07,0,0)
+            int len = rte_eth_xstats_get_names(fd->_dev->port_id, 0, 0);
+            names = static_cast<struct rte_eth_xstat_name *>(
+                malloc(sizeof(struct rte_eth_xstat_name) * len)
+            );
+            rte_eth_xstats_get_names(fd->_dev->port_id, names, len);
+            struct rte_eth_xstat *xstats;
+            xstats = static_cast<struct rte_eth_xstat *>(malloc(
+                sizeof(struct rte_eth_xstat) * len)
+            );
+            rte_eth_xstats_get(fd->_dev->port_id,xstats,len);
+            if (input == "") {
+                StringAccum acc;
+                for (int i = 0; i < len; i++) {
+                    acc << names[i].name << "[" <<
+                           xstats[i].id << "] = " <<
+                           xstats[i].value << "\n";
+                }
+
+                input = acc.take_string();
+            } else {
+                for (int i = 0; i < len; i++) {
+                    if (strcmp(names[i].name,input.c_str()) == 0) {
+                        input = String(xstats[i].value);
+                        return 0;
+                    }
+                }
+                return -1;
+            }
+            return 0;
+        #else
+            input = "unsupported with DPDK < 16.07";
+            return -1;
+        #endif
+        }
+        case h_queue_count:
+            if (input == "") {
+                StringAccum acc;
+                for (uint16_t i = 0; i < fd->_dev->nbRXQueues(); i++) {
+                    int v = rte_eth_rx_queue_count(fd->_dev->get_port_id(), i);
+                    acc << i << " = " << v << "\n";
+                }
+                input = acc.take_string();
+            } else {
+                int v = rte_eth_rx_queue_count(fd->_dev->get_port_id(), atoi(input.c_str()));
+                input = String(v);
                 return 0;
             }
-        }
-<<<<<<< HEAD
-        return 0;
-    #else
-        input = "unsupported with DPDK < 16.07";
-        return -1;
-    #endif
-        }
-    case h_queue_count:
-        if (input == "") {
-            StringAccum acc;
-            for (uint16_t i = 0; i < fd->_dev->nbRXQueues(); i++) {
-                int v = rte_eth_rx_queue_count(fd->_dev->get_port_id(), i);
-                acc << i << " = " <<
-                v << "\n";
-            }
-            input = acc.take_string();
-        } else {
-            int v = rte_eth_rx_queue_count(fd->_dev->get_port_id(), atoi(input.c_str()));
-            input = String(v);
-            return 0;
-        }
-    }
+    }
+
     return -1;
-=======
-        return -1;
-    }
-#else
-    input = "unsupported with DPDK < 16.07";
-    return -1;
-#endif
-    return 0;
->>>>>>> 77843ba0
-}
+}
+
 
 void FromDPDKDevice::add_handlers()
 {
