// -*- c-basic-offset: 4; related-file-name: "fromdpdkdevice.hh" -*-
/*
 * fromdpdkdevice.{cc,hh} -- element reads packets live from network via
 * Intel's DPDK
 *
 * Copyright (c) 2014-2015 Cyril Soldani, University of Liège
 * Copyright (c) 2016 Tom Barbette, University of Liège
 *
 * Permission is hereby granted, free of charge, to any person obtaining a
 * copy of this software and associated documentation files (the "Software"),
 * to deal in the Software without restriction, subject to the conditions
 * listed in the Click LICENSE file. These conditions include: you must
 * preserve this copyright notice, and you cannot mention the copyright
 * holders in advertising related to the Software without their permission.
 * The Software is provided WITHOUT ANY WARRANTY, EXPRESS OR IMPLIED. This
 * notice is a summary of the Click LICENSE file; the license in that file is
 * legally binding.
 */

#include <click/config.h>

#include <click/args.hh>
#include <click/error.hh>
#include <click/standard/scheduleinfo.hh>
#include <click/etheraddress.hh>

#include "fromdpdkdevice.hh"

CLICK_DECLS

FromDPDKDevice::FromDPDKDevice() :
    _dev(0), _active(true)
{
	#if HAVE_BATCH
		in_batch_mode = BATCH_MODE_YES;
	#endif
	_burst = 32;
	ndesc = 256;
}

FromDPDKDevice::~FromDPDKDevice()
{
}

int FromDPDKDevice::configure(Vector<String> &conf, ErrorHandler *errh)
{
    //Default parameters
    int numa_node = 0;
    int maxqueues = 128;
    String dev;
    EtherAddress mac;
    bool has_mac = false;

    if (parse(Args(conf, this, errh)
        .read_mp("PORT", dev))
        .read("NDESC", ndesc)
        .read("MAC", mac).read_status(has_mac)
        .read("MAXQUEUES",maxqueues)
        .read("ACTIVE", _active)
        .complete() < 0)
        return -1;

    if (!DPDKDeviceArg::parse(dev, _dev)) {
        if (allow_nonexistent)
            return 0;
        else
            return errh->error("%s : Unknown or invalid PORT", dev.c_str());
    }

    if (_use_numa) {
        numa_node = DPDKDevice::get_port_numa_node(_dev->port_id);
    }

    int r;
    if (n_queues == -1) {
	if (firstqueue == -1) {
		firstqueue = 0;
		//With DPDK we'll take as many queues as available threads
		 r = configure_rx(numa_node,1,maxqueues,errh);
	} else {
		//If a queue number is setted, user probably want only one queue
		r = configure_rx(numa_node,1,1,errh);
	}
    } else {
        if (firstqueue == -1)
            firstqueue = 0;
        r = configure_rx(numa_node,n_queues,n_queues,errh);
    }
    if (r != 0) return r;

    if (has_mac)
        _dev->set_mac(mac);

    return 0;
}

int FromDPDKDevice::initialize(ErrorHandler *errh)
{
    int ret;

    if (!_dev)
        return 0;

    ret = initialize_rx(errh);
    if (ret != 0) return ret;

    for (int i = firstqueue; i < firstqueue + n_queues; i++) {
        ret = _dev->add_rx_queue(i , _promisc, ndesc, errh);
        if (ret != 0) return ret;
    }

    ret = initialize_tasks(_active,errh);
    if (ret != 0) return ret;

    if (queue_share > 1)
        return errh->error("Sharing queue between multiple threads is not yet supported by FromDPDKDevice. Raise the number using N_QUEUES of queues or limit the number of threads using MAXTHREADS");

    if (all_initialized()) {
        ret = DPDKDevice::initialize(errh);
        if (ret != 0) return ret;
    }

    return ret;
}

void FromDPDKDevice::cleanup(CleanupStage)
{
	cleanup_tasks();
}

bool FromDPDKDevice::run_task(Task * t)
{
    struct rte_mbuf *pkts[_burst];
    int ret = 0;

    for (int iqueue = queue_for_thisthread_begin(); iqueue<=queue_for_thisthread_end();iqueue++) {
#if HAVE_BATCH
	 PacketBatch* head = 0;
     WritablePacket *last;
#endif
        unsigned n = rte_eth_rx_burst(_dev->port_id, iqueue, pkts, _burst);
        for (unsigned i = 0; i < n; ++i) {
            unsigned char* data = rte_pktmbuf_mtod(pkts[i], unsigned char *);
            rte_prefetch0(data);
#if CLICK_PACKET_USE_DPDK
            WritablePacket *p = Packet::make(pkts[i]);
#elif HAVE_ZEROCOPY
            WritablePacket *p = Packet::make(data,
                     rte_pktmbuf_data_len(pkts[i]),
                     DPDKDevice::free_pkt,
                     pkts[i],
                     rte_pktmbuf_headroom(pkts[i]),
                     rte_pktmbuf_tailroom(pkts[i])
                     );
#else
            WritablePacket *p = Packet::make(data,
                                     (uint32_t)rte_pktmbuf_pkt_len(pkts[i]));
            rte_pktmbuf_free(pkts[i]);
            data = p->data();
#endif
            p->set_packet_type_anno(Packet::HOST);
<<<<<<< HEAD
            if (_set_timestamp)
                p->set_timestamp_anno(Timestamp::recent());
=======
            p->set_mac_header(data);
>>>>>>> 85189f6e
            if (_set_rss_aggregate)
#if RTE_VERSION > RTE_VERSION_NUM(1,7,0,0)
                SET_AGGREGATE_ANNO(p,pkts[i]->hash.rss);
#else
                SET_AGGREGATE_ANNO(p,pkts[i]->pkt.hash.rss);
#endif
#if HAVE_BATCH
            if (head == NULL)
                head = PacketBatch::start_head(p);
            else
                last->set_next(p);
            last = p;
#else
             output(0).push(p);
#endif
        }
#if HAVE_BATCH
        if (head) {
            head->make_tail(last,n);
            output_push_batch(0,head);
        }
#endif
        if (n) {
            add_count(n);
            ret = 1;
        }
    }

    /*We reschedule directly, as we cannot know if there is actually packet
     * available and dpdk has no select mechanism*/
    t->fast_reschedule();
    return (ret);
}

String FromDPDKDevice::read_handler(Element *e, void * thunk)
{
    FromDPDKDevice *fd = static_cast<FromDPDKDevice *>(e);

    switch((uintptr_t) thunk) {
        case h_active:
              if (!fd->_dev)
                  return "false";
              else
                  return "true";
        case h_mac: {
            if (!fd->_dev)
                return String::make_empty();
            struct ether_addr mac_addr;
            rte_eth_macaddr_get(fd->_dev->port_id, &mac_addr);
            return EtherAddress((unsigned char*)&mac_addr).unparse();
        }
    }

    return 0;
}

String FromDPDKDevice::status_handler(Element *e, void * thunk)
{
    FromDPDKDevice *fd = static_cast<FromDPDKDevice *>(e);
    struct rte_eth_link link;
    if (!fd->_dev)
        return "0";

    rte_eth_link_get_nowait(fd->_dev->port_id, &link);
#ifndef ETH_LINK_UP
    #define ETH_LINK_UP 1
#endif
    switch((uintptr_t) thunk) {
      case h_carrier:
          return (link.link_status == ETH_LINK_UP ? "1" : "0");
      case h_duplex:
          return (link.link_status == ETH_LINK_UP ? (link.link_duplex == ETH_LINK_FULL_DUPLEX ? "1" : "0") : "-1");
#if RTE_VERSION >= RTE_VERSION_NUM(16,04,0,0)
      case h_autoneg:
          return String(link.link_autoneg);
#endif
      case h_speed:
          return String(link.link_speed);
    }
    return 0;
}

String FromDPDKDevice::statistics_handler(Element *e, void * thunk)
{
    FromDPDKDevice *fd = static_cast<FromDPDKDevice *>(e);
    struct rte_eth_stats stats;
    if (!fd->_dev)
        return "0";

    if (rte_eth_stats_get(fd->_dev->port_id, &stats))
        return String::make_empty();

    switch((uintptr_t) thunk) {
        case h_ipackets:
            return String(stats.ipackets);
        case h_ibytes:
            return String(stats.ibytes);
        case h_idropped:
            return String(stats.imissed);
        case h_ierrors:
            return String(stats.ierrors);
    }

    return 0;
}

void FromDPDKDevice::add_handlers()
{


    add_read_handler("duplex",status_handler, h_duplex);
#if RTE_VERSION >= RTE_VERSION_NUM(16,04,0,0)
    add_read_handler("autoneg",status_handler, h_autoneg);
#endif
    add_read_handler("speed",status_handler, h_speed);
    add_read_handler("carrier",status_handler, h_carrier);

    add_read_handler("active", read_handler, h_active);
    add_read_handler("count", count_handler, 0);
    add_read_handler("mac",read_handler, h_mac);

    add_read_handler("hw_count",statistics_handler, h_ipackets);
    add_read_handler("hw_bytes",statistics_handler, h_ibytes);
    add_read_handler("hw_dropped",statistics_handler, h_idropped);
    add_read_handler("hw_errors",statistics_handler, h_ierrors);

    add_write_handler("reset_counts", reset_count_handler, 0, Handler::BUTTON);

    add_data_handlers("burst", Handler::h_read | Handler::h_write, &_burst);
}

CLICK_ENDDECLS
ELEMENT_REQUIRES(userlevel dpdk QueueDevice)
EXPORT_ELEMENT(FromDPDKDevice)
ELEMENT_MT_SAFE(FromDPDKDevice)<|MERGE_RESOLUTION|>--- conflicted
+++ resolved
@@ -159,12 +159,7 @@
             data = p->data();
 #endif
             p->set_packet_type_anno(Packet::HOST);
-<<<<<<< HEAD
-            if (_set_timestamp)
-                p->set_timestamp_anno(Timestamp::recent());
-=======
             p->set_mac_header(data);
->>>>>>> 85189f6e
             if (_set_rss_aggregate)
 #if RTE_VERSION > RTE_VERSION_NUM(1,7,0,0)
                 SET_AGGREGATE_ANNO(p,pkts[i]->hash.rss);
