// -*- c-basic-offset: 4; related-file-name: "fromdpdkdevice.hh" -*-
/*
 * fromdpdkdevice.{cc,hh} -- element reads packets live from network via
 * the DPDK.
 *
 * Copyright (c) 2014-2015 Cyril Soldani, University of Liège
 * Copyright (c) 2016-2017 Tom Barbette, University of Liège
 * Copyright (c) 2017 Georgios Katsikas, RISE SICS
 *
 * Permission is hereby granted, free of charge, to any person obtaining a
 * copy of this software and associated documentation files (the "Software"),
 * to deal in the Software without restriction, subject to the conditions
 * listed in the Click LICENSE file. These conditions include: you must
 * preserve this copyright notice, and you cannot mention the copyright
 * holders in advertising related to the Software without their permission.
 * The Software is provided WITHOUT ANY WARRANTY, EXPRESS OR IMPLIED. This
 * notice is a summary of the Click LICENSE file; the license in that file is
 * legally binding.
 */

#include <click/config.h>

#include <click/args.hh>
#include <click/error.hh>
#include <click/standard/scheduleinfo.hh>
#include <click/etheraddress.hh>
#include <click/straccum.hh>
#include "fromdpdkdevice.hh"
#include "tscclock.hh"

CLICK_DECLS

FromDPDKDevice::FromDPDKDevice() :
    _dev(0)
{
#if HAVE_BATCH
    in_batch_mode = BATCH_MODE_YES;
#endif
    _burst = 32;
    ndesc = 0;
}

FromDPDKDevice::~FromDPDKDevice()
{
}

int FromDPDKDevice::configure(Vector<String> &conf, ErrorHandler *errh)
{
    //Default parameters
    int numa_node = 0;
    int maxqueues = 128;
    String dev;
    EtherAddress mac;
    uint16_t mtu = 0;
    bool has_mac = false;
    bool has_mtu = false;
    bool set_timestamp = false;
    FlowControlMode fc_mode(FC_UNSET);

    if (Args(this, errh).bind(conf)
        .read_mp("PORT", dev)
        .consume() < 0)
        return -1;

    if (parse(conf, errh) != 0)
        return -1;

    if (Args(conf, this, errh)
        .read("NDESC", ndesc)
        .read("MAC", mac).read_status(has_mac)
        .read("MTU", mtu).read_status(has_mtu)
        .read("MAXQUEUES", maxqueues)
        .read("TIMESTAMP", set_timestamp)
        .read("PAUSE", fc_mode)
        .complete() < 0)
        return -1;

    if (!DPDKDeviceArg::parse(dev, _dev)) {
        if (allow_nonexistent)
            return 0;
        else
            return errh->error("%s: Unknown or invalid PORT", dev.c_str());
    }

    if (_use_numa) {
        numa_node = DPDKDevice::get_port_numa_node(_dev->port_id);
        if (_numa_node_override > -1)
            numa_node = _numa_node_override;
    }

    int r;
    if (n_queues == -1) {
    if (firstqueue == -1) {
        firstqueue = 0;
        // With DPDK we'll take as many queues as available threads
        r = configure_rx(numa_node, 1, maxqueues, errh);
    } else {
        // If a queue number is set, user probably wants only one queue
        r = configure_rx(numa_node, 1, 1, errh);
    }
    } else {
        if (firstqueue == -1)
            firstqueue = 0;
        r = configure_rx(numa_node, n_queues, n_queues, errh);
    }
    if (r != 0)
        return r;

    if (has_mac)
        _dev->set_init_mac(mac);

    if (has_mtu)
        _dev->set_init_mtu(mtu);

    if (fc_mode != FC_UNSET)
        _dev->set_init_fc_mode(fc_mode);

    if (set_timestamp) {
#if RTE_VERSION >= RTE_VERSION_NUM(18,02,0,0)
        _dev->set_rx_offload(DEV_RX_OFFLOAD_TIMESTAMP);
        _set_timestamp = true;
#else
        errh->error("Hardware timestamping is not supported before DPDK 18.02");
#endif
    } else {
        _set_timestamp = false;
    }

    return 0;
}

#if HAVE_DPDK_READ_CLOCK
uint64_t FromDPDKDevice::read_clock(void* thunk) {
    FromDPDKDevice* fd = (FromDPDKDevice*)thunk;
    uint64_t clock;
#pragma GCC diagnostic push
#pragma GCC diagnostic ignored "-Wdeprecated-declarations"
    if (rte_eth_read_clock(fd->_dev->port_id, &clock) == 0)
        return clock;
#pragma GCC diagnostic pop
    return -1;
}

struct UserClockSource dpdk_clock {
    .get_current_tick = &FromDPDKDevice::read_clock,
    .get_tick_hz = 0,
};
#endif

void* FromDPDKDevice::cast(const char* name) {
#if HAVE_DPDK_READ_CLOCK
    if (String(name) == "UserClockSource")
        return &dpdk_clock;
#endif
    return RXQueueDevice::cast(name);
}



int FromDPDKDevice::initialize(ErrorHandler *errh)
{
    int ret;

    if (!_dev)
        return 0;

    ret = initialize_rx(errh);
    if (ret != 0) return ret;

    for (unsigned i = (unsigned)firstqueue; i <= (unsigned)lastqueue; i++) {
        ret = _dev->add_rx_queue(i , _promisc, _vlan_filter, _vlan_strip, _vlan_extend, _lro, _jumbo, ndesc, errh);
        if (ret != 0) return ret;
    }

    ret = initialize_tasks(_active,errh);
    if (ret != 0) return ret;

    if (queue_share > 1)
        return errh->error(
            "Sharing queue between multiple threads is not "
            "yet supported by FromDPDKDevice. "
            "Raise the number using N_QUEUES of queues or "
            "limit the number of threads using MAXTHREADS"
        );

    if (all_initialized()) {
        ret = DPDKDevice::initialize(errh);
        if (ret != 0) return ret;
    }

    if (_set_timestamp) {
#if HAVE_DPDK_READ_CLOCK
        uint64_t t;
        int err;
#pragma GCC diagnostic push
#pragma GCC diagnostic ignored "-Wdeprecated-declarations"
        if ((err = rte_eth_read_clock(_dev->port_id, &t)) != 0) {
            return errh->error("Device does not support queryig internal time ! Disable hardware timestamping. Error %d", err);
        }
#pragma GCC diagnostic pop
#endif
    }

    return ret;
}

void FromDPDKDevice::cleanup(CleanupStage)
{
    cleanup_tasks();
}

bool FromDPDKDevice::run_task(Task *t)
{
    struct rte_mbuf *pkts[_burst];
    int ret = 0;

    for (int iqueue = queue_for_thisthread_begin();
            iqueue<=queue_for_thisthread_end(); iqueue++) {
#if HAVE_BATCH
         PacketBatch* head = 0;
         WritablePacket *last;
#endif
        unsigned n = rte_eth_rx_burst(_dev->port_id, iqueue, pkts, _burst);
        for (unsigned i = 0; i < n; ++i) {
            unsigned char* data = rte_pktmbuf_mtod(pkts[i], unsigned char *);
            rte_prefetch0(data);
#if CLICK_PACKET_USE_DPDK
            WritablePacket *p = static_cast<WritablePacket*>(Packet::make(pkts[i]));
#elif HAVE_ZEROCOPY
            WritablePacket *p = Packet::make(data,
                     rte_pktmbuf_data_len(pkts[i]),
                     DPDKDevice::free_pkt,
                     pkts[i],
                     rte_pktmbuf_headroom(pkts[i]),
                     rte_pktmbuf_tailroom(pkts[i])
                     );
#else
            WritablePacket *p = Packet::make(data,
                                     (uint32_t)rte_pktmbuf_pkt_len(pkts[i]));
            rte_pktmbuf_free(pkts[i]);
            data = p->data();
#endif
            p->set_packet_type_anno(Packet::HOST);
            p->set_mac_header(data);
            if (_set_rss_aggregate) {
#if RTE_VERSION > RTE_VERSION_NUM(1,7,0,0)
               SET_AGGREGATE_ANNO(p,pkts[i]->hash.rss);
#else
               SET_AGGREGATE_ANNO(p,pkts[i]->pkt.hash.rss);
#endif
            }
            if (_set_paint_anno) {
                SET_PAINT_ANNO(p, iqueue);
            }

#if RTE_VERSION >= RTE_VERSION_NUM(18,02,0,0)
            if (_set_timestamp && (pkts[i]->ol_flags & PKT_RX_TIMESTAMP)) {
                p->timestamp_anno().assignlong(pkts[i]->timestamp);
            }
#endif
#if HAVE_BATCH
            if (head == NULL)
                head = PacketBatch::start_head(p);
            else
                last->set_next(p);
            last = p;
#else
            output(0).push(p);
#endif
        }
#if HAVE_BATCH
        if (head) {
            head->make_tail(last,n);
            output_push_batch(0,head);
        }
#endif
        if (n) {
            add_count(n);
            ret = 1;
        }
    }

    /*We reschedule directly, as we cannot know if there is actually packet
     * available and dpdk has no select mechanism*/
    t->fast_reschedule();
    return (ret);
}

<<<<<<< HEAD
Packet* FromDPDKDevice::pull(int port) {
    return FromDPDKDevice::pull_batch(port,1);
}

#if HAVE_BATCH
PacketBatch* FromDPDKDevice::pull_batch(int, int max) {
    PacketBatch* head = 0;
    WritablePacket *last;
    int tot = 0;
    if (max > _burst)
        max = _burst;
    struct rte_mbuf *pkts[max];
    for (int iqueue = queue_for_thisthread_begin(); iqueue<=queue_for_thisthread_end();iqueue++) {
        unsigned n = rte_eth_rx_burst(_dev->port_id, iqueue, pkts, max);
        for (unsigned i = 0; i < n; ++i) {
            unsigned char* data = rte_pktmbuf_mtod(pkts[i], unsigned char *);
            rte_prefetch0(data);
#if CLICK_PACKET_USE_DPDK
            WritablePacket *p = Packet::make(pkts[i]);
#elif HAVE_ZEROCOPY
            WritablePacket *p = Packet::make(data,
                     rte_pktmbuf_data_len(pkts[i]),
                     DPDKDevice::free_pkt,
                     pkts[i],
                     rte_pktmbuf_headroom(pkts[i]),
                     rte_pktmbuf_tailroom(pkts[i])
                     );
#else
            WritablePacket *p = Packet::make(data,
                                     (uint32_t)rte_pktmbuf_pkt_len(pkts[i]));
            rte_pktmbuf_free(pkts[i]);
            data = p->data();
#endif
            p->set_packet_type_anno(Packet::HOST);
            p->set_mac_header(data);
            if (_set_rss_aggregate)
#if RTE_VERSION > RTE_VERSION_NUM(1,7,0,0)
                SET_AGGREGATE_ANNO(p,pkts[i]->hash.rss);
#else
                SET_AGGREGATE_ANNO(p,pkts[i]->pkt.hash.rss);
#endif
            if (head == NULL)
                head = PacketBatch::start_head(p);
            else
                last->set_next(p);
            last = p;

        }
        if (n) {
            tot += n;
            if (tot == max)
                break;
        }
    }
    if (head) {
        head->make_tail(last,tot);
        add_count(tot);
    }
    return head;

}
#endif

portid_t FromDPDKDevice::port_id() {
    return _dev->port_id;
}
=======
enum {
        h_vendor, h_driver, h_carrier, h_duplex, h_autoneg, h_speed, h_type,
        h_ipackets, h_ibytes, h_imissed, h_ierrors, h_nombufs,
        h_active,
        h_xstats, h_queue_count, h_stats_packets, h_stats_bytes,
        h_nb_rx_queues, h_nb_tx_queues, h_nb_vf_pools,
        h_mac, h_add_mac, h_remove_mac, h_vf_mac,
        h_mtu,
        h_device,
};

>>>>>>> 37a70963

String FromDPDKDevice::read_handler(Element *e, void * thunk)
{
    FromDPDKDevice *fd = static_cast<FromDPDKDevice *>(e);

    switch((uintptr_t) thunk) {
        case h_active:
              if (!fd->_dev)
                  return "false";
              else
                  return String(fd->_active);
        case h_device:
              if (!fd->_dev)
                  return "undefined";
              else
                  return String((int) fd->_dev->port_id);
        case h_nb_rx_queues:
            return String(fd->_dev->nbRXQueues());
        case h_nb_tx_queues:
            return String(fd->_dev->nbTXQueues());
        case h_mtu: {
            uint16_t mtu;
            if (rte_eth_dev_get_mtu(fd->_dev->port_id, &mtu) != 0)
                return String("<error>");
            return String(mtu);
                    }
        case h_mac: {
            if (!fd->_dev)
                return String::make_empty();
            struct rte_ether_addr mac_addr;
            rte_eth_macaddr_get(fd->_dev->port_id, &mac_addr);
            return EtherAddress((unsigned char*)&mac_addr).unparse_colon();
        }
        case h_vendor:
            return fd->_dev->get_device_vendor_name();
        case h_driver:
            return String(fd->_dev->get_device_driver());
    }

    return 0;
}

String FromDPDKDevice::status_handler(Element *e, void * thunk)
{
    FromDPDKDevice *fd = static_cast<FromDPDKDevice *>(e);
    struct rte_eth_link link;
    if (!fd->_dev) {
        return "0";
    }

    rte_eth_link_get_nowait(fd->_dev->port_id, &link);
#ifndef ETH_LINK_UP
    #define ETH_LINK_UP 1
#endif
    switch((uintptr_t) thunk) {
      case h_carrier:
          return (link.link_status == ETH_LINK_UP ? "1" : "0");
      case h_duplex:
          return (link.link_status == ETH_LINK_UP ?
            (link.link_duplex == ETH_LINK_FULL_DUPLEX ? "1" : "0") : "-1");
#if RTE_VERSION >= RTE_VERSION_NUM(16,04,0,0)
      case h_autoneg:
          return String(link.link_autoneg);
#endif
      case h_speed:
          return String(link.link_speed);
    }
    return 0;
}

String FromDPDKDevice::statistics_handler(Element *e, void *thunk)
{
    FromDPDKDevice *fd = static_cast<FromDPDKDevice *>(e);
    struct rte_eth_stats stats;
    if (!fd->_dev) {
        return "0";
    }

    if (rte_eth_stats_get(fd->_dev->port_id, &stats))
        return String::make_empty();

    switch((uintptr_t) thunk) {
        case h_ipackets:
            return String(stats.ipackets);
        case h_ibytes:
            return String(stats.ibytes);
        case h_imissed:
            return String(stats.imissed);
        case h_ierrors:
            return String(stats.ierrors);
        case h_nombufs:
            return String(stats.rx_nombuf);
        default:
            return "<unknown>";
    }
}

int FromDPDKDevice::write_handler(
        const String &input, Element *e, void *thunk, ErrorHandler *errh) {
    FromDPDKDevice *fd = static_cast<FromDPDKDevice *>(e);
    if (!fd->_dev) {
        return -1;
    }

    switch((uintptr_t) thunk) {
        case h_add_mac: {
            EtherAddress mac;
            int pool = 0;
            int ret;
            if (!EtherAddressArg().parse(input, mac)) {
                return errh->error("Invalid MAC address %s",input.c_str());
            }

            ret = rte_eth_dev_mac_addr_add(
                fd->_dev->port_id,
                reinterpret_cast<rte_ether_addr*>(mac.data()), pool
            );
            if (ret != 0) {
                return errh->error("Could not add mac address!");
            }
            return 0;
        }
        case h_active: {
            bool active;
            if (!BoolArg::parse(input,active))
                return errh->error("Not a valid boolean");
            if (fd->_active != active) {
                fd->_active = active;
                if (fd->_active) {
                    for (int i = 0; i < fd->_thread_state.weight(); i++) {
                        if (fd->_thread_state.get_value(i).task)
                            fd->_thread_state.get_value(i).task->reschedule();
                    }
                } else {
                    for (int i = 0; i < fd->_thread_state.weight(); i++) {
                        if (fd->_thread_state.get_value(i).task)
                            fd->_thread_state.get_value(i).task->unschedule();
                    }
                }
            }
            return 0;
        }
    }
    return -1;
}


int FromDPDKDevice::xstats_handler(
        int operation, String &input, Element *e,
        const Handler *handler, ErrorHandler *errh) {
    FromDPDKDevice *fd = static_cast<FromDPDKDevice *>(e);
    if (!fd->_dev)
        return -1;

    int op = (intptr_t)handler->read_user_data();
    switch (op) {
        case h_xstats: {
            struct rte_eth_xstat_name *names;
        #if RTE_VERSION >= RTE_VERSION_NUM(16,07,0,0)
            int len = rte_eth_xstats_get_names(fd->_dev->port_id, 0, 0);
            names = static_cast<struct rte_eth_xstat_name *>(
                malloc(sizeof(struct rte_eth_xstat_name) * len)
            );
            rte_eth_xstats_get_names(fd->_dev->port_id, names, len);
            struct rte_eth_xstat *xstats;
            xstats = static_cast<struct rte_eth_xstat *>(malloc(
                sizeof(struct rte_eth_xstat) * len)
            );
            rte_eth_xstats_get(fd->_dev->port_id,xstats,len);
            if (input == "") {
                StringAccum acc;
                for (int i = 0; i < len; i++) {
                    acc << names[i].name << "[" <<
                           xstats[i].id << "] = " <<
                           xstats[i].value << "\n";
                }

                input = acc.take_string();
            } else {
                for (int i = 0; i < len; i++) {
                    if (strcmp(names[i].name,input.c_str()) == 0) {
                        input = String(xstats[i].value);
                        return 0;
                    }
                }
                return -1;
            }
            return 0;
        #else
            input = "unsupported with DPDK < 16.07";
            return -1;
        #endif
        }
        case h_queue_count:
            if (input == "") {
                StringAccum acc;
                for (uint16_t i = 0; i < fd->_dev->nbRXQueues(); i++) {
                    int v = rte_eth_rx_queue_count(fd->_dev->port_id, i);
                    acc << i << " = " << v << "\n";
                }
                input = acc.take_string();
            } else {
                int v = rte_eth_rx_queue_count(fd->_dev->port_id, atoi(input.c_str()));
                input = String(v);
            }
            return 0;
        case h_stats_packets:
        case h_stats_bytes:
            {
                struct rte_eth_stats stats;
                if (rte_eth_stats_get(fd->_dev->port_id, &stats))
                    return -1;

                int id = atoi(input.c_str());
                if (id < 0 || id > RTE_ETHDEV_QUEUE_STAT_CNTRS)
                    return -EINVAL;
                uint64_t v;
                if (op == h_stats_packets)
                     v = stats.q_ipackets[id];
                else
                     v = stats.q_opackets[id];
                input = String(v);
                return 0;
            }
        default:
            return -1;
    }
}

void FromDPDKDevice::add_handlers()
{
    add_read_handler("device",read_handler, h_device);

    add_read_handler("duplex",status_handler, h_duplex);
#if RTE_VERSION >= RTE_VERSION_NUM(16,04,0,0)
    add_read_handler("autoneg",status_handler, h_autoneg);
#endif
    add_read_handler("speed",status_handler, h_speed);
    add_read_handler("carrier",status_handler, h_carrier);
    add_read_handler("type",status_handler, h_type);

    set_handler("xstats", Handler::f_read | Handler::f_read_param, xstats_handler, h_xstats);
    set_handler("queue_count", Handler::f_read | Handler::f_read_param, xstats_handler, h_queue_count);
    set_handler("queue_packets", Handler::f_read | Handler::f_read_param, xstats_handler, h_stats_packets);
    set_handler("queue_bytes", Handler::f_read | Handler::f_read_param, xstats_handler, h_stats_bytes);

    add_read_handler("active", read_handler, h_active);
    add_write_handler("active", write_handler, h_active);
    add_read_handler("count", count_handler, h_count);
    add_write_handler("reset_counts", reset_count_handler, 0, Handler::BUTTON);

    add_read_handler("nb_rx_queues",read_handler, h_nb_rx_queues);
    add_read_handler("nb_tx_queues",read_handler, h_nb_tx_queues);

    add_read_handler("mac",read_handler, h_mac);
    add_read_handler("vendor", read_handler, h_vendor);
    add_read_handler("driver", read_handler, h_driver);
    add_write_handler("add_mac",write_handler, h_add_mac, 0);
    add_write_handler("remove_mac",write_handler, h_remove_mac, 0);

    add_read_handler("hw_count",statistics_handler, h_ipackets);
    add_read_handler("hw_bytes",statistics_handler, h_ibytes);
    add_read_handler("hw_dropped",statistics_handler, h_imissed);
    add_read_handler("hw_errors",statistics_handler, h_ierrors);
    add_read_handler("nombufs",statistics_handler, h_nombufs);

    add_read_handler("mtu",read_handler, h_mtu);
    add_data_handlers("burst", Handler::h_read | Handler::h_write, &_burst);
}

CLICK_ENDDECLS

ELEMENT_REQUIRES(userlevel dpdk QueueDevice)
EXPORT_ELEMENT(FromDPDKDevice)
ELEMENT_MT_SAFE(FromDPDKDevice)<|MERGE_RESOLUTION|>--- conflicted
+++ resolved
@@ -242,13 +242,12 @@
 #endif
             p->set_packet_type_anno(Packet::HOST);
             p->set_mac_header(data);
-            if (_set_rss_aggregate) {
+            if (_set_rss_aggregate)
 #if RTE_VERSION > RTE_VERSION_NUM(1,7,0,0)
-               SET_AGGREGATE_ANNO(p,pkts[i]->hash.rss);
+                SET_AGGREGATE_ANNO(p,pkts[i]->hash.rss);
 #else
-               SET_AGGREGATE_ANNO(p,pkts[i]->pkt.hash.rss);
-#endif
-            }
+                SET_AGGREGATE_ANNO(p,pkts[i]->pkt.hash.rss);
+#endif
             if (_set_paint_anno) {
                 SET_PAINT_ANNO(p, iqueue);
             }
@@ -286,13 +285,19 @@
     return (ret);
 }
 
-<<<<<<< HEAD
-Packet* FromDPDKDevice::pull(int port) {
-    return FromDPDKDevice::pull_batch(port,1);
-}
+enum {
+        h_vendor, h_driver, h_carrier, h_duplex, h_autoneg, h_speed, h_type,
+        h_ipackets, h_ibytes, h_imissed, h_ierrors, h_nombufs,
+        h_active,
+        h_xstats, h_queue_count, h_stats_packets, h_stats_bytes,
+        h_nb_rx_queues, h_nb_tx_queues, h_nb_vf_pools,
+        h_mac, h_add_mac, h_remove_mac, h_vf_mac,
+        h_mtu,
+        h_device,
+};
 
 #if HAVE_BATCH
-PacketBatch* FromDPDKDevice::pull_batch(int, int max) {
+PacketBatch* FromDPDKDevice::pull_batch(int, unsigned max) {
     PacketBatch* head = 0;
     WritablePacket *last;
     int tot = 0;
@@ -353,19 +358,6 @@
 portid_t FromDPDKDevice::port_id() {
     return _dev->port_id;
 }
-=======
-enum {
-        h_vendor, h_driver, h_carrier, h_duplex, h_autoneg, h_speed, h_type,
-        h_ipackets, h_ibytes, h_imissed, h_ierrors, h_nombufs,
-        h_active,
-        h_xstats, h_queue_count, h_stats_packets, h_stats_bytes,
-        h_nb_rx_queues, h_nb_tx_queues, h_nb_vf_pools,
-        h_mac, h_add_mac, h_remove_mac, h_vf_mac,
-        h_mtu,
-        h_device,
-};
-
->>>>>>> 37a70963
 
 String FromDPDKDevice::read_handler(Element *e, void * thunk)
 {
