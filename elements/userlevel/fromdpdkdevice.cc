--- conflicted
+++ resolved
@@ -65,7 +65,6 @@
     bool has_mac = false;
     bool has_mtu = false;
     FlowControlMode fc_mode(FC_UNSET);
-<<<<<<< HEAD
     String mode = "";
     int num_pools = 0;
     Vector<int> vf_vlan;
@@ -74,8 +73,6 @@
 #if RTE_VERSION >= RTE_VERSION_NUM(17,5,0,0)
     String rules_filename;
 #endif
-=======
->>>>>>> 69be0161
 
     if (parse(Args(conf, this, errh)
         .read_mp("PORT", dev))
@@ -89,11 +86,8 @@
         .read("VF_POOLS", num_pools)
         .read_all("VF_VLAN", vf_vlan)
         .read("MAXQUEUES",maxqueues)
-<<<<<<< HEAD
         .read("RX_INTR", _rx_intr)
         .read("MAX_RSS", max_rss).read_status(has_rss)
-=======
->>>>>>> 69be0161
         .read("PAUSE", fc_mode)
         .complete() < 0)
         return -1;
@@ -136,7 +130,6 @@
     if (fc_mode != FC_UNSET)
         _dev->set_init_fc_mode(fc_mode);
 
-<<<<<<< HEAD
     if (has_rss)
         _dev->set_init_rss_max(max_rss);
 
@@ -155,9 +148,6 @@
 #endif
 
     return r;
-=======
-    return 0;
->>>>>>> 69be0161
 }
 
 int FromDPDKDevice::initialize(ErrorHandler *errh)
