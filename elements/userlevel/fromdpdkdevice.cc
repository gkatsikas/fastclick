--- conflicted
+++ resolved
@@ -41,7 +41,7 @@
 #define LOAD_UNIT 10
 
 FromDPDKDevice::FromDPDKDevice() :
-    _dev(0), _rx_intr(-1), _active(true)
+    _dev(0), _rx_intr(-1)
 {
 #if HAVE_BATCH
     in_batch_mode = BATCH_MODE_YES;
@@ -63,31 +63,25 @@
     EtherAddress mac;
     uint16_t mtu = 0;
     bool has_mac = false;
-<<<<<<< HEAD
+    bool has_mtu = false;
     String mode = "";
     int num_pools = 0;
     Vector<int> vf_vlan;
 #if RTE_VERSION >= RTE_VERSION_NUM(17,5,0,0)
     String rules_filename;
 #endif
-=======
-    bool has_mtu = false;
->>>>>>> 947ccfff
 
     if (parse(Args(conf, this, errh)
         .read_mp("PORT", dev))
         .read("NDESC", ndesc)
         .read("MAC", mac).read_status(has_mac)
-<<<<<<< HEAD
+        .read("MTU", mtu).read_status(has_mtu)
         .read("MODE", mode)
     #if RTE_VERSION >= RTE_VERSION_NUM(17,5,0,0)
         .read("FLOW_DIR_RULES_FILE", rules_filename)
     #endif
         .read("VF_POOLS", num_pools)
         .read_all("VF_VLAN", vf_vlan)
-=======
-        .read("MTU", mtu).read_status(has_mtu)
->>>>>>> 947ccfff
         .read("MAXQUEUES",maxqueues)
         .read("ACTIVE", _active)
         .read("RX_INTR", _rx_intr)
@@ -366,15 +360,12 @@
                   return "undefined";
               else
                   return String((int) fd->_dev->port_id);
-<<<<<<< HEAD
         case h_nb_rx_queues:
             return String(fd->_dev->nbRXQueues());
         case h_nb_tx_queues:
             return String(fd->_dev->nbTXQueues());
         case h_nb_vf_pools:
             return String(fd->_dev->nbVFPools());
-=======
->>>>>>> 947ccfff
         case h_mac: {
             if (!fd->_dev)
                 return String::make_empty();
@@ -382,7 +373,6 @@
             rte_eth_macaddr_get(fd->_dev->port_id, &mac_addr);
             return EtherAddress((unsigned char*)&mac_addr).unparse_colon();
         }
-<<<<<<< HEAD
         case h_vf_mac: {
 #if HAVE_JSON
             Json jaddr = Json::make_array();
@@ -405,8 +395,6 @@
             return s;
 #endif
         }
-=======
->>>>>>> 947ccfff
         case h_vendor:
             return fd->_dev->get_device_vendor_name();
         case h_driver:
@@ -473,7 +461,7 @@
     #endif
     }
 
-    return "0";
+    return "<unknown>";
 }
 
 int FromDPDKDevice::write_handler(
@@ -668,99 +656,6 @@
     return 0;
 }
 
-
-int FromDPDKDevice::write_handler(
-        const String &input, Element *e, void *thunk, ErrorHandler *errh) {
-    FromDPDKDevice *fd = static_cast<FromDPDKDevice *>(e);
-    if (!fd->_dev) {
-        return -1;
-    }
-
-    switch((uintptr_t) thunk) {
-        case h_add_mac: {
-            EtherAddress mac;
-            int pool = 0;
-            int ret;
-            if (!EtherAddressArg().parse(input, mac)) {
-                return errh->error("Invalid MAC address %s",input.c_str());
-            }
-
-            ret = rte_eth_dev_mac_addr_add(
-                fd->_dev->port_id,
-                reinterpret_cast<ether_addr*>(mac.data()), pool
-            );
-            if (ret != 0) {
-                return errh->error("Could not add mac address !");
-            }
-            return 0;
-        }
-        case h_active: {
-            bool active;
-            if (!BoolArg::parse(input,active))
-                return errh->error("Not a valid boolean");
-            if (fd->_active != active) {
-                fd->_active = active;
-                if (fd->_active) {
-                    for (int i = 0; i < fd->usable_threads.weight(); i++) {
-                        fd->_tasks[i]->reschedule();
-                    }
-                } else {
-                    for (int i = 0; i < fd->usable_threads.weight(); i++) {
-                        fd->_tasks[i]->unschedule();
-                    }
-                }
-            }
-            return 0;
-        }
-    }
-    return -1;
-}
-
-
-int FromDPDKDevice::xstats_handler(
-        int operation, String& input, Element* e,
-        const Handler *handler, ErrorHandler* errh) {
-    FromDPDKDevice *fd = static_cast<FromDPDKDevice *>(e);
-    if (!fd->_dev)
-        return -1;
-
-        struct rte_eth_xstat_name* names;
-#if RTE_VERSION >= RTE_VERSION_NUM(16,07,0,0)
-        int len = rte_eth_xstats_get_names(fd->_dev->port_id, 0, 0);
-        names = static_cast<struct rte_eth_xstat_name*>(
-            malloc(sizeof(struct rte_eth_xstat_name) * len)
-        );
-        rte_eth_xstats_get_names(fd->_dev->port_id,names,len);
-        struct rte_eth_xstat* xstats;
-        xstats = static_cast<struct rte_eth_xstat*>(malloc(
-            sizeof(struct rte_eth_xstat) * len)
-        );
-        rte_eth_xstats_get(fd->_dev->port_id,xstats,len);
-        if (input == "") {
-            StringAccum acc;
-            for (int i = 0; i < len; i++) {
-                acc << names[i].name << "["<<
-                xstats[i].id << "] = " <<
-                xstats[i].value << "\n";
-            }
-
-            input = acc.take_string();
-        } else {
-            for (int i = 0; i < len; i++) {
-                if (strcmp(names[i].name,input.c_str()) == 0) {
-                    input = String(xstats[i].value);
-                    return 0;
-                }
-            }
-            return -1;
-        }
-#else
-        input = "unsupported with DPDK < 16.07";
-        return -1;
-#endif
-    return 0;
-}
-
 void FromDPDKDevice::add_handlers()
 {
     add_read_handler("device",read_handler, h_device);
@@ -778,7 +673,6 @@
     add_read_handler("active", read_handler, h_active);
     add_write_handler("active", write_handler, h_active);
     add_read_handler("count", count_handler, h_count);
-<<<<<<< HEAD
     add_read_handler("useful", count_handler, h_useful);
     add_read_handler("useless", count_handler, h_useless);
     add_write_handler("reset_counts", reset_count_handler, 0, Handler::BUTTON);
@@ -787,19 +681,12 @@
     add_read_handler("nb_tx_queues",read_handler, h_nb_tx_queues);
     add_read_handler("nb_vf_pools",read_handler, h_nb_vf_pools);
 
-=======
-    add_write_handler("reset_counts", reset_count_handler, 0, Handler::BUTTON);
-
->>>>>>> 947ccfff
     add_read_handler("mac",read_handler, h_mac);
     add_read_handler("vendor", read_handler, h_vendor);
     add_read_handler("driver", read_handler, h_driver);
     add_write_handler("add_mac",write_handler, h_add_mac, 0);
     add_write_handler("remove_mac",write_handler, h_remove_mac, 0);
-<<<<<<< HEAD
     add_read_handler("vf_mac_addr",read_handler, h_vf_mac);
-=======
->>>>>>> 947ccfff
 
     add_read_handler("hw_count",statistics_handler, h_ipackets);
     add_read_handler("hw_bytes",statistics_handler, h_ibytes);
