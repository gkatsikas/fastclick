--- conflicted
+++ resolved
@@ -34,25 +34,17 @@
 #define LOAD_UNIT 10
 
 FromDPDKDevice::FromDPDKDevice() :
-    _dev(0), _rx_intr(-1)
-{
-<<<<<<< HEAD
+    _dev(0), _rx_intr(-1), _active(true)
+{
 #if HAVE_BATCH
     in_batch_mode = BATCH_MODE_YES;
 #endif
     _burst = 32;
-    ndesc = 256;
+    ndesc = DPDKDevice::DEF_DEV_RXDESC;
 
 #if RTE_VERSION >= RTE_VERSION_NUM(17,5,0,0)
     _rule_id = 0;
 #endif
-=======
-	#if HAVE_BATCH
-		in_batch_mode = BATCH_MODE_YES;
-	#endif
-	_burst = 32;
-	ndesc = DPDKDevice::DEF_DEV_RXDESC;
->>>>>>> 24cf0879
 }
 
 FromDPDKDevice::~FromDPDKDevice()
@@ -63,6 +55,7 @@
 {
     //Default parameters
     int numa_node = 0;
+    int maxqueues = 128;
     String dev;
     EtherAddress mac;
     bool has_mac = false;
@@ -83,6 +76,7 @@
     #endif
         .read("VF_POOLS", num_pools)
         .read_all("VF_VLAN", vf_vlan)
+        .read("MAXQUEUES",maxqueues)
         .read("ACTIVE", _active)
         .read("RX_INTR", _rx_intr)
         .complete() < 0)
@@ -92,7 +86,7 @@
         if (allow_nonexistent)
             return 0;
         else
-            return errh->error("%s: Unknown or invalid PORT", dev.c_str());
+            return errh->error("%s : Unknown or invalid PORT", dev.c_str());
     }
 
     if (_use_numa) {
@@ -101,14 +95,14 @@
 
     int r;
     if (n_queues == -1) {
-        if (firstqueue == -1) {
-            firstqueue = 0;
-            //With DPDK we'll take as many queues as available threads
-             r = configure_rx(numa_node, 1, 128, errh);
-        } else {
-            //If a queue number is setted, user probably want only one queue
-            r = configure_rx(numa_node, 1, 1, errh);
-        }
+	if (firstqueue == -1) {
+		firstqueue = 0;
+		//With DPDK we'll take as many queues as available threads
+		 r = configure_rx(numa_node,1,maxqueues,errh);
+	} else {
+		//If a queue number is setted, user probably want only one queue
+		r = configure_rx(numa_node,1,1,errh);
+	}
     } else {
         if (firstqueue == -1)
             firstqueue = 0;
@@ -208,13 +202,12 @@
 #endif
         unsigned n = rte_eth_rx_burst(_dev->port_id, iqueue, pkts, _burst);
         for (unsigned i = 0; i < n; ++i) {
+            unsigned char* data = rte_pktmbuf_mtod(pkts[i], unsigned char *);
+            rte_prefetch0(data);
 #if CLICK_PACKET_USE_DPDK
-            rte_prefetch0(rte_pktmbuf_mtod(pkts[i], void *));
             WritablePacket *p = Packet::make(pkts[i]);
 #elif HAVE_ZEROCOPY
-            rte_prefetch0(rte_pktmbuf_mtod(pkts[i], void *));
-            WritablePacket *p =
-                    Packet::make(rte_pktmbuf_mtod(pkts[i], unsigned char *),
+            WritablePacket *p = Packet::make(data,
                      rte_pktmbuf_data_len(pkts[i]),
                      DPDKDevice::free_pkt,
                      pkts[i],
@@ -222,11 +215,13 @@
                      rte_pktmbuf_tailroom(pkts[i])
                      );
 #else
-            WritablePacket *p = Packet::make((void*)rte_pktmbuf_mtod(pkts[i], unsigned char *),
+            WritablePacket *p = Packet::make(data,
                                      (uint32_t)rte_pktmbuf_pkt_len(pkts[i]));
             rte_pktmbuf_free(pkts[i]);
+            data = p->data();
 #endif
             p->set_packet_type_anno(Packet::HOST);
+            p->set_mac_header(data);
             if (_set_rss_aggregate)
 #if RTE_VERSION > RTE_VERSION_NUM(1,7,0,0)
                 SET_AGGREGATE_ANNO(p,pkts[i]->hash.rss);
