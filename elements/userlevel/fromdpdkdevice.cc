// -*- c-basic-offset: 4; related-file-name: "fromdpdkdevice.hh" -*-
/*
 * fromdpdkdevice.{cc,hh} -- element reads packets live from network via
 * the DPDK. Configures DPDK-based NICs via DPDK's Flow API.
 *
 * Copyright (c) 2014-2015 Cyril Soldani, University of Liège
 * Copyright (c) 2016-2017 Tom Barbette, University of Liège
 * Copyright (c) 2017 Georgios Katsikas, RISE SICS
 *
 * Permission is hereby granted, free of charge, to any person obtaining a
 * copy of this software and associated documentation files (the "Software"),
 * to deal in the Software without restriction, subject to the conditions
 * listed in the Click LICENSE file. These conditions include: you must
 * preserve this copyright notice, and you cannot mention the copyright
 * holders in advertising related to the Software without their permission.
 * The Software is provided WITHOUT ANY WARRANTY, EXPRESS OR IMPLIED. This
 * notice is a summary of the Click LICENSE file; the license in that file is
 * legally binding.
 */

#include <click/config.h>

#include <click/args.hh>
#include <click/error.hh>
#include <click/standard/scheduleinfo.hh>
#include <click/etheraddress.hh>
#include <click/straccum.hh>

#include "fromdpdkdevice.hh"
#include "todpdkdevice.hh"
#if HAVE_JSON
#include "../json/json.hh"
#endif

#if RTE_VERSION >= RTE_VERSION_NUM(17,5,0,0)
    #include <click/flowdirector.hh>
#endif

CLICK_DECLS

#define LOAD_UNIT 10

FromDPDKDevice::FromDPDKDevice() :
    _dev(0), _rx_intr(-1)
{
#if HAVE_BATCH
    in_batch_mode = BATCH_MODE_YES;
#endif
    _burst = 32;
    ndesc = 0;
}

FromDPDKDevice::~FromDPDKDevice()
{
}

int FromDPDKDevice::configure(Vector<String> &conf, ErrorHandler *errh)
{
    //Default parameters
    int numa_node = 0;
    int maxqueues = 128;
    String dev;
    EtherAddress mac;
    uint16_t mtu = 0;
    bool has_mac = false;
    bool has_mtu = false;
    FlowControlMode fc_mode(FC_UNSET);
    String mode = "";
    int num_pools = 0;
    Vector<int> vf_vlan;
    int max_rss = 0;
    bool has_rss = false;
#if RTE_VERSION >= RTE_VERSION_NUM(17,5,0,0)
    String rules_filename;
#endif

    if (Args(this, errh).bind(conf)
        .read_mp("PORT", dev)
        .consume() < 0)
        return -1;

    if (parse(conf, errh) != 0)
        return -1;

    if (Args(conf, this, errh)
        .read("NDESC", ndesc)
        .read("MAC", mac).read_status(has_mac)
        .read("MTU", mtu).read_status(has_mtu)
        .read("MODE", mode)
    #if RTE_VERSION >= RTE_VERSION_NUM(17,5,0,0)
        .read("FLOW_DIR_RULES_FILE", rules_filename)
    #endif
        .read("VF_POOLS", num_pools)
        .read_all("VF_VLAN", vf_vlan)
        .read("MAXQUEUES",maxqueues)
        .read("RX_INTR", _rx_intr)
        .read("MAX_RSS", max_rss).read_status(has_rss)
        .read("PAUSE", fc_mode)
        .complete() < 0)
        return -1;

    if (!DPDKDeviceArg::parse(dev, _dev)) {
        if (allow_nonexistent)
            return 0;
        else
            return errh->error("%s: Unknown or invalid PORT", dev.c_str());
    }

    if (_use_numa) {
        numa_node = DPDKDevice::get_port_numa_node(_dev->port_id);
    }

    int r;
    if (n_queues == -1) {
    if (firstqueue == -1) {
        firstqueue = 0;
        // With DPDK we'll take as many queues as available threads
        r = configure_rx(numa_node, 1, maxqueues, errh);
    } else {
        // If a queue number is set, user probably wants only one queue
        r = configure_rx(numa_node, 1, 1, errh);
    }
    } else {
        if (firstqueue == -1)
            firstqueue = 0;
        r = configure_rx(numa_node, n_queues, n_queues, errh);
    }
    if (r != 0)
        return r;

    if (has_mac)
        _dev->set_init_mac(mac);

    if (has_mtu)
        _dev->set_init_mtu(mtu);

    if (fc_mode != FC_UNSET)
        _dev->set_init_fc_mode(fc_mode);

    if (has_rss)
        _dev->set_init_rss_max(max_rss);

#if RTE_VERSION >= RTE_VERSION_NUM(17,5,0,0)
    if ((mode == FlowDirector::FLOW_DIR_MODE) && (rules_filename.empty())) {
        errh->warning(
            "Flow Director (port %s): FLOW_DIR_RULES_FILE is not set, "
            "hence this NIC can only be configured by the handlers",
            dev.c_str()
        );
    }

    r = _dev->set_mode(mode, num_pools, vf_vlan, rules_filename, errh);
#else
    r = _dev->set_mode(mode, num_pools, vf_vlan, errh);
#endif

    return r;
}

int FromDPDKDevice::initialize(ErrorHandler *errh)
{
    int ret;

    if (!_dev)
        return 0;

    ret = initialize_rx(errh);
    if (ret != 0) return ret;

    for (unsigned i = (unsigned)firstqueue; i <= (unsigned)lastqueue; i++) {
        ret = _dev->add_rx_queue(i , _promisc, ndesc, errh);
        if (ret != 0) return ret;
    }

    ret = initialize_tasks(_active,errh);
    if (ret != 0) return ret;

    if (queue_share > 1)
        return errh->error(
            "Sharing queue between multiple threads is not "
            "yet supported by FromDPDKDevice. "
            "Raise the number using N_QUEUES of queues or "
            "limit the number of threads using MAXTHREADS"
        );

    if (all_initialized()) {
        ret = DPDKDevice::initialize(errh);
        if (ret != 0) return ret;
    }

    if (_rx_intr >= 0) {
        for (int i = firstqueue; i <= lastqueue; i++) {
            uint64_t data = _dev->port_id << CHAR_BIT | i;
            ret = rte_eth_dev_rx_intr_ctl_q(_dev->port_id, i,
                                            RTE_EPOLL_PER_THREAD,
                                            RTE_INTR_EVENT_ADD,
                                            (void *)((uintptr_t)data));
            if (ret != 0) {
                return errh->error(
                    "Cannot initialize RX interrupt on this device"
                );
            }
        }
    }

    for (int q = firstqueue; q <= lastqueue; q++) {
        int i = thread_for_queue(q);
        if (_fdstate.get_value(i).timer != 0)
            continue;
        _fdstate.get_value(i).timer = new Timer(this);
        _fdstate.get_value(i).timer->initialize(this);
        _fdstate.get_value(i).timer->move_thread(_fdstate.get_mapping(i));
        if (_active)
            _fdstate.get_value(i).timer->schedule_after_msec(1);
    }

    return ret;
}

void FromDPDKDevice::cleanup(CleanupStage)
{
    DPDKDevice::cleanup(ErrorHandler::default_handler());
    cleanup_tasks();
}

void FromDPDKDevice::clear_buffers() {
    rte_mbuf* pkts[32];
    for (int q = firstqueue; q <= lastqueue; q++) {
        unsigned n;
        int tot = 0;
        do {
            n = rte_eth_rx_burst(_dev->port_id, q, pkts, 32);
            tot += n;
            for (int i = 0; i < n; i ++) {
                 rte_pktmbuf_free(pkts[i]);
            }
            if (tot > _dev->get_nb_rxdesc()) {
                click_chatter("WARNING : Called clear_buffers while receiving packets !");
                break;
            }
        } while (n > 0);
        click_chatter("Cleared %d buffers for queue %d",tot,q);
    }
}

bool FromDPDKDevice::run_task(Task *t)
{
    struct rte_mbuf *pkts[_burst];
    int ret = 0;

    for (int iqueue = queue_for_thisthread_begin();
            iqueue<=queue_for_thisthread_end(); iqueue++) {
#if HAVE_BATCH
         PacketBatch* head = 0;
         WritablePacket *last;
#endif
        unsigned n = rte_eth_rx_burst(_dev->port_id, iqueue, pkts, _burst);
        for (unsigned i = 0; i < n; ++i) {
            unsigned char* data = rte_pktmbuf_mtod(pkts[i], unsigned char *);
            rte_prefetch0(data);
#if CLICK_PACKET_USE_DPDK
            WritablePacket *p = static_cast<WritablePacket*>(Packet::make(pkts[i]));
#elif HAVE_ZEROCOPY
            WritablePacket *p = Packet::make(data,
                     rte_pktmbuf_data_len(pkts[i]),
                     DPDKDevice::free_pkt,
                     pkts[i],
                     rte_pktmbuf_headroom(pkts[i]),
                     rte_pktmbuf_tailroom(pkts[i])
                     );
#else
            WritablePacket *p = Packet::make(data,
                                     (uint32_t)rte_pktmbuf_pkt_len(pkts[i]));
            rte_pktmbuf_free(pkts[i]);
            data = p->data();
#endif
            p->set_packet_type_anno(Packet::HOST);
            p->set_mac_header(data);
            if (_set_rss_aggregate)
#if RTE_VERSION > RTE_VERSION_NUM(1,7,0,0)
                SET_AGGREGATE_ANNO(p,pkts[i]->hash.rss);
#else
                SET_AGGREGATE_ANNO(p,pkts[i]->pkt.hash.rss);
#endif
            if (_set_paint_anno) {
                SET_PAINT_ANNO(p, iqueue);
            }
#if HAVE_BATCH
            if (head == NULL)
                head = PacketBatch::start_head(p);
            else
                last->set_next(p);
            last = p;
#else
            output(0).push(p);
#endif
        }
#if HAVE_BATCH
        if (head) {
            head->make_tail(last,n);
            output_push_batch(0,head);
        }
#endif
        if (n) {
            add_count(n);
            ret = 1;
        }
    }

    if (ret == 0) {
        if (_rx_intr >= 0) {
           for (int iqueue = queue_for_thisthread_begin();
                iqueue<=queue_for_thisthread_end(); iqueue++) {
               if (rte_eth_dev_rx_intr_enable(_dev->port_id, iqueue) != 0) {
                   click_chatter("Could not enable interrupts");
                   t->fast_reschedule();
                   return 0;
               }
           }
           struct rte_epoll_event event[queue_per_threads];
           int n, i;
           uint8_t port_id, queue_id;
           void *data;
           n = rte_epoll_wait(RTE_EPOLL_PER_THREAD, event, queue_per_threads, -1);
           for (i = 0; i < n; i++) {
                   data = event[i].epdata.data;
                   port_id = ((uintptr_t)data) >> CHAR_BIT;
                   assert(port_id == _dev->port_id);
           }
           this->selected(0, SELECT_READ);
       }
/*
        if (_fdstate->useful > 0)
            t->fast_reschedule();
        else
            _fdstate->mustresched = 1;*/
        t->fast_reschedule();
       return (ret);
    } else {
        _fdstate->useful++;
        t->fast_reschedule();
        return (ret);
    }
}

void FromDPDKDevice::run_timer(Timer* t) {

    int u = _fdstate->useful;
    if (u > LOAD_UNIT)
        u = LOAD_UNIT;

    thread_state->_useful += u;
    thread_state->_useless += LOAD_UNIT - u;
    _fdstate->useful = 0;

    if (_fdstate->mustresched == 1) {
        _fdstate->mustresched = 0;
        task_for_thread()->reschedule();
    }

    _fdstate->timer->reschedule_after_msec(1);
}

void FromDPDKDevice::selected(int fd, int mask) {
    for (int iqueue = queue_for_thisthread_begin();
            iqueue<=queue_for_thisthread_end(); iqueue++) {
        if (rte_eth_dev_rx_intr_disable(_dev->port_id, iqueue) != 0) {
            click_chatter("Could not disable interrupts");
            return;
        }
    }
    task_for_thread()->reschedule();
}

ToDPDKDevice* FromDPDKDevice::findOutputElement() {
    for (auto e : router()->elements()) {
        ToDPDKDevice* td = dynamic_cast<ToDPDKDevice*>(e);
        if (td != 0 && td->_dev->port_id == _dev->port_id) {
            return td;
        }
    }
    return 0;
}

String FromDPDKDevice::read_handler(Element *e, void * thunk)
{
    FromDPDKDevice *fd = static_cast<FromDPDKDevice *>(e);

    switch((uintptr_t) thunk) {
        case h_active:
              if (!fd->_dev)
                  return "false";
              else
                  return String(fd->_active);
        case h_device:
              if (!fd->_dev)
                  return "undefined";
              else
                  return String((int) fd->_dev->port_id);
        case h_nb_rx_queues:
            return String(fd->_dev->nb_rx_queues());
        case h_nb_tx_queues:
<<<<<<< HEAD
            return String(fd->_dev->nb_tx_queues());
        case h_nb_vf_pools:
            return String(fd->_dev->nb_vf_pools());
=======
            return String(fd->_dev->nbTXQueues());
        case h_mtu: {
            uint16_t mtu;
            if (rte_eth_dev_get_mtu(fd->_dev->port_id, &mtu) != 0)
                return String("<error>");
            return String(mtu);
                    }
>>>>>>> 8c9352e5
        case h_mac: {
            if (!fd->_dev)
                return String::make_empty();
            struct ether_addr mac_addr;
            rte_eth_macaddr_get(fd->_dev->port_id, &mac_addr);
            return EtherAddress((unsigned char*)&mac_addr).unparse_colon();
        }
        case h_vf_mac: {
#if HAVE_JSON
            Json jaddr = Json::make_array();
            for (int i = 0; i < fd->_dev->nb_vf_pools(); i++) {
                struct ether_addr mac = fd->_dev->gen_mac(fd->_dev->port_id, i);
                jaddr.push_back(
                    EtherAddress(
                        reinterpret_cast<unsigned char *>(&mac)
                    ).unparse_colon());
            }
            return jaddr.unparse();
#else
            String s = "";
            for (int i = 0; i < fd->_dev->nb_vf_pools(); i++) {
                struct ether_addr mac = fd->_dev->gen_mac(fd->_dev->port_id, i);
                s += EtherAddress(
                        reinterpret_cast<unsigned char *>(&mac)
                    ).unparse_colon() + ";";
            }
            return s;
#endif
        }
        case h_vendor:
            return fd->_dev->get_device_vendor_name();
        case h_driver:
            return String(fd->_dev->get_device_driver());
    }

    return 0;
}

String FromDPDKDevice::status_handler(Element *e, void * thunk)
{
    FromDPDKDevice *fd = static_cast<FromDPDKDevice *>(e);
    struct rte_eth_link link;
    if (!fd->_dev) {
        return "0";
    }

    rte_eth_link_get_nowait(fd->_dev->port_id, &link);
#ifndef ETH_LINK_UP
    #define ETH_LINK_UP 1
#endif
    switch((uintptr_t) thunk) {
      case h_carrier:
          return (link.link_status == ETH_LINK_UP ? "1" : "0");
      case h_duplex:
          return (link.link_status == ETH_LINK_UP ?
            (link.link_duplex == ETH_LINK_FULL_DUPLEX ? "1" : "0") : "-1");
#if RTE_VERSION >= RTE_VERSION_NUM(16,04,0,0)
      case h_autoneg:
          return String(link.link_autoneg);
#endif
      case h_speed:
          return String(link.link_speed);
      case h_type:
          //TODO
          return String("fiber");
    }
    return 0;
}

String FromDPDKDevice::statistics_handler(Element *e, void *thunk)
{
    FromDPDKDevice *fd = static_cast<FromDPDKDevice *>(e);
    struct rte_eth_stats stats;
    if (!fd->_dev) {
        return "0";
    }

    if (rte_eth_stats_get(fd->_dev->port_id, &stats))
        return String::make_empty();

    switch((uintptr_t) thunk) {
        case h_ipackets:
            return String(stats.ipackets);
        case h_ibytes:
            return String(stats.ibytes);
        case h_imissed:
            return String(stats.imissed);
        case h_ierrors:
            return String(stats.ierrors);
    #if RTE_VERSION >= RTE_VERSION_NUM(17,5,0,0)
        case h_rules_list: {
            portid_t port_id = fd->get_device()->get_port_id();
            return FlowDirector::get_flow_director(port_id)->flow_rules_list();
        }
        case h_rules_ids_global: {
            portid_t port_id = fd->get_device()->get_port_id();
            return FlowDirector::get_flow_director(port_id)->flow_rule_ids_global();
        }
        case h_rules_ids_internal: {
            portid_t port_id = fd->get_device()->get_port_id();
            return FlowDirector::get_flow_director(port_id)->flow_rule_ids_internal();
        }
        case h_rules_count: {
            portid_t port_id = fd->get_device()->get_port_id();
            return String(FlowDirector::get_flow_director(port_id)->flow_rules_count_explicit());
        }
    #endif
        case h_nombufs:
            return String(stats.rx_nombuf);
        default:
            return "<unknown>";
    }
}

int FromDPDKDevice::write_handler(
        const String &input, Element *e, void *thunk, ErrorHandler *errh) {
    FromDPDKDevice *fd = static_cast<FromDPDKDevice *>(e);
    if (!fd->_dev) {
        return -1;
    }

    switch((uintptr_t) thunk) {
        case h_add_mac: {
            EtherAddress mac;
            int pool = 0;
            int ret;
            if (!EtherAddressArg().parse(input, mac)) {
                return errh->error("Invalid MAC address %s",input.c_str());
            }

            ret = rte_eth_dev_mac_addr_add(
                fd->_dev->port_id,
                reinterpret_cast<ether_addr*>(mac.data()), pool
            );
            if (ret != 0) {
                return errh->error("Could not add mac address!");
            }
            return 0;
        }
        case h_safe_active:
        case h_active: {
            bool active;
            if (!BoolArg::parse(input,active))
                return errh->error("Not a valid boolean");
            if (fd->_active != active) {
                fd->_active = active;
                if (fd->_active) { //Activating
                    fd->trigger_thread_reconfiguration(true,[fd,thunk](){
                        for (int i = 0; i < fd->usable_threads.weight(); i++) {
                            fd->_tasks[i]->reschedule();
                        }
                        for (int q = fd->firstqueue; q <= fd->lastqueue; q++) {
                            int i = fd->thread_for_queue(q);
                            if (!fd->_fdstate.get_value(i).timer->scheduled())
                                fd->_fdstate.get_value(i).timer->schedule_after_msec(1);
                        }
                    });
                } else { //Deactivating
                    fd->trigger_thread_reconfiguration(false,[fd](){
                        for (int i = 0; i < fd->usable_threads.weight(); i++) {
                            fd->_tasks[i]->unschedule();
                        }

                        for (int q = fd->firstqueue; q <= fd->lastqueue; q++) {
                            int i = fd->thread_for_queue(q);
                            if (fd->_fdstate.get_value(i).timer->scheduled())
                                fd->_fdstate.get_value(i).timer->unschedule();
                        }
                    });
                }
            }
            return 0;
        }
        case h_rss: {
            int max;
            if (!IntArg().parse<int>(input,max))
                return errh->error("Not a valid integer");
            return fd->_dev->set_rss_max(max);
        }
    }
    return -1;
}

#if RTE_VERSION >= RTE_VERSION_NUM(17,5,0,0)
int FromDPDKDevice::flow_handler(
        const String &input, Element *e, void *thunk, ErrorHandler *errh)
{
    FromDPDKDevice *fd = static_cast<FromDPDKDevice *>(e);
    if (!fd->get_device()) {
        return -1;
    }

    portid_t port_id = fd->get_device()->get_port_id();
    FlowDirector *flow_dir = FlowDirector::get_flow_director(port_id, errh);
    assert(flow_dir);

    switch((uintptr_t) thunk) {
        case h_rule_add: {
            // Trim spaces left and right
            String rule = input.trim_space().trim_space_left();

            // A '\n' must be appended at the end of this rule, if not there
            int eor_pos = rule.find_right('\n');
            if ((eor_pos < 0) || (eor_pos != rule.length() - 1)) {
                rule += "\n";
            }

            // Detect and remove unwanted components
            char *buf = rule.mutable_c_str();
            if (!FlowDirector::filter_rule(&buf)) {
                return errh->error("Flow Director (port %u): Invalid rule '%s'", port_id, buf);
            }

            rule = "flow create " + String(port_id) + " " + String(buf);

            // Parse the queue index to infer the CPU core
            String queue_index_str = FlowDirector::fetch_token_after_keyword((char *) rule.c_str(), "queue index");
            int core_id = atoi(queue_index_str.c_str());

            const uint32_t int_rule_id = flow_dir->get_flow_cache()->next_internal_rule_id();
            if (flow_dir->flow_rule_install(int_rule_id, rule, (long) int_rule_id, core_id) != 0) {
                return -1;
            }

            return static_cast<int>(int_rule_id);
        }
        case h_rules_del: {
            // Trim spaces left and right
            String rule_ids_str = input.trim_space().trim_space_left();

            // Split space-separated rule IDs
            Vector<String> rules_vec = rule_ids_str.split(' ');
            const uint32_t rules_nb = rules_vec.size();
            if (rules_nb == 0) {
                return -1;
            }

            // Store these rules IDs in an array
            uint32_t rule_ids[rules_nb];
            uint32_t i = 0;
            auto it = rules_vec.begin();
            while (it != rules_vec.end()) {
                rule_ids[i++] = (uint32_t) atoi(it->c_str());
                it++;
            }

            // Batch deletion
            return flow_dir->flow_rules_delete((uint32_t *) rule_ids, rules_nb);
        }
        case h_rules_flush: {
            return flow_dir->flow_rules_flush();
        }
    }

    return -1;
}
#endif

int FromDPDKDevice::xstats_handler(
        int operation, String &input, Element *e,
        const Handler *handler, ErrorHandler *errh) {
    FromDPDKDevice *fd = static_cast<FromDPDKDevice *>(e);
    if (!fd->_dev)
        return -1;

    switch ((intptr_t)handler->read_user_data()) {
        case h_xstats: {
            struct rte_eth_xstat_name *names;
        #if RTE_VERSION >= RTE_VERSION_NUM(16,07,0,0)
            int len = rte_eth_xstats_get_names(fd->_dev->port_id, 0, 0);
            names = static_cast<struct rte_eth_xstat_name *>(
                malloc(sizeof(struct rte_eth_xstat_name) * len)
            );
            rte_eth_xstats_get_names(fd->_dev->port_id, names, len);
            struct rte_eth_xstat *xstats;
            xstats = static_cast<struct rte_eth_xstat *>(malloc(
                sizeof(struct rte_eth_xstat) * len)
            );
            rte_eth_xstats_get(fd->_dev->port_id,xstats,len);
            if (input == "") {
                StringAccum acc;
                for (int i = 0; i < len; i++) {
                    acc << names[i].name << "[" <<
                           xstats[i].id << "] = " <<
                           xstats[i].value << "\n";
                }

                input = acc.take_string();
            } else {
                for (int i = 0; i < len; i++) {
                    if (strcmp(names[i].name,input.c_str()) == 0) {
                        input = String(xstats[i].value);
                        return 0;
                    }
                }
                return -1;
<<<<<<< HEAD
            }
            return 0;
        #else
            input = "unsupported with DPDK < 16.07";
            return -1;
        #endif
        }
        case h_queue_count:
            if (input == "") {
                StringAccum acc;
                for (uint16_t i = 0; i < fd->_dev->nb_rx_queues(); i++) {
                    int v = rte_eth_rx_queue_count(fd->_dev->get_port_id(), i);
                    acc << i << " = " << v << "\n";
                }
                input = acc.take_string();
            } else {
                int v = rte_eth_rx_queue_count(fd->_dev->get_port_id(), atoi(input.c_str()));
                input = String(v);
                return 0;
            }
    #if RTE_VERSION >= RTE_VERSION_NUM(17,5,0,0)
        case h_rule_byte_count: {
        case h_rule_packet_hits:
            portid_t port_id = fd->get_device()->get_port_id();
            FlowDirector *flow_dir = FlowDirector::get_flow_director(port_id, errh);
            assert(flow_dir);
            if (input == "") {
                return errh->error("Aggregate flow rule counters are not supported");
            } else {
                const uint32_t rule_id = atoi(input.c_str());
                int64_t matched_pkts = -1;
                int64_t matched_bytes = -1;
                flow_dir->flow_rule_query(rule_id, matched_pkts, matched_bytes);
                if ((intptr_t)handler->read_user_data() == (intptr_t)h_rule_packet_hits) {
                    input = String(matched_pkts);
                } else {
                    input = String(matched_bytes);
                }
                return 0;
=======
>>>>>>> 8c9352e5
            }
            return 0;
        #else
            input = "unsupported with DPDK < 16.07";
            return -1;
        #endif
        }
<<<<<<< HEAD
        case h_rules_aggr_stats: {
            portid_t port_id = fd->get_device()->get_port_id();
            FlowDirector *flow_dir = FlowDirector::get_flow_director(port_id, errh);
            assert(flow_dir);
            input = flow_dir->flow_rule_aggregate_stats();
            return 0;
        }
    #endif
    }

    return -1;
}

int FromDPDKDevice::reset_load_handler(
        const String &input, Element *e, void *thunk, ErrorHandler *errh)
{

    FromDPDKDevice *fd = static_cast<FromDPDKDevice *>(e);
    for (unsigned int i = 0; i < fd->thread_state.weight(); i ++) {
        fd->thread_state.get_value(i)._useless = 0;
        fd->thread_state.get_value(i)._useful = 0;
    }
    return 0;
=======
        case h_queue_count:
            if (input == "") {
                StringAccum acc;
                for (uint16_t i = 0; i < fd->_dev->nbRXQueues(); i++) {
                    int v = rte_eth_rx_queue_count(fd->_dev->port_id, i);
                    acc << i << " = " << v << "\n";
                }
                input = acc.take_string();
            } else {
                int v = rte_eth_rx_queue_count(fd->_dev->port_id, atoi(input.c_str()));
                input = String(v);
            }
            return 0;
        default:
            return -1;
    }
>>>>>>> 8c9352e5
}

void FromDPDKDevice::add_handlers()
{
    add_read_handler("device",read_handler, h_device);

    add_read_handler("duplex",status_handler, h_duplex);
#if RTE_VERSION >= RTE_VERSION_NUM(16,04,0,0)
    add_read_handler("autoneg",status_handler, h_autoneg);
#endif
    add_read_handler("speed",status_handler, h_speed);
    add_read_handler("carrier",status_handler, h_carrier);
    add_read_handler("type",status_handler, h_type);

    set_handler("xstats", Handler::f_read | Handler::f_read_param, xstats_handler, h_xstats);
    set_handler("queue_count", Handler::f_read | Handler::f_read_param, xstats_handler, h_queue_count);
<<<<<<< HEAD
#if RTE_VERSION >= RTE_VERSION_NUM(17,5,0,0)
    set_handler(FlowDirector::FLOW_RULE_PACKET_HITS, Handler::f_read | Handler::f_read_param, xstats_handler, h_rule_packet_hits);
    set_handler(FlowDirector::FLOW_RULE_BYTE_COUNT,  Handler::f_read | Handler::f_read_param, xstats_handler, h_rule_byte_count);
    set_handler(FlowDirector::FLOW_RULE_AGGR_STATS,  Handler::f_read | Handler::f_read_param, xstats_handler, h_rules_aggr_stats);
#endif
=======
>>>>>>> 8c9352e5

    add_read_handler("active", read_handler, h_active);
    add_write_handler("active", write_handler, h_active);
    add_write_handler("safe_active", write_handler, h_safe_active);
    add_read_handler("count", count_handler, h_count);
    add_read_handler("useful", count_handler, h_useful);
    add_read_handler("useless", count_handler, h_useless);
    add_write_handler("reset_counts", reset_count_handler, 0, Handler::BUTTON);
    add_write_handler("reset_load", reset_load_handler, 0, Handler::BUTTON);

    add_read_handler("nb_rx_queues",read_handler, h_nb_rx_queues);
    add_read_handler("nb_tx_queues",read_handler, h_nb_tx_queues);
    add_read_handler("nb_vf_pools",read_handler, h_nb_vf_pools);
    add_data_handlers("nb_rx_desc", Handler::h_read, &ndesc);

    add_read_handler("mac",read_handler, h_mac);
    add_read_handler("vendor", read_handler, h_vendor);
    add_read_handler("driver", read_handler, h_driver);
    add_write_handler("add_mac",write_handler, h_add_mac, 0);
    add_write_handler("remove_mac",write_handler, h_remove_mac, 0);
    add_read_handler("vf_mac_addr",read_handler, h_vf_mac);

    add_write_handler("max_rss", write_handler, h_rss, 0);

    add_read_handler("hw_count",statistics_handler, h_ipackets);
    add_read_handler("hw_bytes",statistics_handler, h_ibytes);
    add_read_handler("hw_dropped",statistics_handler, h_imissed);
    add_read_handler("hw_errors",statistics_handler, h_ierrors);
    add_read_handler("nombufs",statistics_handler, h_nombufs);

<<<<<<< HEAD
#if RTE_VERSION >= RTE_VERSION_NUM(17,5,0,0)
    add_write_handler(FlowDirector::FLOW_RULE_ADD,   flow_handler, h_rule_add,    0);
    add_write_handler(FlowDirector::FLOW_RULE_DEL,   flow_handler, h_rules_del,   0);
    add_write_handler(FlowDirector::FLOW_RULE_FLUSH, flow_handler, h_rules_flush, 0);
    add_read_handler(FlowDirector::FLOW_RULE_LIST,  statistics_handler, h_rules_list);
    add_read_handler(FlowDirector::FLOW_RULE_IDS_GLB, statistics_handler, h_rules_ids_global);
    add_read_handler(FlowDirector::FLOW_RULE_IDS_INT, statistics_handler, h_rules_ids_internal);
    add_read_handler(FlowDirector::FLOW_RULE_COUNT,   statistics_handler, h_rules_count);
#endif

=======
    add_read_handler("mtu",read_handler, h_mtu);
>>>>>>> 8c9352e5
    add_data_handlers("burst", Handler::h_read | Handler::h_write, &_burst);
}

CLICK_ENDDECLS
ELEMENT_REQUIRES(userlevel dpdk QueueDevice)
EXPORT_ELEMENT(FromDPDKDevice)
ELEMENT_MT_SAFE(FromDPDKDevice)<|MERGE_RESOLUTION|>--- conflicted
+++ resolved
@@ -73,7 +73,6 @@
 #if RTE_VERSION >= RTE_VERSION_NUM(17,5,0,0)
     String rules_filename;
 #endif
-
     if (Args(this, errh).bind(conf)
         .read_mp("PORT", dev)
         .consume() < 0)
@@ -83,6 +82,7 @@
         return -1;
 
     if (Args(conf, this, errh)
+        .read_mp("PORT", dev)
         .read("NDESC", ndesc)
         .read("MAC", mac).read_status(has_mac)
         .read("MTU", mtu).read_status(has_mtu)
@@ -400,19 +400,15 @@
         case h_nb_rx_queues:
             return String(fd->_dev->nb_rx_queues());
         case h_nb_tx_queues:
-<<<<<<< HEAD
             return String(fd->_dev->nb_tx_queues());
         case h_nb_vf_pools:
             return String(fd->_dev->nb_vf_pools());
-=======
-            return String(fd->_dev->nbTXQueues());
         case h_mtu: {
             uint16_t mtu;
             if (rte_eth_dev_get_mtu(fd->_dev->port_id, &mtu) != 0)
                 return String("<error>");
             return String(mtu);
                     }
->>>>>>> 8c9352e5
         case h_mac: {
             if (!fd->_dev)
                 return String::make_empty();
@@ -709,7 +705,6 @@
                     }
                 }
                 return -1;
-<<<<<<< HEAD
             }
             return 0;
         #else
@@ -749,16 +744,8 @@
                     input = String(matched_bytes);
                 }
                 return 0;
-=======
->>>>>>> 8c9352e5
-            }
-            return 0;
-        #else
-            input = "unsupported with DPDK < 16.07";
-            return -1;
-        #endif
-        }
-<<<<<<< HEAD
+            }
+        }
         case h_rules_aggr_stats: {
             portid_t port_id = fd->get_device()->get_port_id();
             FlowDirector *flow_dir = FlowDirector::get_flow_director(port_id, errh);
@@ -782,24 +769,6 @@
         fd->thread_state.get_value(i)._useful = 0;
     }
     return 0;
-=======
-        case h_queue_count:
-            if (input == "") {
-                StringAccum acc;
-                for (uint16_t i = 0; i < fd->_dev->nbRXQueues(); i++) {
-                    int v = rte_eth_rx_queue_count(fd->_dev->port_id, i);
-                    acc << i << " = " << v << "\n";
-                }
-                input = acc.take_string();
-            } else {
-                int v = rte_eth_rx_queue_count(fd->_dev->port_id, atoi(input.c_str()));
-                input = String(v);
-            }
-            return 0;
-        default:
-            return -1;
-    }
->>>>>>> 8c9352e5
 }
 
 void FromDPDKDevice::add_handlers()
@@ -816,14 +785,11 @@
 
     set_handler("xstats", Handler::f_read | Handler::f_read_param, xstats_handler, h_xstats);
     set_handler("queue_count", Handler::f_read | Handler::f_read_param, xstats_handler, h_queue_count);
-<<<<<<< HEAD
 #if RTE_VERSION >= RTE_VERSION_NUM(17,5,0,0)
     set_handler(FlowDirector::FLOW_RULE_PACKET_HITS, Handler::f_read | Handler::f_read_param, xstats_handler, h_rule_packet_hits);
     set_handler(FlowDirector::FLOW_RULE_BYTE_COUNT,  Handler::f_read | Handler::f_read_param, xstats_handler, h_rule_byte_count);
     set_handler(FlowDirector::FLOW_RULE_AGGR_STATS,  Handler::f_read | Handler::f_read_param, xstats_handler, h_rules_aggr_stats);
 #endif
-=======
->>>>>>> 8c9352e5
 
     add_read_handler("active", read_handler, h_active);
     add_write_handler("active", write_handler, h_active);
@@ -854,7 +820,6 @@
     add_read_handler("hw_errors",statistics_handler, h_ierrors);
     add_read_handler("nombufs",statistics_handler, h_nombufs);
 
-<<<<<<< HEAD
 #if RTE_VERSION >= RTE_VERSION_NUM(17,5,0,0)
     add_write_handler(FlowDirector::FLOW_RULE_ADD,   flow_handler, h_rule_add,    0);
     add_write_handler(FlowDirector::FLOW_RULE_DEL,   flow_handler, h_rules_del,   0);
@@ -865,9 +830,7 @@
     add_read_handler(FlowDirector::FLOW_RULE_COUNT,   statistics_handler, h_rules_count);
 #endif
 
-=======
     add_read_handler("mtu",read_handler, h_mtu);
->>>>>>> 8c9352e5
     add_data_handlers("burst", Handler::h_read | Handler::h_write, &_burst);
 }
 
