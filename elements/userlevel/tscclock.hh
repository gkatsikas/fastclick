--- conflicted
+++ resolved
@@ -85,6 +85,7 @@
 protected:
   int _verbose;
   bool _install;
+  bool _nowait;
   bool _allow_offset;
   bool _convert_steady;
 
@@ -99,8 +100,6 @@
   int64_t cycles_per_subsec_mult[2] = {0};
 
   struct state {
-      state() : local_tsc_offset(0), local_synchronize_bad(0) {
-      }
       int64_t local_tsc_offset;
       int local_synchronize_bad;
   };
@@ -134,8 +133,7 @@
   atomic_uint32_t _synchronize_bad;
   atomic_uint32_t _synchronize_ok;
   Timer** _sync_timers;
-  int _prec;
-  int _sync;
+
   UserClock* _base;
 
   inline int64_t tick_to_subsec(int64_t delta, int64_t mult);
@@ -145,21 +143,12 @@
   inline int64_t freq_to_mult(int64_t freq);
   inline double delta_to_freq(int64_t tick, int64_t time);
 
-<<<<<<< HEAD
-  inline int64_t compute_now_steady(int clock) {
-      return steady_timestamp[clock] + tick_to_subsec_steady(click_get_cycles() + tstate->local_tsc_offset - steady_cycle[clock]);
-=======
   inline int64_t compute_now_steady() {
       return steady_timestamp[current_clock] + tick_to_subsec_steady(_source.get_current_tick(_source_thunk) + tstate->local_tsc_offset - steady_cycle[current_clock]);
->>>>>>> 37a70963
   }
 
   inline int64_t compute_now_wall(int clock) {
       return last_timestamp[clock] + tick_to_subsec_wall(_source.get_current_tick(_source_thunk) + tstate->local_tsc_offset - last_cycles[clock]);
-  }
-
-  inline int64_t compute_now_steady() {
-      return compute_now_steady(current_clock);
   }
 
   inline int64_t compute_now_wall() {
