--- conflicted
+++ resolved
@@ -126,30 +126,13 @@
 #else
     _use_numa = false;
 #endif
-<<<<<<< HEAD
-	_threadoffset = -1;
-	_set_rss_aggregate = false;
-	_set_paint_anno = false;
-	String scale;
-	bool has_scale = false;
-	_scale_parallel = false;
-	_numa_node_override = -1;
-
-    if (Args(this, errh).bind(conf)
-            .read("RSS_AGGREGATE", _set_rss_aggregate)
-            .read("PAINT_QUEUE", _set_paint_anno)
-            .read("NUMA", _use_numa)
-            .read("NUMA_NODE", _numa_node_override)
-            .read("SCALE", scale).read_status(has_scale)
-            .read("THREADOFFSET", _threadoffset)
-=======
     _threadoffset = -1;
     _set_rss_aggregate = false;
     _set_paint_anno = false;
     String scale;
     bool has_scale = false;
     _scale_parallel = false;
-        _numa_node_override = -1;
+    _numa_node_override = -1;
 
     if (Args(this, errh).bind(conf)
         .read("RSS_AGGREGATE", _set_rss_aggregate)
@@ -158,7 +141,6 @@
         .read("NUMA_NODE", _numa_node_override)
         .read("SCALE", scale).read_status(has_scale)
         .read("THREADOFFSET", _threadoffset)
->>>>>>> 84be76d6
             .consume() < 0) {
         return -1;
     }
@@ -218,17 +200,10 @@
     return 0;
 }
 
-<<<<<<< HEAD
 int TXQueueDevice::configure_tx(int minqueues, int maxqueues, ErrorHandler *) {
-	_minqueues = minqueues;
-	_maxqueues = maxqueues;
-	return 0;
-=======
-int TXQueueDevice::configure_tx(int minqueues, int maxqueues,ErrorHandler *) {
     _minqueues = minqueues;
     _maxqueues = maxqueues;
     return 0;
->>>>>>> 84be76d6
 }
 
 int TXQueueDevice::initialize_tx(ErrorHandler * errh) {
@@ -454,63 +429,6 @@
 }
 
 int QueueDevice::initialize_tasks(bool schedule, ErrorHandler *errh) {
-<<<<<<< HEAD
-	_tasks.resize(usable_threads.weight());
-	_locks.resize(usable_threads.weight());
-	_thread_to_firstqueue.resize(master()->nthreads());
-	_queue_to_thread.resize(firstqueue + n_queues);
-
-	int th_num = 0;
-	int qu_num = firstqueue;
-	if (_verbose > 2)
-		click_chatter("%s : using queues from %d to %d",name().c_str(),firstqueue,firstqueue+n_queues-1);
-
-	//If there is multiple threads per queue, share_idx will be in [0,thread_share[, thread_share being the amount of queues that needs to be shared between threads
-	int th_share_idx = 0;
-	int qu_share_idx = 0;
-	for (int th_id = 0; th_id < master()->nthreads(); th_id++) {
-		if (!usable_threads[th_id])
-			continue;
-
-		if (th_share_idx % thread_share != 0) {
-			--th_num;
-			if (_locks[th_num] == NO_LOCK) {
-				_locks[th_num] = 0;
-			}
-		} else {
-            		assert(!_tasks[th_num]);
-			_tasks[th_num] = (new Task(this));
-			ScheduleInfo::initialize_task(this, _tasks[th_num], schedule, errh);
-			_tasks[th_num]->move_thread(th_id);
-			_locks[th_num] = NO_LOCK;
-		}
-		th_share_idx++;
-
-		_thread_to_firstqueue[th_id] = qu_num;
-
-		for (int j = 0; j < queue_per_threads; j++) {
-			if (_verbose > 2)
-				click_chatter("%s : Queue %d handled by th %d",name().c_str(),qu_num,th_id);
-			_queue_to_thread[qu_num] = th_id;
-			//If queue are shared, this mapping is loosy : _queue_to_thread will map to the last thread. That's fine, we only want to retrieve one to find one thread to finish some job
-			qu_share_idx++;
-			if (qu_share_idx % queue_share == 0)
-				qu_num++;
-
-			if (qu_num == firstqueue + n_queues) break;
-		}
-
-		if (queue_share > 1) {
-			_locks[th_num] = 0;
-		}
-
-
-		if (qu_num == firstqueue + n_queues) break;
-		++th_num;
-	}
-
-	return 0;
-=======
     _tasks.resize(usable_threads.weight());
     _locks.resize(usable_threads.weight());
     _thread_to_firstqueue.resize(master()->nthreads());
@@ -519,7 +437,7 @@
     int th_num = 0;
     int qu_num = firstqueue;
     if (_verbose > 2)
-        click_chatter("%s : using queues from %d to %d",name().c_str(),firstqueue,firstqueue+n_queues-1);
+        click_chatter("%s: using queues from %d to %d", name().c_str(), firstqueue, firstqueue + n_queues - 1);
 
     //If there is multiple threads per queue, share_idx will be in [0,thread_share[, thread_share being the amount of queues that needs to be shared between threads
     int th_share_idx = 0;
@@ -534,6 +452,7 @@
                 _locks[th_num] = 0;
             }
         } else {
+            assert(!_tasks[th_num]);
             _tasks[th_num] = (new Task(this));
             ScheduleInfo::initialize_task(this, _tasks[th_num], schedule, errh);
             _tasks[th_num]->move_thread(th_id);
@@ -545,9 +464,9 @@
 
         for (int j = 0; j < queue_per_threads; j++) {
             if (_verbose > 2)
-                click_chatter("%s : Queue %d handled by th %d",name().c_str(),qu_num,th_id);
+                click_chatter("%s: Queue %d handled by th %d", name().c_str(), qu_num,th_id);
             _queue_to_thread[qu_num] = th_id;
-            //If queue are shared, this mapping is loosy : _queue_to_thread will map to the last thread. That's fine, we only want to retrieve one to find one thread to finish some job
+            // If queues are shared, this mapping is loosy: _queue_to_thread will map to the last thread. That's fine, we only want to retrieve one to find one thread to finish some job
             qu_share_idx++;
             if (qu_share_idx % queue_share == 0)
                 qu_num++;
@@ -564,8 +483,6 @@
     }
 
     return 0;
->>>>>>> 84be76d6
-
 }
 
 unsigned long long QueueDevice::n_count() {
