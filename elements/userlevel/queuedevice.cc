--- conflicted
+++ resolved
@@ -62,9 +62,9 @@
             .consume() < 0)
         return -1;
 
-     n_elements ++;
-
-     return 0;
+    n_elements ++;
+
+    return 0;
 }
 
 bool QueueDevice::get_spawning_threads(Bitvector& bmk, bool, int port)
@@ -122,18 +122,14 @@
 	String scale;
 	bool has_scale = false;
 	_scale_parallel = false;
-    _numa_node_override = -1;
+	_numa_node_override = -1;
 
     if (Args(this, errh).bind(conf)
             .read("RSS_AGGREGATE", _set_rss_aggregate)
             .read("PAINT_QUEUE", _set_paint_anno)
             .read("NUMA", _use_numa)
-<<<<<<< HEAD
+            .read("NUMA_NODE", _numa_node_override)
             .read("SCALE", scale).read_status(has_scale)
-=======
-            .read("NUMA_NODE", _numa_node_override)
-			.read("SCALE", scale).read_status(has_scale)
->>>>>>> 4acaeebb
             .read("THREADOFFSET", _threadoffset)
             .consume() < 0) {
         return -1;
