// -*- c-basic-offset: 4; related-file-name: "queuedevice.hh" -*-
/*
 * queuedevice.{cc,hh} -- Base element for multiqueue/multichannel device
 * Tom Barbette, Georgios Katsikas
 *
 * Copyright (c) 2014-2018 University of Liège
 * Copyright (c) 2018-2019 KTH Royal Institute of Technology
 *
 * Permission is hereby granted, free of charge, to any person obtaining a
 * copy of this software and associated documentation files (the "Software"),
 * to deal in the Software without restriction, subject to the conditions
 * listed in the Click LICENSE file. These conditions include: you must
 * preserve this copyright notice, and you cannot mention the copyright
 * holders in advertising related to the Software without their permission.
 * The Software is provided WITHOUT ANY WARRANTY, EXPRESS OR IMPLIED. This
 * notice is a summary of the Click LICENSE file; the license in that file is
 * legally binding.
 */
#include <click/config.h>

#include "queuedevice.hh"

CLICK_DECLS

int QueueDevice::n_initialized = 0;
int QueueDevice::n_elements = 0;
int QueueDevice::n_inputs = 0;

//Number of nodes using automatic thread assignment
int QueueDevice::use_nodes = 0;
Vector<int> QueueDevice::inputs_count = Vector<int>();
Vector<int> QueueDevice::shared_offset = Vector<int>();

QueueDevice::QueueDevice() : _minqueues(0),_maxqueues(128), usable_threads(),
    queue_per_threads(1), queue_share(1), ndesc(0), allow_nonexistent(false),
    _maxthreads(-1), _minthreads(0), firstqueue(-1), lastqueue(-1), n_queues(-1),
    thread_share(1), _this_node(0), _active(true) {
    _verbose = 1;
}
void QueueDevice::static_initialize() {
#if HAVE_NUMA
    int num_nodes = Numa::get_max_numas();
    if (num_nodes < 1)
        num_nodes = 1;
#else
    int num_nodes = 1;
#endif
    shared_offset.resize(num_nodes);
    inputs_count.resize(num_nodes);
    inputs_count.fill(0);
    shared_offset.fill(0);
}

int QueueDevice::parse(Vector<String> &conf, ErrorHandler *errh) {

    if (Args(this, errh).bind(conf)
            .read_p("QUEUE", firstqueue)
            .read("N_QUEUES",n_queues)
           .read("MINTHREADS", _minthreads)
           .read("MAXTHREADS", _maxthreads)
           .read("BURST", _burst)
           .read("VERBOSE", _verbose)
           .read("ACTIVE", _active)
           .read("ALLOW_NONEXISTENT", allow_nonexistent)
           .consume() < 0)
        return -1;

    n_elements ++;

    return 0;
}

bool QueueDevice::get_spawning_threads(Bitvector& bmk, bool, int port)
{
    if (noutputs()) { //RX
        //if (_active) { TODO
            for (int i = firstqueue; i < firstqueue + n_queues; i++) {
                for (int j = 0; j < queue_share; j++) {
                    bmk[thread_for_queue(i) - j] = 1;
                }
            }
        // }
        return true;
    } else { //TX
        if (_active) {
            if (input_is_pull(0)) {
                bmk[router()->home_thread_id(this)] = 1;
            }
        }
        return true;
    }
}

void QueueDevice::cleanup_tasks() {
    for (int i = 0; i < _thread_state.weight(); i++) {
        if (_thread_state.get_value(i).task) {
            delete _thread_state.get_value(i).task;
            _thread_state.get_value(i).task = 0;
        }
    }
}

int RXQueueDevice::parse(Vector<String> &conf, ErrorHandler *errh) {
    QueueDevice::parse(conf, errh);

    _promisc = true;
    _vlan_filter = false;
    _vlan_strip = false;
    _vlan_extend = false;
    _lro = false;
    _jumbo = false;

    if (Args(this, errh).bind(conf)
           .read_p("PROMISC", _promisc)
           .read_p("VLAN_FILTER", _vlan_filter)
           .read_p("VLAN_STRIP", _vlan_strip)
           .read_p("VLAN_EXTEND", _vlan_extend)
           .read_p("LRO", _lro)
           .read_p("JUMBO", _jumbo)
           .consume() < 0)
        return -1;

#if HAVE_NUMA
    _use_numa = true;
#else
    _use_numa = false;
#endif
    _threadoffset = -1;
    _set_rss_aggregate = false;
    _set_paint_anno = false;
    String scale;
    bool has_scale = false;
    _scale_parallel = false;
    _numa_node_override = -1;

    if (Args(this, errh).bind(conf)
        .read("RSS_AGGREGATE", _set_rss_aggregate)
        .read("PAINT_QUEUE", _set_paint_anno)
        .read("NUMA", _use_numa)
        .read("NUMA_NODE", _numa_node_override)
        .read("SCALE", scale).read_status(has_scale)
        .read("THREADOFFSET", _threadoffset)
            .consume() < 0) {
        return -1;
    }

    if (has_scale) {
        if (scale.lower() == "parallel") {
            _scale_parallel = true;
        } else if (scale.lower() == "share") {
            _scale_parallel = false;
        } else {
            return errh->error("Unknown scaling mode %s !",scale.c_str());
        }
    }

#if !HAVE_NUMA
    if (_use_numa) {
        click_chatter("Cannot use numa if --enable-numa wasn't set during compilation time !");
    }
    _use_numa = false;
#endif
    return 0;
}

int TXQueueDevice::parse(Vector<String> &conf, ErrorHandler* errh) {
    QueueDevice::parse(conf, errh);
    Args args(this, errh);
    if (args.bind(conf).read("IQUEUE", _internal_tx_queue_size)
        .read("BLOCKING", _blocking)
        .consume() < 0)
        return -1;
    if ((_internal_tx_queue_size & (_internal_tx_queue_size - 1)) != 0) {
        errh->error("IQUEUE must be a power of 2");
    }
    return 0;
}

int RXQueueDevice::configure_rx(int numa_node, int minqueues, int maxqueues, ErrorHandler *) {
    _minqueues = minqueues;
    _maxqueues = maxqueues;
#if !HAVE_NUMA
    (void)numa_node;
    _this_node = 0;
    usable_threads.assign(master()->nthreads(),false);
#else
    usable_threads.assign(min(Numa::get_max_cpus(), master()->nthreads()),false);
    if (numa_node < 0) numa_node = 0;
    _this_node = numa_node;
#endif

    if (_maxthreads == -1 || _threadoffset == -1) {
        inputs_count[_this_node] ++;
        if (inputs_count[_this_node] == 1) {
            use_nodes++;
        }
    }

    return 0;
}

int TXQueueDevice::configure_tx(int minqueues, int maxqueues, ErrorHandler *) {
    _minqueues = minqueues;
    _maxqueues = maxqueues;
    return 0;
}

int TXQueueDevice::initialize_tx(ErrorHandler * errh) {
    usable_threads.assign(master()->nthreads(),false);
    int n_threads = 0;

    if (input_is_pull(0)) {
        usable_threads[router()->home_thread_id(this)] = 1;
        if (_maxthreads == -1)
            n_threads = 1;
        else
            n_threads = min(_maxthreads, master()->nthreads() - router()->home_thread_id(this));
    } else {
        usable_threads = get_passing_threads();
        if (_maxthreads == -1)
            n_threads = usable_threads.weight();
        else
            n_threads = min(_maxthreads, usable_threads.weight());
    }

    if (n_threads == 0) {
        errh->warning("No threads end up in this queuedevice...?");
    }

    if (n_threads > _maxqueues) {
        queue_share = n_threads / _maxqueues;
    }

    if (n_threads >= _maxqueues)
        n_queues = _maxqueues;
    else
        n_queues = max(_minqueues,n_threads);

    if (n_threads > 0) {
        queue_per_threads = n_queues / n_threads;
        if (queue_per_threads == 0) {
            queue_per_threads = 1;
            thread_share = n_threads / n_queues;
        }
    }
    n_initialized++;
    if (_verbose > 1) {
<<<<<<< HEAD
		if (input_is_push(0))
			click_chatter("%p{element} : %d threads can end up in this output devices (%s). %d queues will be used, so %d queues for %d thread",this, n_threads, usable_threads.unparse().c_str(), n_queues,queue_per_threads,thread_share);
		else
			click_chatter("%p{element} : %d threads will be used to pull packets upstream (%s). %d queues will be used, so %d queues for %d thread",this, n_threads, usable_threads.unparse().c_str(), n_queues,queue_per_threads,thread_share);
=======
        if (input_is_push(0))
            click_chatter("%s : %d threads can end up in this output devices. %d queues will be used, so %d queues for %d thread",name().c_str(),n_threads,n_queues,queue_per_threads,thread_share);
        else
            click_chatter("%s : %d threads will be used to pull packets upstream. %d queues will be used, so %d queues for %d thread",name().c_str(),n_threads,n_queues,queue_per_threads,thread_share);
>>>>>>> 37a70963
    }
    return 0;
}

int RXQueueDevice::initialize_rx(ErrorHandler *errh) {
    int n_threads;
    int cores_in_node;
    int count = 0;
    int offset = 0;

    if (router()->thread_sched() && router()->thread_sched()->initial_home_thread_id(this) != ThreadSched::THREAD_UNKNOWN) {
        usable_threads[router()->thread_sched()
            ->initial_home_thread_id(this)] = 1;
        n_threads = 1;
        if (n_queues == -1) {
            if (n_threads >= _maxqueues)
                n_queues = _maxqueues;
            else
                n_queues = max(_minqueues,n_threads);
        }
        queue_per_threads = n_queues / n_threads;
        lastqueue = firstqueue + n_queues - 1;

        click_chatter(
                "%s : remove StaticThreadSched to use FastClick's "
                "auto-thread assignment", class_name());
        goto end;
    };

    {
#if HAVE_NUMA
        NumaCpuBitmask b = NumaCpuBitmask::allocate();

        if (numa_available()==0 && _use_numa) {
            if (_this_node >= 0) {
                b = Numa::node_to_cpus(_this_node);
            } else
                b = Numa::all_cpu();
            b.toBitvector( usable_threads);
        } else
#endif
        {
            usable_threads.negate();
        }
    }

    for (int i = click_max_cpu_ids(); i < usable_threads.size(); i++)
       usable_threads[i] = 0;

    if (router()->thread_sched()) {
       Bitvector v = router()->thread_sched()->assigned_thread();
       if (v.size() < usable_threads.size())
           v.resize(usable_threads.size());
       if (v.weight() == usable_threads.weight()) {
           if (_verbose > 0)
               click_chatter("Warning : input thread assignment will assign threads already assigned by yourself, as you didn't left any cores for %s",name().c_str());
       } else
           usable_threads &= (~v);
       if (_threadoffset != -1 && !usable_threads[_threadoffset]) {
           click_chatter("WARNING : The THREADOFFSET parameter will be ignored because that thread is not usable / assigned to another element.");
       }
    }

    if (usable_threads.weight() < _minthreads) {
        int miss = _minthreads -usable_threads.weight();
        int i = 0;
        while (miss > 0 && i < usable_threads.size()) {
            if (!usable_threads[i]) {
                miss--;
                usable_threads[i] = true;
            }
            i++;

        }
    }

    cores_in_node = usable_threads.weight();

    //click_chatter("_maxthreads %d, cores_in_node %d, nthreads() %d, use_nodes %d, _this_node %d, inputs_count %d",_maxthreads,cores_in_node,master()->nthreads(),use_nodes,_this_node,inputs_count[_this_node]);
    if (_maxthreads == -1) {
       assert(use_nodes > 0);
       if (_scale_parallel)
           n_threads = cores_in_node;
       else {
           assert(inputs_count[_this_node] > 0);
           n_threads = min(cores_in_node,master()->nthreads() / use_nodes) / inputs_count[_this_node];
       }
    } else {
       n_threads = min(cores_in_node,_maxthreads);
    }

    if (n_threads == 0) {
       n_threads = 1;
       if (cores_in_node == 0) {
           click_chatter("%s : No cores available on the same NUMA node, I'll use a core from another NUMA node, this will reduce performances.",name().c_str());
           usable_threads[0] = 1;
           cores_in_node = 1;
           if (use_nodes > 1)
               use_nodes = 1;
       }
       if (!_scale_parallel) {
           if (use_nodes == 0)
               use_nodes = 1;
           thread_share = inputs_count[_this_node] / min(cores_in_node,master()->nthreads() / use_nodes);
       } else
           thread_share = min(cores_in_node,master()->nthreads());
       if (thread_share == 0)
           thread_share = 1;
    }

    if (n_threads > _maxqueues) {
       assert(_maxqueues > 0);
       queue_share = n_threads / _maxqueues;
    }

    if (_threadoffset == -1) {
       if (!_scale_parallel) {
           _threadoffset = shared_offset[_this_node];
           shared_offset[_this_node] += n_threads;
       } else {
            _threadoffset = 0;
       }
    }

    if (thread_share > 1) {
       if (_threadoffset != -1) {
           errh->warning("Thread offset %d will be ignored because the numa node has not enough cores.",_threadoffset);
       }
       if (!_scale_parallel) {
           assert(thread_share > 0);
           _threadoffset = _threadoffset % (inputs_count[_this_node] / thread_share);
       }
    } else
       if (n_threads + _threadoffset > master()->nthreads())
           _threadoffset = master()->nthreads() - n_threads;

    if (n_threads >= _maxqueues)
       n_queues = _maxqueues;
    else
       n_queues = max(_minqueues,n_threads);

    assert(n_threads > 0);
    queue_per_threads = n_queues / n_threads;

    if (queue_per_threads * n_threads < n_queues) queue_per_threads ++;
    lastqueue = firstqueue + n_queues - 1;

    for (int b = 0; b < usable_threads.size(); b++) {
        if (count >= n_threads) {
            usable_threads[b] = false;
        } else {
            if (usable_threads[b]) {
                if (offset < _threadoffset) {
                    usable_threads[b] = false;
                    offset++;
                } else {
                     count++;
                }
            }
        }
    }

    if (count < n_threads) {
        return errh->error("Node has not enough threads for device !");
    }

    if (_verbose > 1) {
        if (n_threads >= n_queues)
           click_chatter("%s : %d threads will be used to push packets downstream. %d queues will be used meaning that each queue will be shared by %d threads.",name().c_str(),n_threads,n_queues,queue_share);
        else
           click_chatter("%s : %d threads will be used to push packets downstream. %d queues will be used meaning that each thread will handle up to %d queues",name().c_str(),n_threads,n_queues,queue_per_threads);
        }

    end:
        n_initialized++;
        return 0;
}

int QueueDevice::initialize_tasks(bool schedule, ErrorHandler *errh) {
    _q_infos.resize(n_queues);

    int th_num = 0;
    int qu_num = firstqueue;
    if (_verbose > 2)
        click_chatter("%s: using queues from %d to %d", name().c_str(), firstqueue, firstqueue + n_queues - 1);

    //If there is multiple threads per queue, share_idx will be in [0,thread_share[, thread_share being the amount of queues that needs to be shared between threads
    int th_share_idx = 0;
    int qu_share_idx = 0;
    for (int th_id = 0; th_id < master()->nthreads(); th_id++) {
        if (!usable_threads[th_id])
            continue;

        if (th_share_idx % thread_share != 0) {
            --th_num;
            _q_infos[qu_num].lock = 0;
        }

        Task* &task = _thread_state.get_value_for_thread(th_id).task;
        task = (new Task(this));
        ScheduleInfo::initialize_task(this, task, schedule, errh);
        task->move_thread(th_id);

        th_share_idx++;

        _thread_state.get_value_for_thread(th_id).first_queue_id = qu_num;

        for (int j = 0; j < queue_per_threads; j++) {
            if (_verbose > 2)
                click_chatter("%s: Queue %d handled by th %d", name().c_str(), qu_num,th_id);
            _q_infos[qu_num].thread_id = th_id;
            // If queues are shared, this mapping is loosy: _q_infos[].thread_id will map to the last thread. That's fine, we only want to retrieve one to find one thread to finish some job
            qu_share_idx++;
            if (qu_share_idx % queue_share == 0)
                qu_num++;
            if (qu_num == firstqueue + n_queues) break;
        }

        if (qu_num == firstqueue + n_queues) break;
        ++th_num;
    }

    return 0;
}

unsigned long long QueueDevice::n_count() {
    unsigned long long total = 0;
    for (unsigned int i = 0; i < _thread_state.weight(); i ++) {
        total += _thread_state.get_value(i)._count;
    }
    return total;
}

unsigned long long QueueDevice::n_dropped() {
    unsigned long long total = 0;
    for (unsigned int i = 0; i < _thread_state.weight(); i ++) {
        total += _thread_state.get_value(i)._dropped;
    }
    return total;
}

void QueueDevice::reset_count() {
    for (unsigned int i = 0; i < _thread_state.weight(); i ++) {
        _thread_state.get_value(i)._count = 0;
        _thread_state.get_value(i)._dropped = 0;
    }
}

String QueueDevice::count_handler(Element *e, void *user_data)
{
    QueueDevice *tdd = static_cast<QueueDevice *>(e);
    intptr_t what = reinterpret_cast<intptr_t>(user_data);
    switch (what) {
        case h_count:
            return String(tdd->n_count());
        default:
            return "<undefined>";
    }
}

String QueueDevice::dropped_handler(Element *e, void *)
{
    QueueDevice *tdd = static_cast<QueueDevice *>(e);
    return String(tdd->n_dropped());
}

int QueueDevice::reset_count_handler(const String &, Element *e, void *,
                                ErrorHandler *)
{
    QueueDevice *tdd = static_cast<QueueDevice *>(e);
    tdd->reset_count();
    return 0;
}
CLICK_ENDDECLS
ELEMENT_PROVIDES(QueueDevice)<|MERGE_RESOLUTION|>--- conflicted
+++ resolved
@@ -245,17 +245,10 @@
     }
     n_initialized++;
     if (_verbose > 1) {
-<<<<<<< HEAD
-		if (input_is_push(0))
-			click_chatter("%p{element} : %d threads can end up in this output devices (%s). %d queues will be used, so %d queues for %d thread",this, n_threads, usable_threads.unparse().c_str(), n_queues,queue_per_threads,thread_share);
-		else
-			click_chatter("%p{element} : %d threads will be used to pull packets upstream (%s). %d queues will be used, so %d queues for %d thread",this, n_threads, usable_threads.unparse().c_str(), n_queues,queue_per_threads,thread_share);
-=======
         if (input_is_push(0))
             click_chatter("%s : %d threads can end up in this output devices. %d queues will be used, so %d queues for %d thread",name().c_str(),n_threads,n_queues,queue_per_threads,thread_share);
         else
             click_chatter("%s : %d threads will be used to pull packets upstream. %d queues will be used, so %d queues for %d thread",name().c_str(),n_threads,n_queues,queue_per_threads,thread_share);
->>>>>>> 37a70963
     }
     return 0;
 }
