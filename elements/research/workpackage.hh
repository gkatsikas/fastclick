// -*- c-basic-offset: 4 -*-
#ifndef CLICK_WORKPACKAGE_HH
#define CLICK_WORKPACKAGE_HH
#include <click/batchelement.hh>
#include "../standard/counter.hh"
#include <random>

CLICK_DECLS

/*
=c

WorkPackage(S, N, R, PAYLOAD, [W, ANALYSIS])

=s research

Artificially create CPU/Memory load

=d

Compute a random number for a certain amount of W time, and makes N accesses to
an array of size S (MB)

Keyword arguments are:

=over 8

=item S

Integer. Size of the memory array, per-CPU

=item N

Integer. Number of random access to the array per packet

=item R

Integer. Percentage of accesses made to the packet content instead of the array.

=item PAYLOAD

Boolean. If true, access the full payload of the packet, if false, access only its header. If R=0 this value is meaningless.

=item W

Integer. Number of times a pseudo-random number is generated per-packet before doing any access. This is to generate a constant amount of CPU load per packet.

=item ANALYSIS

Boolean. If true, track statistics about cycles, readable through handlers.

=back

Only available in user-level processes.

=n

=h cycles read-only

If ANALYSIS is true, gives the total number of cycles spent generating CPU load

=h cycles_per_work read-only

If ANALYSIS is true, gives the total number of cycles per W

=h cycles_work read-only

If ANALYSIS is true, gives the total number of W rounds

=a RandLoad
*/
<<<<<<< HEAD

class WorkPackage : public BatchElement { public:

    WorkPackage() CLICK_COLD;

    const char *class_name() const      { return "WorkPackage"; }
    const char *port_count() const    { return "1-/="; }
    const char *processing() const    { return PUSH; }

    int configure(Vector<String>&, ErrorHandler*) override CLICK_COLD;
    void rmaction(Packet* p, int&);
    void push(int, Packet* p) override;
#if HAVE_BATCH
    void push_batch(int, PacketBatch* batch) override;
#endif

    void add_handlers() override CLICK_COLD;

private:
    int _r;
    int _n;
    int _w;
    bool _payload;
    Vector<uint32_t> _array;
    per_thread<std::mt19937> _gens;
    bool _analysis;
    struct WPStat {
        WPStat() : cycles_count(0), cycles_n(0) {
        };

        uint64_t cycles_count;
        uint64_t cycles_n;
    };
    per_thread<WPStat> _stats;

    static String read_handler(Element *, void *) CLICK_COLD;
=======
class WorkPackage : public BatchElement {
    public:
        WorkPackage() CLICK_COLD;

        const char *class_name() const override { return "WorkPackage"; }
        const char *port_count() const override { return "1-/="; }
        const char *processing() const override { return PUSH; }

        int configure(Vector<String>&, ErrorHandler*) override;
        void rmaction(Packet* p, int&);
        void push(int, Packet* p) override;
    #if HAVE_BATCH
        void push_batch(int, PacketBatch* batch) override;
    #endif

    private:
        int _r;
        int _n;
        int _w;
        bool _payload;
        Vector<uint32_t> _array;
        per_thread<std::mt19937> _gens;
>>>>>>> 3cf6e7f0
};

CLICK_ENDDECLS
#endif<|MERGE_RESOLUTION|>--- conflicted
+++ resolved
@@ -69,17 +69,16 @@
 
 =a RandLoad
 */
-<<<<<<< HEAD
 
 class WorkPackage : public BatchElement { public:
 
     WorkPackage() CLICK_COLD;
 
-    const char *class_name() const      { return "WorkPackage"; }
-    const char *port_count() const    { return "1-/="; }
-    const char *processing() const    { return PUSH; }
+    const char *class_name() const override { return "WorkPackage"; }
+    const char *port_count() const override { return "1-/="; }
+    const char *processing() const override { return PUSH; }
 
-    int configure(Vector<String>&, ErrorHandler*) override CLICK_COLD;
+    int configure(Vector<String>&, ErrorHandler*) override;
     void rmaction(Packet* p, int&);
     void push(int, Packet* p) override;
 #if HAVE_BATCH
@@ -106,30 +105,6 @@
     per_thread<WPStat> _stats;
 
     static String read_handler(Element *, void *) CLICK_COLD;
-=======
-class WorkPackage : public BatchElement {
-    public:
-        WorkPackage() CLICK_COLD;
-
-        const char *class_name() const override { return "WorkPackage"; }
-        const char *port_count() const override { return "1-/="; }
-        const char *processing() const override { return PUSH; }
-
-        int configure(Vector<String>&, ErrorHandler*) override;
-        void rmaction(Packet* p, int&);
-        void push(int, Packet* p) override;
-    #if HAVE_BATCH
-        void push_batch(int, PacketBatch* batch) override;
-    #endif
-
-    private:
-        int _r;
-        int _n;
-        int _w;
-        bool _payload;
-        Vector<uint32_t> _array;
-        per_thread<std::mt19937> _gens;
->>>>>>> 3cf6e7f0
 };
 
 CLICK_ENDDECLS
