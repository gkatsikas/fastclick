#ifndef CLICK_FLOWIPMANAGERHMP_HH
#define CLICK_FLOWIPMANAGERHMP_HH
#include <click/config.h>
#include <click/string.hh>
#include <click/timer.hh>
#include <click/vector.hh>
#include <click/multithread.hh>
#include <click/batchelement.hh>
#include <click/hashtablemp.hh>
#include <click/pair.hh>
#include <click/ipflowid.hh>
#include <click/flow/common.hh>
#include <click/timerwheel.hh>

#include "../flow/flowipmanager.hh"

CLICK_DECLS

/**
 * FlowIPManager based on the HashtableMP (hierarchical locked hashtable)
 *
 * @see also FlowIPManager
 */
class FlowIPManagerHMP: public VirtualFlowManager, Router::InitFuture {
<<<<<<< HEAD
    public:
        FlowIPManagerHMP() CLICK_COLD;
        ~FlowIPManagerHMP() CLICK_COLD;
=======
public:

    FlowIPManagerHMP() CLICK_COLD;

	~FlowIPManagerHMP() CLICK_COLD;
>>>>>>> 371cd910

        const char *class_name() const { return "FlowIPManagerHMP"; }
        const char *port_count() const { return "1/1"; }

        int configure(Vector<String> &, ErrorHandler *) override CLICK_COLD;
        int initialize(ErrorHandler *errh) override CLICK_COLD;
        int solve_initialize(ErrorHandler *errh) override CLICK_COLD;
        void cleanup(CleanupStage stage) override CLICK_COLD;

        //First : group id, second : destination cpu
        void pre_migrate(DPDKDevice* dev, int from, Vector<Pair<int,int>> gids);
        void post_migrate(DPDKDevice* dev, int from);

        void push_batch(int, PacketBatch* batch) override;

        void init_assignment(Vector<unsigned> table);

    private:
        HashTableMP<IPFlow5ID,int> _hash;
        atomic_uint32_t _current;

        inline void process(Packet* p, BatchBuilder& b);

<<<<<<< HEAD
        FlowControlBlock *fcbs;

        int _table_size;
        int _flow_state_size_full;
        int _verbose;
=======
    HashTableMP<IPFlow5ID,int> _hash;
    atomic_uint32_t _current;

    inline void process(Packet* p, BatchBuilder& b);

    FlowControlBlock *fcbs;

    int _table_size;
    int _flow_state_size_full;
    int _verbose;

>>>>>>> 371cd910
};

CLICK_ENDDECLS
#endif<|MERGE_RESOLUTION|>--- conflicted
+++ resolved
@@ -22,17 +22,10 @@
  * @see also FlowIPManager
  */
 class FlowIPManagerHMP: public VirtualFlowManager, Router::InitFuture {
-<<<<<<< HEAD
+
     public:
         FlowIPManagerHMP() CLICK_COLD;
         ~FlowIPManagerHMP() CLICK_COLD;
-=======
-public:
-
-    FlowIPManagerHMP() CLICK_COLD;
-
-	~FlowIPManagerHMP() CLICK_COLD;
->>>>>>> 371cd910
 
         const char *class_name() const { return "FlowIPManagerHMP"; }
         const char *port_count() const { return "1/1"; }
@@ -56,25 +49,11 @@
 
         inline void process(Packet* p, BatchBuilder& b);
 
-<<<<<<< HEAD
         FlowControlBlock *fcbs;
 
         int _table_size;
         int _flow_state_size_full;
         int _verbose;
-=======
-    HashTableMP<IPFlow5ID,int> _hash;
-    atomic_uint32_t _current;
-
-    inline void process(Packet* p, BatchBuilder& b);
-
-    FlowControlBlock *fcbs;
-
-    int _table_size;
-    int _flow_state_size_full;
-    int _verbose;
-
->>>>>>> 371cd910
 };
 
 CLICK_ENDDECLS
