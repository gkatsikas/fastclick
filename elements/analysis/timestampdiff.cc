/*
 * timestampdiff.{cc,hh} -- Store a packet count inside packet payload
 * Cyril Soldani, Tom Barbette
 *
 * Copyright (c) 2015-2016 University of Liège
 *
 * Permission is hereby granted, free of charge, to any person obtaining a
 * copy of this software and associated documentation files (the "Software"),
 * to deal in the Software without restriction, subject to the conditions
 * listed in the Click LICENSE file. These conditions include: you must
 * preserve this copyright notice, and you cannot mention the copyright
 * holders in advertising related to the Software without their permission.
 * The Software is provided WITHOUT ANY WARRANTY, EXPRESS OR IMPLIED. This
 * notice is a summary of the Click LICENSE file; the license in that file is
 * legally binding.
 */

#include <click/config.h> // Doc says this should come first

#include "timestampdiff.hh"

#include <climits>
#include <cmath>

#include <click/args.hh>
#include <click/error.hh>
#include <click/straccum.hh>
#include <click/timestamp.hh>

#include "numberpacket.hh"
#include "recordtimestamp.hh"

CLICK_DECLS

TimestampDiff::TimestampDiff() : _delays(), _offset(40),_max_delay(1000) {
}

TimestampDiff::~TimestampDiff() {
}

int TimestampDiff::configure(Vector<String> &conf, ErrorHandler *errh) {
    if (Args(conf, this, errh)
            .read("OFFSET",_offset)
            .read("MAXDELAY", _max_delay)
            .complete() < 0)
        return -1;

    return 0;
}

enum {
    TSD_AVG_HANDLER,
    TSD_MIN_HANDLER,
    TSD_MAX_HANDLER,
    TSD_STD_HANDLER,
    TSD_DUMP_HANDLER
};

String TimestampDiff::read_handler(Element *e, void *arg) {
    TimestampDiff *tsd = static_cast<TimestampDiff *>(e);
    unsigned min = UINT_MAX;
    unsigned max = 0;
    double sum = 0.0;
    for (auto delay : tsd->_delays) {
        sum += static_cast<double>(delay);
        if (delay < min)
            min = delay;
        if (delay > max)
            max = delay;
    }
    double mean = sum / tsd->_delays.size();
    switch (reinterpret_cast<intptr_t>(arg)) {
        case TSD_AVG_HANDLER:
            return String(mean);
        case TSD_MIN_HANDLER:
            return String(min);
        case TSD_MAX_HANDLER:
            return String(max);
        case TSD_STD_HANDLER: {
            double var = 0.0;
            for (auto delay : tsd->_delays)
                var += pow(delay - mean, 2);
            return String(sqrt(var / tsd->_delays.size()));
        }
        case TSD_DUMP_HANDLER: {
            StringAccum s;
            for (size_t i = 0; i < tsd->_delays.size(); ++i)
                s << i << ": " << String(tsd->_delays[i]) << "\n";
            return s.take_string();
        }
        default:
            return String("Unknown read handler for TimestampDiff");
    }
}

void TimestampDiff::add_handlers() {
    add_read_handler("average", read_handler, TSD_AVG_HANDLER);
    add_read_handler("min", read_handler, TSD_MIN_HANDLER);
    add_read_handler("max", read_handler, TSD_MAX_HANDLER);
    add_read_handler("stddev", read_handler, TSD_STD_HANDLER);
    add_read_handler("dump", read_handler, TSD_DUMP_HANDLER);
}

inline void TimestampDiff::smaction(Packet* p) {
    Timestamp now = Timestamp::now_steady();
    uint64_t i = NumberPacket::read_number_of_packet(p,_offset);
    Timestamp old = get_recordtimestamp_instance()->get(i);
    Timestamp diff = now - old;
<<<<<<< HEAD
    if (diff.msecval() > _max_delay)
        click_chatter("delay over 1s for packet %" PRIu64 ": %uµs",
=======
    if (diff.sec() > 0)
        click_chatter("delay over 1s for packet %llu: %uµs",
>>>>>>> 8a49526d
                      i, diff.sec() * 1000000 + diff.usec());
    else
        _delays.push_back(diff.usec());
}

void TimestampDiff::push(int, Packet *p) {
    smaction(p);
    output(0).push(p);
}

#if HAVE_BATCH
void
TimestampDiff::push_batch(int, PacketBatch * batch) {
    FOR_EACH_PACKET(batch,p)
            smaction(p);
    output(0).push_batch(batch);
}
#endif

CLICK_ENDDECLS
ELEMENT_REQUIRES(userlevel)
EXPORT_ELEMENT(TimestampDiff)<|MERGE_RESOLUTION|>--- conflicted
+++ resolved
@@ -106,13 +106,8 @@
     uint64_t i = NumberPacket::read_number_of_packet(p,_offset);
     Timestamp old = get_recordtimestamp_instance()->get(i);
     Timestamp diff = now - old;
-<<<<<<< HEAD
     if (diff.msecval() > _max_delay)
-        click_chatter("delay over 1s for packet %" PRIu64 ": %uµs",
-=======
-    if (diff.sec() > 0)
         click_chatter("delay over 1s for packet %llu: %uµs",
->>>>>>> 8a49526d
                       i, diff.sec() * 1000000 + diff.usec());
     else
         _delays.push_back(diff.usec());
