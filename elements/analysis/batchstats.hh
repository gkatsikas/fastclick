// -*- c-basic-offset: 4 -*-
#ifndef CLICK_BATCHSTATS_HH
#define CLICK_BATCHSTATS_HH
#include <click/batchelement.hh>
#include <click/multithread.hh>
#include <click/vector.hh>
#include <click/statvector.hh>
CLICK_DECLS

/*
=c

BatchStats

=s counters

keep statistics about batching

<<<<<<< HEAD
=======
=d

Remembers the size of every batch passing by, and displays various statistics about the batch sizes

>>>>>>> 1552659b
handlers

* average : Average batch size
* median : Median batch size
* dump : Print the number of batches for each size seen

 */

class BatchStats : public BatchElement, StatVector<int> { public:

    BatchStats() CLICK_COLD;
    ~BatchStats() CLICK_COLD;

    const char *class_name() const	{ return "BatchStats"; }
    const char *port_count() const	{ return PORTS_1_1; }
    void * cast(const char *name);

    int configure(Vector<String> &, ErrorHandler *) CLICK_COLD;
    int initialize(ErrorHandler *) CLICK_COLD;
    void cleanup(CleanupStage) CLICK_COLD;

    Packet *simple_action(Packet *) override;
#if HAVE_BATCH
    PacketBatch *simple_action_batch(PacketBatch *) override;
#endif

    void add_handlers();

};

CLICK_ENDDECLS
#endif<|MERGE_RESOLUTION|>--- conflicted
+++ resolved
@@ -16,13 +16,10 @@
 
 keep statistics about batching
 
-<<<<<<< HEAD
-=======
 =d
 
 Remembers the size of every batch passing by, and displays various statistics about the batch sizes
 
->>>>>>> 1552659b
 handlers
 
 * average : Average batch size
