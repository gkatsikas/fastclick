--- conflicted
+++ resolved
@@ -65,12 +65,7 @@
 
 #if HAVE_BATCH
 void
-<<<<<<< HEAD
-CheckNumberPacket::push_batch(int i, PacketBatch *batch) {
-    PacketBatch* ok = 0;
-=======
 CheckNumberPacket::push_batch(int, PacketBatch *batch) {
->>>>>>> ecb8473e
     CLASSIFY_EACH_PACKET(2,smaction,batch,checked_output_push_batch);
 }
 #endif
@@ -120,7 +115,7 @@
 }
 
 int
-CheckNumberPacket::write_handler(const String &s_in, Element *e, void *thunk, ErrorHandler *errh)
+CheckNumberPacket::write_handler(const String &s_in, Element *e, void *thunk, ErrorHandler *)
 {
     CheckNumberPacket *fd = static_cast<CheckNumberPacket *>(e);
     String s = cp_uncomment(s_in);
