--- conflicted
+++ resolved
@@ -44,13 +44,8 @@
     TimestampAccumBase() CLICK_COLD;
     ~TimestampAccumBase() CLICK_COLD;
 
-<<<<<<< HEAD
-    const char *class_name() const	{ return "TimestampAccum"; }
-    const char *port_count() const	{ return "1-/="; }
-=======
     const char *class_name() const override	{ return "TimestampAccum"; }
     const char *port_count() const override	{ return PORTS_1_1; }
->>>>>>> 3cf6e7f0
 
     int initialize(ErrorHandler *) CLICK_COLD;
     void add_handlers() CLICK_COLD;
