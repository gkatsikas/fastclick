// -*- c-basic-offset: 4 -*-
#ifndef CLICK_TIMESTAMPACCUM_HH
#define CLICK_TIMESTAMPACCUM_HH
#include <click/batchelement.hh>
<<<<<<< HEAD
#include <click/straccum.hh>
=======
>>>>>>> 4acaeebb
CLICK_DECLS

/*
=c

TimestampAccum()

=s timestamps

collects differences in timestamps

=d

For each passing packet, measures the elapsed time since the packet's
timestamp. Keeps track of the total elapsed time accumulated over all packets.

=h count read-only
Returns the number of packets that have passed.

=h time read-only
Returns the accumulated timestamp difference for all passing packets in seconds.

=h min read-only
Returns the minimal timestamp difference across all passing packets in seconds.

=h max read-only
Returns the maximal timestamp difference across all passing packets in seconds.

=h average_time read-only
Returns the average timestamp difference over all passing packets.

=h reset_counts write-only
Resets C<count> and C<time> counters to zero when written.

=a SetCycleCount, RoundTripCycleCount, SetPerfCount, PerfCountAccum */
template <template <typename> class T>
class TimestampAccumBase : public BatchElement { public:

<<<<<<< HEAD
    TimestampAccumBase() CLICK_COLD;
    ~TimestampAccumBase() CLICK_COLD;
=======
class TimestampAccum : public SimpleElement<TimestampAccum> { public:

    TimestampAccum() CLICK_COLD;
    ~TimestampAccum() CLICK_COLD;
>>>>>>> 4acaeebb

    const char *class_name() const	{ return "TimestampAccum"; }
    const char *port_count() const	{ return "1-/="; }

    int initialize(ErrorHandler *) CLICK_COLD;
    void add_handlers() CLICK_COLD;

    void push(int, Packet *);

#if HAVE_BATCH
    void push_batch(int, PacketBatch *);
#endif

  protected:

    struct State {
        State() : nsec_accum(0), count(0), nsec_min(UINT64_MAX), nsec_max(0) {

<<<<<<< HEAD
        };
        uint64_t nsec_accum;
        uint64_t count;
        uint64_t nsec_min;
        uint64_t nsec_max;
    };
    T<State> _state;
=======
    double _usec_accum;
    uint64_t _count;
    double _min;
    double _max;
>>>>>>> 4acaeebb

    static String read_handler(Element *, void *) CLICK_COLD;
    static int reset_handler(const String &, Element *, void *, ErrorHandler *);

};

typedef TimestampAccumBase<not_per_thread> TimestampAccum;

class TimestampAccumMP : public TimestampAccumBase<per_thread> { public:

    const char *class_name() const  { return "TimestampAccumMP"; }

    void add_handlers() CLICK_COLD;
    static String read_handler(Element *, void *) CLICK_COLD;

};

CLICK_ENDDECLS
#endif<|MERGE_RESOLUTION|>--- conflicted
+++ resolved
@@ -2,10 +2,7 @@
 #ifndef CLICK_TIMESTAMPACCUM_HH
 #define CLICK_TIMESTAMPACCUM_HH
 #include <click/batchelement.hh>
-<<<<<<< HEAD
 #include <click/straccum.hh>
-=======
->>>>>>> 4acaeebb
 CLICK_DECLS
 
 /*
@@ -44,15 +41,8 @@
 template <template <typename> class T>
 class TimestampAccumBase : public BatchElement { public:
 
-<<<<<<< HEAD
     TimestampAccumBase() CLICK_COLD;
     ~TimestampAccumBase() CLICK_COLD;
-=======
-class TimestampAccum : public SimpleElement<TimestampAccum> { public:
-
-    TimestampAccum() CLICK_COLD;
-    ~TimestampAccum() CLICK_COLD;
->>>>>>> 4acaeebb
 
     const char *class_name() const	{ return "TimestampAccum"; }
     const char *port_count() const	{ return "1-/="; }
@@ -71,7 +61,6 @@
     struct State {
         State() : nsec_accum(0), count(0), nsec_min(UINT64_MAX), nsec_max(0) {
 
-<<<<<<< HEAD
         };
         uint64_t nsec_accum;
         uint64_t count;
@@ -79,12 +68,6 @@
         uint64_t nsec_max;
     };
     T<State> _state;
-=======
-    double _usec_accum;
-    uint64_t _count;
-    double _min;
-    double _max;
->>>>>>> 4acaeebb
 
     static String read_handler(Element *, void *) CLICK_COLD;
     static int reset_handler(const String &, Element *, void *, ErrorHandler *);
