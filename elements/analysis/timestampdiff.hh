#ifndef CLICK_TIMESTAMPDIFF_HH
#define CLICK_TIMESTAMPDIFF_HH

#include <click/vector.hh>
#include <click/batchelement.hh>

CLICK_DECLS

class RecordTimestamp;

/*
=c

TimestampDiff()

=s timestamps

Compute the difference between the recorded timestamp of a packet using
RecordTimestamp and the number inside the packet payload probably setted using
NumberPacket

=a

RecordTimestamp, NumberPacket

*/
class TimestampDiff : public BatchElement {
public:
    TimestampDiff() CLICK_COLD;
    ~TimestampDiff() CLICK_COLD;

    const char *class_name() const { return "TimestampDiff"; }
    const char *port_count() const { return PORTS_1_1X2; }
    const char *processing() const { return PUSH; }
    const char *flow_code() const { return "x/x"; }

    int configure(Vector<String> &, ErrorHandler *) CLICK_COLD;
    void add_handlers() CLICK_COLD;
    static String read_handler(Element*, void*) CLICK_COLD;

    void push(int, Packet *);
#if HAVE_BATCH
    void push_batch(int, PacketBatch *);
#endif

private:
    Vector<unsigned> _delays;
    int _offset;
    int _max_delay;
    RecordTimestamp* _rt;
<<<<<<< HEAD
    void smaction(Packet* p);
=======
    inline int smaction(Packet* p);

>>>>>>> ecb8473e
    RecordTimestamp* get_recordtimestamp_instance();

    void min_mean_max(Vector<unsigned> &vec, unsigned &min, double &mean, unsigned &max);
    double percentile(Vector<unsigned> &vec, double percent);
};

CLICK_ENDDECLS

#endif<|MERGE_RESOLUTION|>--- conflicted
+++ resolved
@@ -48,12 +48,8 @@
     int _offset;
     int _max_delay;
     RecordTimestamp* _rt;
-<<<<<<< HEAD
-    void smaction(Packet* p);
-=======
     inline int smaction(Packet* p);
 
->>>>>>> ecb8473e
     RecordTimestamp* get_recordtimestamp_instance();
 
     void min_mean_max(Vector<unsigned> &vec, unsigned &min, double &mean, unsigned &max);
