--- conflicted
+++ resolved
@@ -47,13 +47,9 @@
 private:
     std::vector<unsigned> _delays;
     int _offset;
-<<<<<<< HEAD
     int _max_delay;
-=======
     RecordTimestamp* _rt;
->>>>>>> f3135ae2
     void smaction(Packet* p);
-
     RecordTimestamp* get_recordtimestamp_instance();
 };
 
