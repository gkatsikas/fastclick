--- conflicted
+++ resolved
@@ -1,10 +1,6 @@
 #ifndef CLICK_ARPQUERIER_HH
 #define CLICK_ARPQUERIER_HH
-<<<<<<< HEAD
 #include <click/flowelement.hh>
-=======
-#include <click/batchelement.hh>
->>>>>>> 85189f6e
 #include <click/etheraddress.hh>
 #include <click/ipaddress.hh>
 #include <click/sync.hh>
@@ -174,11 +170,7 @@
 ARPTable, ARPResponder, ARPFaker, AddressInfo
 */
 
-<<<<<<< HEAD
 class ARPQuerier : public FlowElement { public:
-=======
-class ARPQuerier : public BatchElement { public:
->>>>>>> 85189f6e
 
     ARPQuerier() CLICK_COLD;
     ~ARPQuerier() CLICK_COLD;
@@ -194,7 +186,6 @@
     FLOW_ELEMENT_DEFINE_PORT_CONTEXT(1,"12/0806 20/0002");
 
     int configure(Vector<String> &, ErrorHandler *) CLICK_COLD;
-
     int live_reconfigure(Vector<String> &, ErrorHandler *);
     bool can_live_reconfigure() const		{ return true; }
     int initialize(ErrorHandler *errh) CLICK_COLD;
@@ -202,15 +193,9 @@
     void cleanup(CleanupStage stage) CLICK_COLD;
     void take_state(Element *e, ErrorHandler *errh);
 
-<<<<<<< HEAD
-    void push(int port, Packet *p);
-#if HAVE_BATCH
-    void push_batch(int port, PacketBatch *p);
-=======
     void push(int port, Packet *p) override;
 #if HAVE_BATCH
     void push_batch(int port, PacketBatch *batch) override;
->>>>>>> 85189f6e
 #endif
 
   private:
@@ -232,13 +217,8 @@
 
     void send_query_for(const Packet *p, bool ether_dhost_valid);
 
-<<<<<<< HEAD
-    Packet* handle_ip(Packet *p, bool response);
-    PacketBatch* handle_response(Packet *p);
-=======
     Packet* handle_ip(Packet *p, bool response = false);
     void handle_response(Packet *p);
->>>>>>> 85189f6e
 
     static void expire_hook(Timer *, void *);
     static String read_table(Element *, void *);
