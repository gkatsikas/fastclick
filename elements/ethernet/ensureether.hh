#ifndef CLICK_ENSUREETHER_HH
#define CLICK_ENSUREETHER_HH
#include <click/element.hh>
#include <clicknet/ether.h>
CLICK_DECLS

/*
=c

EnsureEther([ETHERTYPE, SRC, DST])

=s ethernet

ensures that IP packets are Ethernet encapsulated

=d

Ensures that IP packets are encapsulated in an Ethernet header. Non-IP
packets, and IP packets that look Ethernet-encapsulated, are emitted on the
first output unchanged. Other IP packets are encapsulated in an Ethernet
header before being emitted. If the IP packet looks like it had an Ethernet
header that was stripped off, then that header is used. Otherwise, the header
specified by the arguments is prepended to the packet.

=e

Encapsulate packets without an Ethernet header with type
ETHERTYPE_IP (0x0800), source address 1:1:1:1:1:1, and
destination address 2:2:2:2:2:2:

  EnsureEther(0x0800, 1:1:1:1:1:1, 2:2:2:2:2:2)

=a

<<<<<<< HEAD
EnsureEther */
=======
EtherEncap, EtherRewrite */
>>>>>>> d5e18102

class EnsureEther : public Element { public:

  EnsureEther() CLICK_COLD;
  ~EnsureEther() CLICK_COLD;

  const char *class_name() const	{ return "EnsureEther"; }
  const char *port_count() const	{ return PORTS_1_1; }

  int configure(Vector<String> &, ErrorHandler *) CLICK_COLD;

  Packet *smaction(Packet *);
  void push(int, Packet *);
  Packet *pull(int);

 private:

  click_ether _ethh;

};

CLICK_ENDDECLS
#endif<|MERGE_RESOLUTION|>--- conflicted
+++ resolved
@@ -32,11 +32,7 @@
 
 =a
 
-<<<<<<< HEAD
-EnsureEther */
-=======
 EtherEncap, EtherRewrite */
->>>>>>> d5e18102
 
 class EnsureEther : public Element { public:
 
