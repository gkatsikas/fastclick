// -*- c-basic-offset: 4 -*-
/*
 * arpresponder.{cc,hh} -- element that responds to ARP queries
 * Robert Morris
 *
 * Computational batching support
 * by Georgios Katsikas
 *
 * Copyright (c) 1999-2000 Massachusetts Institute of Technology
 * Copyright (c) 2016 KTH Royal Institute of Technology
 *
 * Permission is hereby granted, free of charge, to any person obtaining a
 * copy of this software and associated documentation files (the "Software"),
 * to deal in the Software without restriction, subject to the conditions
 * listed in the Click LICENSE file. These conditions include: you must
 * preserve this copyright notice, and you cannot mention the copyright
 * holders in advertising related to the Software without their permission.
 * The Software is provided WITHOUT ANY WARRANTY, EXPRESS OR IMPLIED. This
 * notice is a summary of the Click LICENSE file; the license in that file is
 * legally binding.
 */

#include <click/config.h>
#include "arpresponder.hh"
#include <clicknet/ether.h>
#include <click/etheraddress.hh>
#include <click/ipaddress.hh>
#include <click/args.hh>
#include <click/error.hh>
#include <click/glue.hh>
#include <click/straccum.hh>
#include <click/packet_anno.hh>
CLICK_DECLS

ARPResponder::ARPResponder()
{
}

ARPResponder::~ARPResponder()
{
}

int
ARPResponder::add(Vector<Entry> &v, const String &arg, ErrorHandler *errh) const
{
    int old_vsize = v.size();
    Vector<String> words;
    cp_spacevec(arg, words);

    Vector<Entry> entries;
    EtherAddress ena;
    bool have_ena = false;

    for (int i = 0; i < words.size(); ++i) {
	IPAddress addr, mask;
	if (IPPrefixArg(true).parse(words[i], addr, mask, this)) {
	    v.push_back(Entry());
	    v.back().dst = addr & mask;
	    v.back().mask = mask;
	} else if (EtherAddressArg().parse(words[i], ena, this)) {
	    if (have_ena) {
		v.resize(old_vsize);
		return errh->error("more than one ETH");
	    }
	    have_ena = true;
	} else {
	    v.resize(old_vsize);
	    return errh->error("expected IP/MASK ETH");
	}
    }

    // check for an argument that is both IP address and Ethernet address
    for (int i = 0; !have_ena && i < words.size(); ++i)
	if (EtherAddressArg().parse(words[i], ena, this))
	    have_ena = true;

    if (v.size() == old_vsize)
	return errh->error("missing IP/MASK");
    if (!have_ena) {
	v.resize(old_vsize);
	return errh->error("missing ETH");
    }
    for (int i = old_vsize; i < v.size(); ++i)
	v[i].ena = ena;
    return 0;
}

int
ARPResponder::entry_compare(const void *ap, const void *bp, void *user_data)
{
    int a = *reinterpret_cast<const int *>(ap),
	b = *reinterpret_cast<const int *>(bp);
    const Entry *entries = reinterpret_cast<Entry *>(user_data);
    const Entry &ea = entries[a], &eb = entries[b];

    if (ea.dst == eb.dst && ea.mask == eb.mask)
	return b - a;		// keep later match
    else if ((ea.dst & eb.mask) == eb.dst)
	return -1;
    else if ((eb.dst & ea.mask) == ea.dst)
	return 1;
    else
	return a - b;
}

void
ARPResponder::normalize(Vector<Entry> &v, bool warn, ErrorHandler *errh)
{
    Vector<int> permute;
    for (int i = 0; i < v.size(); ++i)
	permute.push_back(i);
    click_qsort(permute.begin(), permute.size(), sizeof(int), entry_compare, v.begin());

    Vector<Entry> nv;
    for (int i = 0; i < permute.size(); ++i) {
	const Entry &e = v[permute[i]];
	if (nv.empty() || nv.back().dst != e.dst || nv.back().mask != e.mask)
	    nv.push_back(e);
	else if (warn)
	    errh->warning("multiple entries for %s", e.dst.unparse_with_mask(e.mask).c_str());
    }
    nv.swap(v);
}

int
ARPResponder::configure(Vector<String> &conf, ErrorHandler *errh)
{
    Vector<Entry> v;
    for (int i = 0; i < conf.size(); i++) {
	PrefixErrorHandler perrh(errh, "argument " + String(i) + ": ");
	add(v, conf[i], &perrh);
    }
    if (!errh->nerrors()) {
	normalize(v, true, errh);
	_v.swap(v);
	return 0;
    } else
	return -1;
}

Packet *
ARPResponder::make_response(const uint8_t target_eth[6], /* them */
                            const uint8_t target_ip[4],
                            const uint8_t src_eth[6], /* me */
                            const uint8_t src_ip[4],
			    const Packet *p /* only used for annotations */)
{
    WritablePacket *q = Packet::make(sizeof(click_ether) + sizeof(click_ether_arp));
    if (q == 0) {
	click_chatter("in arp responder: cannot make packet!");
	return 0;
    }

    // in case of FromLinux, set the device annotation: want to make it seem
    // that ARP response came from the device that the query arrived on
    if (p) {
	q->set_device_anno(p->device_anno());
	SET_VLAN_TCI_ANNO(q, VLAN_TCI_ANNO(p));
    }

    click_ether *e = (click_ether *) q->data();
    q->set_ether_header(e);
    memcpy(e->ether_dhost, target_eth, 6);
    memcpy(e->ether_shost, src_eth, 6);
    e->ether_type = htons(ETHERTYPE_ARP);

    click_ether_arp *ea = (click_ether_arp *) (e + 1);
    ea->ea_hdr.ar_hrd = htons(ARPHRD_ETHER);
    ea->ea_hdr.ar_pro = htons(ETHERTYPE_IP);
    ea->ea_hdr.ar_hln = 6;
    ea->ea_hdr.ar_pln = 4;
    ea->ea_hdr.ar_op = htons(ARPOP_REPLY);
    memcpy(ea->arp_sha, src_eth, 6);
    memcpy(ea->arp_spa, src_ip, 4);
    memcpy(ea->arp_tha, target_eth, 6);
    memcpy(ea->arp_tpa, target_ip, 4);

    return q;
}

/**
 * @return 0 of if p is to be trashed, a packet if this packet is to be forwarded
 */
inline Packet*
ARPResponder::smaction(Packet* p) {
    const click_ether *e = (const click_ether *) p->data();
    const click_ether_arp *ea = (const click_ether_arp *) (e + 1);
    Packet *q = 0;
    if (p->length() >= sizeof(*e) + sizeof(click_ether_arp)
	&& e->ether_type == htons(ETHERTYPE_ARP)
	&& ea->ea_hdr.ar_hrd == htons(ARPHRD_ETHER)
	&& ea->ea_hdr.ar_pro == htons(ETHERTYPE_IP)
	&& ea->ea_hdr.ar_op == htons(ARPOP_REQUEST)) {
	IPAddress ipa((const unsigned char *) ea->arp_tpa);
	if (const EtherAddress *ena = lookup(ipa))
	    q = make_response(ea->arp_sha, ea->arp_spa, ena->data(), ea->arp_tpa, p);
    }
<<<<<<< HEAD
    if (q)
        p->kill();
    else {
        if (this->in_batch_mode > BATCH_MODE_NO) {
            checked_output_push_batch(1, PacketBatch::make_from_packet(p));
        } else {
            checked_output_push(1, p);
        }
    }
    return q;
=======
    if (q) {
        p->kill();
        return q;
    } else
        return 0;

}

Packet *
ARPResponder::simple_action(Packet *p)
{
    Packet* q = smaction(p);
    if (q == 0) {
        checked_output_push(1, p);
        return 0;
    } else
        return q;
>>>>>>> 85189f6e
}

#if HAVE_BATCH
PacketBatch *
ARPResponder::simple_action_batch(PacketBatch *batch)
{
    EXECUTE_FOR_EACH_PACKET_DROP_LIST(smaction,batch,drop_batch);
    if (drop_batch != 0)
        checked_output_push_batch(1, drop_batch);
    return batch;
}
#endif

String
ARPResponder::read_handler(Element *e, void *)
{
    ARPResponder *ar = static_cast<ARPResponder *>(e);
    StringAccum sa;
    for (int i = 0; i < ar->_v.size(); i++)
	sa << ar->_v[i].dst.unparse_with_mask(ar->_v[i].mask) << ' ' << ar->_v[i].ena << '\n';
    return sa.take_string();
}

int
ARPResponder::lookup_handler(int, String &str, Element *e, const Handler *, ErrorHandler *errh)
{
    ARPResponder *ar = static_cast<ARPResponder *>(e);
    IPAddress a;
    if (IPAddressArg().parse(str, a, ar)) {
	if (const EtherAddress *ena = ar->lookup(a))
	    str = ena->unparse();
	else
	    str = String();
	return 0;
    } else
	return errh->error("expected IP address");
}

int
ARPResponder::add_handler(const String &s, Element *e, void *, ErrorHandler *errh)
{
    ARPResponder *ar = static_cast<ARPResponder *>(e);
    Vector<Entry> v(ar->_v);
    if (ar->add(v, s, errh) >= 0) {
	normalize(v, false, 0);
	ar->_v.swap(v);
	return 0;
    } else
	return -1;
}

int
ARPResponder::remove_handler(const String &s, Element *e, void *, ErrorHandler *errh)
{
    ARPResponder *ar = static_cast<ARPResponder *>(e);
    IPAddress addr, mask;
    if (!IPPrefixArg(true).parse(s, addr, mask, ar))
	return errh->error("expected IP/MASK");
    addr &= mask;
    for (Vector<Entry>::iterator it = ar->_v.begin(); it != ar->_v.end(); ++it)
	if (it->dst == addr && it->mask == mask) {
	    ar->_v.erase(it);
	    return 0;
	}
    return errh->error("%s not found", addr.unparse_with_mask(mask).c_str());
}


void
ARPResponder::add_handlers()
{
    add_read_handler("table", read_handler, 0);
    set_handler("lookup", Handler::OP_READ | Handler::READ_PARAM, lookup_handler);
    add_write_handler("add", add_handler, 0);
    add_write_handler("remove", remove_handler, 0);
}

EXPORT_ELEMENT(ARPResponder)
CLICK_ENDDECLS<|MERGE_RESOLUTION|>--- conflicted
+++ resolved
@@ -195,18 +195,6 @@
 	if (const EtherAddress *ena = lookup(ipa))
 	    q = make_response(ea->arp_sha, ea->arp_spa, ena->data(), ea->arp_tpa, p);
     }
-<<<<<<< HEAD
-    if (q)
-        p->kill();
-    else {
-        if (this->in_batch_mode > BATCH_MODE_NO) {
-            checked_output_push_batch(1, PacketBatch::make_from_packet(p));
-        } else {
-            checked_output_push(1, p);
-        }
-    }
-    return q;
-=======
     if (q) {
         p->kill();
         return q;
@@ -224,7 +212,6 @@
         return 0;
     } else
         return q;
->>>>>>> 85189f6e
 }
 
 #if HAVE_BATCH
