--- conflicted
+++ resolved
@@ -2,7 +2,8 @@
  * icmppingrewriter.{cc,hh} -- rewrites ICMP echoes and replies
  * Eddie Kohler
  *
- * Per-core, thread safe data structures by Georgios Katsikas and batching by Tom Barbette
+ * Per-core, thread safe data structures by Georgios Katsikas and batching by
+ *  Tom Barbette
  *
  * Copyright (c) 2000-2001 Mazu Networks, Inc.
  * Copyright (c) 2009-2010 Meraki, Inc.
@@ -161,11 +162,7 @@
 }
 
 int
-<<<<<<< HEAD
-ICMPPingRewriter::smaction(int port, Packet *p_in)
-=======
 ICMPPingRewriter::process(int port, Packet *p_in)
->>>>>>> 24cf0879
 {
     WritablePacket *p = p_in->uniqueify();
     click_ip *iph = p->ip_header();
@@ -177,20 +174,12 @@
 	|| p->transport_length() < 6
 	|| (icmph->icmp_type != ICMP_ECHO && icmph->icmp_type != ICMP_ECHOREPLY)) {
     mapping_fail:
-<<<<<<< HEAD
-	const IPRewriterInput &is = _input_specs[port];
-	if (is.kind == IPRewriterInput::i_nochange)
-	    return is.foutput;
-	else
-	    return -1;
-=======
         const IPRewriterInput &is = _input_specs[port];
         if (is.kind == IPRewriterInput::i_nochange) {
             return is.foutput;
         } else {
             return -1;
         }
->>>>>>> 24cf0879
     }
 
     bool echo = icmph->icmp_type == ICMP_ECHO;
@@ -225,19 +214,9 @@
     return m->output();
 }
 
-<<<<<<< HEAD
-    return m->output();
-=======
-void
-ICMPPingRewriter::push(int port, Packet *p)
-{
-    int output_port = process(port, p);
-    if (output_port < 0) {
-        p->kill();
-        return;
-    }
-
-    output(output_port).push(p);
+void
+ICMPPingRewriter::push(int port, Packet *p_in) {
+    checked_output_push(process(port, p_in),p_in);
 }
 
 #if HAVE_BATCH
@@ -245,21 +224,6 @@
 ICMPPingRewriter::push_batch(int port, PacketBatch *batch)
 {
     auto fnt = [this,port](Packet*p){return process(port,p);};
-    CLASSIFY_EACH_PACKET(noutputs() + 1,fnt,batch,checked_output_push_batch);
->>>>>>> 24cf0879
-}
-#endif
-
-
-void
-ICMPPingRewriter::push(int port, Packet *p_in) {
-    checked_output_push(smaction(port, p_in),p_in);
-}
-
-#if HAVE_BATCH
-void
-ICMPPingRewriter::push_batch(int port, PacketBatch *batch) {
-    auto fnt = [this,port](Packet* p){return smaction(port, p);};
     CLASSIFY_EACH_PACKET(noutputs() + 1,fnt,batch,checked_output_push_batch);
 }
 #endif
