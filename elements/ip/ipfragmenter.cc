// -*- c-basic-offset: 4 -*-
/*
 * ipfragmenter.{cc,hh} -- element fragments IP packets
 * Robert Morris, Eddie Kohler
 *
 * Copyright (c) 1999-2000 Massachusetts Institute of Technology
 * Copyright (c) 2002 International Computer Science Institute
 *
 * Permission is hereby granted, free of charge, to any person obtaining a
 * copy of this software and associated documentation files (the "Software"),
 * to deal in the Software without restriction, subject to the conditions
 * listed in the Click LICENSE file. These conditions include: you must
 * preserve this copyright notice, and you cannot mention the copyright
 * holders in advertising related to the Software without their permission.
 * The Software is provided WITHOUT ANY WARRANTY, EXPRESS OR IMPLIED. This
 * notice is a summary of the Click LICENSE file; the license in that file is
 * legally binding.
 */

#include <click/config.h>
#include "ipfragmenter.hh"
#include <clicknet/ip.h>
#include <click/args.hh>
#include <click/error.hh>
#include <click/glue.hh>
CLICK_DECLS

IPFragmenter::IPFragmenter()
    : _honor_df(true), _verbose(false), _mtu(0)
{
    _fragments = 0;
    _drops = 0;
}

IPFragmenter::~IPFragmenter()
{
}


int
IPFragmenter::configure(Vector<String> &conf, ErrorHandler *errh)
{
    _headroom = Packet::default_headroom;
    if (Args(conf, this, errh)
	.read_mp("MTU", _mtu)
	.read_p("HONOR_DF", _honor_df)
	.read_p("VERBOSE", _verbose)
	.read("HEADROOM", _headroom)
	.complete() < 0)
	return -1;
    if (_mtu < 8)
	return errh->error("MTU must be at least 8");
    return 0;
}

int
IPFragmenter::optcopy(const click_ip *ip1, click_ip *ip2)
{
    const uint8_t* oin = (const uint8_t*) (ip1 + 1);
    const uint8_t* oin_end = oin + (ip1->ip_hl << 2) - sizeof(click_ip);
    uint8_t *oout = (uint8_t *) (ip2 + 1);
    int outpos = 0;

    while (oin < oin_end)
	if (*oin == IPOPT_NOP)  // don't copy NOP
	    ++oin;
	else if (*oin == IPOPT_EOL
                 || oin + 1 == oin_end
                 || oin[1] < 2
		 || oin + oin[1] > oin_end)
	    break;
        else {
            if (*oin & 0x80) {	// copy the option
                if (ip2)
                    memcpy(oout + outpos, oin, oin[1]);
                outpos += oin[1];
            }
            oin += oin[1];
        }

    for (; (outpos & 3) != 0; outpos++)
	if (ip2)
	    oout[outpos] = IPOPT_EOL;

    return outpos;
}

void
IPFragmenter::fragment(Packet *p_in)
{
    const click_ip *ip_in = p_in->ip_header();
    int hlen = ip_in->ip_hl << 2;
    int first_dlen = (_mtu - hlen) & ~7;
    int in_dlen = ntohs(ip_in->ip_len) - hlen;

    if (((ip_in->ip_off & htons(IP_DF)) && _honor_df) || first_dlen < 8) {
	if (_verbose || _drops < 5)
	    click_chatter("IPFragmenter(%d) DF %p{ip_ptr} %p{ip_ptr} len=%d", _mtu, &ip_in->ip_src, &ip_in->ip_dst, p_in->length());
	_drops++;
	    if (receives_batch)
	        checked_output_push_batch(1, PacketBatch::make_from_packet(p_in));
	    else
	        checked_output_push(1, p_in);
	return;
    }

    // make sure we can modify the packet
    WritablePacket *p = p_in->uniqueify();
    if (!p)
	return;
    click_ip *ip = p->ip_header();

    // output the first fragment
    // If we're cheating the DF bit, we can't trust the ip_id; set to random.
    if (ip->ip_off & htons(IP_DF)) {
	ip->ip_id = click_random();
	ip->ip_off &= ~htons(IP_DF);
    }
    bool had_mf = (ip->ip_off & htons(IP_MF)) != 0;
    ip->ip_len = htons(hlen + first_dlen);
    ip->ip_off |= htons(IP_MF);
    ip->ip_sum = 0;
    ip->ip_sum = click_in_cksum((const unsigned char *)ip, hlen);
    Packet *first_fragment = p->clone();
    first_fragment->take(p->length() - p->network_header_offset() - hlen - first_dlen);
<<<<<<< HEAD
    if (receives_batch)
        output_push_batch(0, PacketBatch::make_from_packet(first_fragment));
    else
=======
#if HAVE_BATCH
    if (receives_batch)
        output_push_batch(0, PacketBatch::make_from_packet(first_fragment));
    else
#endif
>>>>>>> 24cf0879
        output(0).push(first_fragment);
    _fragments++;

    // output the remaining fragments
    int out_hlen = sizeof(click_ip) + optcopy(ip, 0);

    for (int off = first_dlen; off < in_dlen; ) {
	// prepare packet
	int out_dlen = (_mtu - out_hlen) & ~7;
	if (out_dlen + off > in_dlen)
	    out_dlen = in_dlen - off;

	WritablePacket *q = Packet::make(_headroom, 0, out_hlen + out_dlen, 0);
	if (q) {
	    q->set_network_header(q->data(), out_hlen);
	    click_ip *qip = q->ip_header();

	    memcpy(qip, ip, sizeof(click_ip));
	    optcopy(ip, qip);
	    memcpy(q->transport_header(), p->transport_header() + off, out_dlen);

	    qip->ip_hl = out_hlen >> 2;
	    qip->ip_off = htons(ntohs(ip->ip_off) + (off >> 3));
	    if (out_dlen + off >= in_dlen && !had_mf)
		qip->ip_off &= ~htons(IP_MF);
	    qip->ip_len = htons(out_hlen + out_dlen);
	    qip->ip_sum = 0;
	    qip->ip_sum = click_in_cksum((const unsigned char *)qip, out_hlen);

	    q->copy_annotations(p);
<<<<<<< HEAD

	    if (receives_batch)
	        output_push_batch(0, PacketBatch::make_from_packet(q));
	    else
=======
#if HAVE_BATCH
	    if (receives_batch)
	        output_push_batch(0, PacketBatch::make_from_packet(q));
	    else
#endif
>>>>>>> 24cf0879
	        output(0).push(q);
	    _fragments++;
	}

	off += out_dlen;
    }

    p->kill();
}

void
IPFragmenter::push(int, Packet *p)
{
    if (p->network_length() <= (int) _mtu)
	output(0).push(p);
    else
	fragment(p);
}

#if HAVE_BATCH
void
IPFragmenter::push_batch(int, PacketBatch *batch)
{
    EXECUTE_FOR_EACH_PACKET_SPLITTABLE([this](Packet*p){return (p->network_length() <= (int) _mtu)?p:0;}, //Return p if _mtu is ok, 0 if not
                                        batch, //The batch
                                        fragment, //Call fragment on the packet that is not _mtu sized
                                        [this](PacketBatch*batch){output_push_batch(0,batch);}); //Flush the batch before calling fragment
}
#endif

void
IPFragmenter::add_handlers()
{
    add_data_handlers("drops", Handler::OP_READ, &_drops);
    add_data_handlers("fragments", Handler::OP_READ, &_fragments);
}

CLICK_ENDDECLS
EXPORT_ELEMENT(IPFragmenter)
ELEMENT_MT_SAFE(IPFragmenter)<|MERGE_RESOLUTION|>--- conflicted
+++ resolved
@@ -123,17 +123,11 @@
     ip->ip_sum = click_in_cksum((const unsigned char *)ip, hlen);
     Packet *first_fragment = p->clone();
     first_fragment->take(p->length() - p->network_header_offset() - hlen - first_dlen);
-<<<<<<< HEAD
-    if (receives_batch)
-        output_push_batch(0, PacketBatch::make_from_packet(first_fragment));
-    else
-=======
 #if HAVE_BATCH
     if (receives_batch)
         output_push_batch(0, PacketBatch::make_from_packet(first_fragment));
     else
 #endif
->>>>>>> 24cf0879
         output(0).push(first_fragment);
     _fragments++;
 
@@ -164,18 +158,11 @@
 	    qip->ip_sum = click_in_cksum((const unsigned char *)qip, out_hlen);
 
 	    q->copy_annotations(p);
-<<<<<<< HEAD
-
-	    if (receives_batch)
-	        output_push_batch(0, PacketBatch::make_from_packet(q));
-	    else
-=======
 #if HAVE_BATCH
 	    if (receives_batch)
 	        output_push_batch(0, PacketBatch::make_from_packet(q));
 	    else
 #endif
->>>>>>> 24cf0879
 	        output(0).push(q);
 	    _fragments++;
 	}
