--- conflicted
+++ resolved
@@ -30,7 +30,6 @@
     SetIPAddress() CLICK_COLD;
     ~SetIPAddress() CLICK_COLD;
 
-
     const char *class_name() const		{ return "SetIPAddress"; }
     const char *port_count() const		{ return PORTS_1_1; }
 
@@ -40,13 +39,7 @@
 
     Packet *simple_action(Packet *);
 
-<<<<<<< HEAD
     BATCH_ELEMENT_DEFINE_SIMPLE_ACTION_BATCH(SetIPAddress);
-=======
-#if HAVE_BATCH
-    PacketBatch *simple_action_batch(PacketBatch *);
-#endif
->>>>>>> ab206445
 
 };
 
